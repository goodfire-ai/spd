--- conflicted
+++ resolved
@@ -2027,23 +2027,26 @@
 
 [[package]]
 name = "sqlite-web"
-<<<<<<< HEAD
-version = "0.6.5"
-=======
 version = "0.6.6"
->>>>>>> b9884af1
 source = { registry = "https://pypi.org/simple" }
 dependencies = [
     { name = "flask" },
     { name = "peewee" },
     { name = "pygments" },
-<<<<<<< HEAD
-=======
 ]
 sdist = { url = "https://files.pythonhosted.org/packages/eb/1c/257ae3bd866fc04ec44b82a8fae8d470326a1afb58627a2f53ce46ee3a9d/sqlite_web-0.6.6.tar.gz", hash = "sha256:a02927d3b46d11424c620a90627c4413f9d8e63d808b3849d2f90f5882308ccc", size = 768634, upload-time = "2025-12-15T20:50:24.451Z" }
 wheels = [
     { url = "https://files.pythonhosted.org/packages/57/10/f62fa7f36f7838570255ccda72ab5cb9558b2ae0a7ea0dad24e9466cc806/sqlite_web-0.6.6-py3-none-any.whl", hash = "sha256:19c6a2be821452cf25ff4f403daeabc7cedbfaff0850b291775a36856a5de113", size = 774699, upload-time = "2025-12-15T20:50:12.501Z" },
->>>>>>> b9884af1
+]
+
+[[package]]
+name = "sqlite-web"
+version = "0.6.5"
+source = { registry = "https://pypi.org/simple" }
+dependencies = [
+    { name = "flask" },
+    { name = "peewee" },
+    { name = "pygments" },
 ]
 sdist = { url = "https://files.pythonhosted.org/packages/0d/e4/170abaeeb86cdfa8d73fd6f7ffc0ddc68008c0e82e2e102b4568e61d5f2a/sqlite-web-0.6.5.tar.gz", hash = "sha256:fc0b2abb65c45424b9b055b6181fd6fe29edd60099208819abccab7afa10ed8a", size = 807898, upload-time = "2025-10-13T22:55:03.051Z" }
 
