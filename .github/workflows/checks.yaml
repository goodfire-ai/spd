--- conflicted
+++ resolved
@@ -50,14 +50,10 @@
         run: uv run ruff format .
 
       - name: Run tests
-<<<<<<< HEAD
-        run: uv run pytest tests/ --runslow --durations 20 --numprocesses auto --dist worksteal
-=======
         run: |
           NUM_PROCESSES=$(nproc | awk '{print ($1<4?$1:4)}')
           echo "Using $NUM_PROCESSES pytest workers"
           uv run pytest tests/ --runslow --durations 10 --numprocesses $NUM_PROCESSES --dist worksteal
->>>>>>> e43f01e9
         env:
           WANDB_API_KEY: ${{ secrets.WANDB_API_KEY }}
           OMPI_ALLOW_RUN_AS_ROOT: 1
