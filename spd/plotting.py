<<<<<<< HEAD
import io
=======
import fnmatch
import math
>>>>>>> 14da9488
from collections.abc import Callable

import numpy as np
import torch
from jaxtyping import Float
from matplotlib import pyplot as plt
from PIL import Image
from torch import Tensor

from spd.models.component_model import ComponentModel
from spd.models.components import (
    Components,
)
from spd.models.sigmoids import SigmoidTypes
<<<<<<< HEAD


def _render_figure(fig: plt.Figure) -> Image.Image:
    buf = io.BytesIO()
    fig.savefig(buf, format="png", bbox_inches="tight")
    buf.seek(0)
    img = Image.open(buf).convert("RGB")
    buf.close()
    return img


def permute_to_identity(
    ci_vals: Float[Tensor, "batch C"],
) -> tuple[Float[Tensor, "batch C"], Float[Tensor, " C"]]:
    """Permute matrix to make it as close to identity as possible.

    Returns:
        - Permuted mask
        - Permutation indices
    """

    if ci_vals.ndim != 2:
        raise ValueError(f"Mask must have 2 dimensions, got {ci_vals.ndim}")

    batch, C = ci_vals.shape
    effective_rows = min(batch, C)
    perm_indices = torch.zeros(C, dtype=torch.long, device=ci_vals.device)

    perm: list[int] = [0] * C
    used: set[int] = set()
    for i in range(effective_rows):
        sorted_indices: list[int] = torch.argsort(ci_vals[i, :], descending=True).tolist()
        chosen: int = next((col for col in sorted_indices if col not in used), sorted_indices[0])
        perm[i] = chosen
        used.add(chosen)
    remaining: list[int] = sorted(list(set(range(C)) - used))
    for idx, col in enumerate(remaining):
        perm[effective_rows + idx] = col
    new_ci_vals = ci_vals[:, perm]
    perm_indices = torch.tensor(perm, device=ci_vals.device)

    return new_ci_vals, perm_indices
=======
from spd.utils.target_ci_solutions import (
    permute_to_dense,
    permute_to_identity,
)
>>>>>>> 14da9488


def _plot_causal_importances_figure(
    ci_vals: dict[str, Float[Tensor, "... C"]],
    title_prefix: str,
    colormap: str,
    input_magnitude: float,
    has_pos_dim: bool,
    title_formatter: Callable[[str], str] | None = None,
) -> Image.Image:
    """Plot causal importances for components stacked vertically.

    Args:
        ci_vals: Dictionary of causal importances (or causal importances upper leaky relu) to plot
        title_prefix: String to prepend to the title (e.g., "causal importances" or
            "causal importances upper leaky relu")
        colormap: Matplotlib colormap name
        input_magnitude: Input magnitude value for the title
        has_pos_dim: Whether the masks have a position dimension
        title_formatter: Optional callable to format subplot titles. Takes mask_name as input.

    Returns:
        The matplotlib figure
    """
    figsize = (5, 5 * len(ci_vals))
    fig, axs = plt.subplots(
        len(ci_vals),
        1,
        figsize=figsize,
        constrained_layout=True,
        squeeze=False,
        dpi=300,
    )
    axs = np.array(axs)

    images = []
    for j, (mask_name, mask) in enumerate(ci_vals.items()):
        # mask has shape (batch, C) or (batch, pos, C)
        mask_data = mask.detach().cpu().numpy()
        if has_pos_dim:
            assert mask_data.ndim == 3
            mask_data = mask_data[:, 0, :]
        ax = axs[j, 0]
        im = ax.matshow(mask_data, aspect="auto", cmap=colormap)
        images.append(im)

        # Move x-axis ticks to bottom
        ax.xaxis.tick_bottom()
        ax.xaxis.set_label_position("bottom")
        ax.set_xlabel("Subcomponent index")
        ax.set_ylabel("Input feature index")

        # Apply custom title formatting if provided
        title = title_formatter(mask_name) if title_formatter is not None else mask_name
        ax.set_title(title)

    # Add unified colorbar
    norm = plt.Normalize(
        vmin=min(mask.min().item() for mask in ci_vals.values()),
        vmax=max(mask.max().item() for mask in ci_vals.values()),
    )
    for im in images:
        im.set_norm(norm)
    fig.colorbar(images[0], ax=axs.ravel().tolist())

    # Capitalize first letter of title prefix for the figure title
    fig.suptitle(f"{title_prefix.capitalize()} - Input magnitude: {input_magnitude}")

    img = _render_figure(fig)
    plt.close(fig)

    return img


def get_single_feature_causal_importances(
    model: ComponentModel,
    batch_shape: tuple[int, ...],
    device: str | torch.device,
    input_magnitude: float,
<<<<<<< HEAD
    sigmoid_type: SigmoidTypes,
    plot_raw_cis: bool = True,
    title_formatter: Callable[[str], str] | None = None,
) -> tuple[dict[str, Image.Image], dict[str, Float[Tensor, " C"]]]:
    """Plot the values of the causal importances for a batch of inputs with single active features.
=======
    sigmoid_type: SigmoidTypes = "leaky_hard",
) -> tuple[dict[str, Float[Tensor, "batch C"]], dict[str, Float[Tensor, "batch C"]]]:
    """Compute causal importance arrays for single active features.
>>>>>>> 14da9488

    Args:
        model: The ComponentModel
        batch_shape: Shape of the batch
        device: Device to use
        input_magnitude: Magnitude of input features
<<<<<<< HEAD
        plot_raw_cis: Whether to plot the raw causal importances (blue plots)
        title_formatter: Optional callable to format subplot titles. Takes mask_name as input.
        sigmoid_type: Type of sigmoid to use for causal importance calculation.
=======
        sigmoid_type: Type of sigmoid to use for causal importance calculation
>>>>>>> 14da9488

    Returns:
        Tuple of (ci_raw, ci_upper_leaky_raw) dictionaries of causal importance arrays (2D tensors)
    """
    # Create a batch of inputs with single active features
    has_pos_dim = len(batch_shape) == 3
    n_features = batch_shape[-1]
    batch = torch.eye(n_features, device=device) * input_magnitude
    if has_pos_dim:
        # NOTE: For now, we only use the first pos dim
        batch = batch.unsqueeze(1)

    pre_weight_acts = model.forward_with_pre_forward_cache_hooks(
        batch, module_names=model.target_module_paths
    )[1]

    ci_raw, ci_upper_leaky_raw = model.calc_causal_importances(
        pre_weight_acts=pre_weight_acts,
        sigmoid_type=sigmoid_type,
        detach_inputs=False,
    )

<<<<<<< HEAD
    ci: dict[str, Float[Tensor, "... C"]] = {}
    ci_upper_leaky: dict[str, Float[Tensor, "... C"]] = {}
    all_perm_indices: dict[str, Float[Tensor, " C"]] = {}

=======
    return ci_raw, ci_upper_leaky_raw


def plot_causal_importance_vals(
    model: ComponentModel,
    batch_shape: tuple[int, ...],
    device: str | torch.device,
    input_magnitude: float,
    plot_raw_cis: bool = True,
    orientation: Literal["vertical", "horizontal"] = "vertical",
    title_formatter: Callable[[str], str] | None = None,
    sigmoid_type: SigmoidTypes = "leaky_hard",
    identity_patterns: list[str] | None = None,
    dense_patterns: list[str] | None = None,
) -> tuple[dict[str, plt.Figure], dict[str, Float[Tensor, " C"]]]:
    """Plot the values of the causal importances for a batch of inputs with single active features.

    Args:
        model: The ComponentModel
        batch_shape: Shape of the batch
        device: Device to use
        input_magnitude: Magnitude of input features
        plot_raw_cis: Whether to plot the raw causal importances (blue plots)
        orientation: The orientation of the subplots
        title_formatter: Optional callable to format subplot titles. Takes mask_name as input.
        sigmoid_type: Type of sigmoid to use for causal importance calculation.

    Returns:
        Tuple of:
            - Dictionary of figures with keys 'causal_importances' (if plot_raw_cis=True) and 'causal_importances_upper_leaky'
            - Dictionary of permutation indices for causal importances
    """
    # Get the causal importance arrays
    ci_raw, ci_upper_leaky_raw = get_single_feature_causal_importances(
        model=model,
        batch_shape=batch_shape,
        device=device,
        input_magnitude=input_magnitude,
        sigmoid_type=sigmoid_type,
    )

    has_pos_dim = len(batch_shape) == 3

    # Apply permutations based on patterns
    ci = {}
    ci_upper_leaky = {}
    all_perm_indices = {}
>>>>>>> 14da9488
    for k in ci_raw:
        # Determine permutation strategy based on patterns
        if identity_patterns and any(fnmatch.fnmatch(k, pattern) for pattern in identity_patterns):
            ci[k], _ = permute_to_identity(ci_vals=ci_raw[k])
            ci_upper_leaky[k], all_perm_indices[k] = permute_to_identity(
                ci_vals=ci_upper_leaky_raw[k]
            )
        elif dense_patterns and any(fnmatch.fnmatch(k, pattern) for pattern in dense_patterns):
            ci[k], _ = permute_to_dense(ci_vals=ci_raw[k])
            ci_upper_leaky[k], all_perm_indices[k] = permute_to_dense(ci_vals=ci_upper_leaky_raw[k])
        else:
            # Default: identity permutation
            ci[k], _ = permute_to_identity(ci_vals=ci_raw[k])
            ci_upper_leaky[k], all_perm_indices[k] = permute_to_identity(
                ci_vals=ci_upper_leaky_raw[k]
            )

    # Create figures dictionary
    figures: dict[str, Image.Image] = {}

    if plot_raw_cis:
        ci_fig = _plot_causal_importances_figure(
            ci_vals=ci,
            title_prefix="importance values lower leaky relu",
            colormap="Blues",
            input_magnitude=input_magnitude,
            has_pos_dim=has_pos_dim,
            title_formatter=title_formatter,
        )
        figures["causal_importances"] = ci_fig

    ci_upper_leaky_fig = _plot_causal_importances_figure(
        ci_vals=ci_upper_leaky,
        title_prefix="importance values",
        colormap="Reds",
        input_magnitude=input_magnitude,
        has_pos_dim=has_pos_dim,
        title_formatter=title_formatter,
    )
    figures["causal_importances_upper_leaky"] = ci_upper_leaky_fig

    return figures, all_perm_indices


def plot_UV_matrices(
    components: dict[str, Components],
    all_perm_indices: dict[str, Float[Tensor, " C"]] | None = None,
) -> Image.Image:
    """Plot V and U matrices for each instance, grouped by layer."""
    n_layers = len(components)

    # Create figure for plotting - 2 rows per layer (V and U)
    fig, axs = plt.subplots(
        n_layers,
        2,  # U, V
        figsize=(5 * 2, 5 * n_layers),
        constrained_layout=True,
        squeeze=False,
    )
    axs = np.array(axs)

    images = []

    # Plot V and U matrices for each layer
    for j, (name, component) in enumerate(sorted(components.items())):
        # Plot V matrix
        V = component.V if all_perm_indices is None else component.V[:, all_perm_indices[name]]
        V_np = V.detach().cpu().numpy()
        im = axs[j, 0].matshow(V_np, aspect="auto", cmap="coolwarm")
        axs[j, 0].set_ylabel("d_in index")
        axs[j, 0].set_xlabel("Component index")
        axs[j, 0].set_title(f"{name} (V matrix)")
        images.append(im)

        # Plot U matrix
        U = component.U if all_perm_indices is None else component.U[all_perm_indices[name], :]
        U_np = U.detach().cpu().numpy()
        im = axs[j, 1].matshow(U_np, aspect="auto", cmap="coolwarm")
        axs[j, 1].set_ylabel("Component index")
        axs[j, 1].set_xlabel("d_out index")
        axs[j, 1].set_title(f"{name} (U matrix)")
        images.append(im)

    # Add unified colorbar
    all_matrices = [c.V for c in components.values()] + [c.U for c in components.values()]
    norm = plt.Normalize(
        vmin=min(m.min().item() for m in all_matrices),
        vmax=max(m.max().item() for m in all_matrices),
    )
    for im in images:
        im.set_norm(norm)
    fig.colorbar(images[0], ax=axs.ravel().tolist())

    fig_img = _render_figure(fig)
    plt.close(fig)

    return fig_img


def plot_component_activation_density(
    component_activation_density: dict[str, Float[Tensor, " C"]],
) -> Image.Image:
    """Plot the activation density of each component as a histogram, stacked vertically."""

    n_modules = len(component_activation_density)

    fig, axs = plt.subplots(
        n_modules,
        1,
        figsize=(5, 5 * n_modules),
        squeeze=False,
    )

    axs = axs.flatten()  # Flatten the axes array for easy iteration

    # Iterate through modules and plot each histogram on its corresponding axis
    for i, (module_name, density) in enumerate(component_activation_density.items()):
        ax = axs[i]
        ax.hist(density.detach().cpu().numpy(), bins=100)
        ax.set_yscale("log")
        ax.set_title(module_name)  # Add module name as title to each subplot
        ax.set_xlabel("Activation density")
        ax.set_ylabel("Frequency")

    # Adjust layout to prevent overlapping titles/labels
    fig.tight_layout()

    fig_img = _render_figure(fig)
    plt.close(fig)

    return fig_img


def plot_ci_values_histograms(
    causal_importances: dict[str, Float[Tensor, "... C"]],
    bins: int = 100,
) -> Image.Image:
    """Plot histograms of mask values for all layers in a single figure.

    Args:
        causal_importances: Dictionary of causal importances for each component.
        bins: Number of bins for the histogram.

    Returns:
        Single figure with subplots for each layer.
    """
    n_layers = len(causal_importances)

    fig, axs = plt.subplots(
        n_layers,
        1,
        figsize=(6, 5 * n_layers),
        squeeze=False,
    )

    axs = axs.flatten()  # Flatten the axes array for easy iteration

    for i, (layer_name_raw, layer_ci) in enumerate(causal_importances.items()):
        layer_name = layer_name_raw.replace(".", "_")
        ax = axs[i]
        ax.hist(layer_ci.flatten().cpu().numpy(), bins=bins)
        ax.set_title(f"Causal importances for {layer_name}")
        ax.set_xlabel("Causal importance value")
        ax.set_yscale("log")
        ax.set_ylabel("Frequency")

    fig.tight_layout()

    fig_img = _render_figure(fig)
    plt.close(fig)

    return fig_img<|MERGE_RESOLUTION|>--- conflicted
+++ resolved
@@ -1,9 +1,5 @@
-<<<<<<< HEAD
+import fnmatch
 import io
-=======
-import fnmatch
-import math
->>>>>>> 14da9488
 from collections.abc import Callable
 
 import numpy as np
@@ -18,7 +14,7 @@
     Components,
 )
 from spd.models.sigmoids import SigmoidTypes
-<<<<<<< HEAD
+from spd.utils.target_ci_solutions import permute_to_dense, permute_to_identity
 
 
 def _render_figure(fig: plt.Figure) -> Image.Image:
@@ -28,45 +24,6 @@
     img = Image.open(buf).convert("RGB")
     buf.close()
     return img
-
-
-def permute_to_identity(
-    ci_vals: Float[Tensor, "batch C"],
-) -> tuple[Float[Tensor, "batch C"], Float[Tensor, " C"]]:
-    """Permute matrix to make it as close to identity as possible.
-
-    Returns:
-        - Permuted mask
-        - Permutation indices
-    """
-
-    if ci_vals.ndim != 2:
-        raise ValueError(f"Mask must have 2 dimensions, got {ci_vals.ndim}")
-
-    batch, C = ci_vals.shape
-    effective_rows = min(batch, C)
-    perm_indices = torch.zeros(C, dtype=torch.long, device=ci_vals.device)
-
-    perm: list[int] = [0] * C
-    used: set[int] = set()
-    for i in range(effective_rows):
-        sorted_indices: list[int] = torch.argsort(ci_vals[i, :], descending=True).tolist()
-        chosen: int = next((col for col in sorted_indices if col not in used), sorted_indices[0])
-        perm[i] = chosen
-        used.add(chosen)
-    remaining: list[int] = sorted(list(set(range(C)) - used))
-    for idx, col in enumerate(remaining):
-        perm[effective_rows + idx] = col
-    new_ci_vals = ci_vals[:, perm]
-    perm_indices = torch.tensor(perm, device=ci_vals.device)
-
-    return new_ci_vals, perm_indices
-=======
-from spd.utils.target_ci_solutions import (
-    permute_to_dense,
-    permute_to_identity,
-)
->>>>>>> 14da9488
 
 
 def _plot_causal_importances_figure(
@@ -146,30 +103,16 @@
     batch_shape: tuple[int, ...],
     device: str | torch.device,
     input_magnitude: float,
-<<<<<<< HEAD
-    sigmoid_type: SigmoidTypes,
-    plot_raw_cis: bool = True,
-    title_formatter: Callable[[str], str] | None = None,
-) -> tuple[dict[str, Image.Image], dict[str, Float[Tensor, " C"]]]:
-    """Plot the values of the causal importances for a batch of inputs with single active features.
-=======
     sigmoid_type: SigmoidTypes = "leaky_hard",
 ) -> tuple[dict[str, Float[Tensor, "batch C"]], dict[str, Float[Tensor, "batch C"]]]:
     """Compute causal importance arrays for single active features.
->>>>>>> 14da9488
 
     Args:
         model: The ComponentModel
         batch_shape: Shape of the batch
         device: Device to use
         input_magnitude: Magnitude of input features
-<<<<<<< HEAD
-        plot_raw_cis: Whether to plot the raw causal importances (blue plots)
-        title_formatter: Optional callable to format subplot titles. Takes mask_name as input.
-        sigmoid_type: Type of sigmoid to use for causal importance calculation.
-=======
         sigmoid_type: Type of sigmoid to use for causal importance calculation
->>>>>>> 14da9488
 
     Returns:
         Tuple of (ci_raw, ci_upper_leaky_raw) dictionaries of causal importance arrays (2D tensors)
@@ -192,12 +135,6 @@
         detach_inputs=False,
     )
 
-<<<<<<< HEAD
-    ci: dict[str, Float[Tensor, "... C"]] = {}
-    ci_upper_leaky: dict[str, Float[Tensor, "... C"]] = {}
-    all_perm_indices: dict[str, Float[Tensor, " C"]] = {}
-
-=======
     return ci_raw, ci_upper_leaky_raw
 
 
@@ -206,13 +143,12 @@
     batch_shape: tuple[int, ...],
     device: str | torch.device,
     input_magnitude: float,
-    plot_raw_cis: bool = True,
-    orientation: Literal["vertical", "horizontal"] = "vertical",
-    title_formatter: Callable[[str], str] | None = None,
-    sigmoid_type: SigmoidTypes = "leaky_hard",
+    sigmoid_type: SigmoidTypes,
     identity_patterns: list[str] | None = None,
     dense_patterns: list[str] | None = None,
-) -> tuple[dict[str, plt.Figure], dict[str, Float[Tensor, " C"]]]:
+    plot_raw_cis: bool = True,
+    title_formatter: Callable[[str], str] | None = None,
+) -> tuple[dict[str, Image.Image], dict[str, Float[Tensor, " C"]]]:
     """Plot the values of the causal importances for a batch of inputs with single active features.
 
     Args:
@@ -221,7 +157,6 @@
         device: Device to use
         input_magnitude: Magnitude of input features
         plot_raw_cis: Whether to plot the raw causal importances (blue plots)
-        orientation: The orientation of the subplots
         title_formatter: Optional callable to format subplot titles. Takes mask_name as input.
         sigmoid_type: Type of sigmoid to use for causal importance calculation.
 
@@ -239,13 +174,9 @@
         sigmoid_type=sigmoid_type,
     )
 
-    has_pos_dim = len(batch_shape) == 3
-
-    # Apply permutations based on patterns
-    ci = {}
-    ci_upper_leaky = {}
-    all_perm_indices = {}
->>>>>>> 14da9488
+    ci: dict[str, Float[Tensor, "... C"]] = {}
+    ci_upper_leaky: dict[str, Float[Tensor, "... C"]] = {}
+    all_perm_indices: dict[str, Float[Tensor, " C"]] = {}
     for k in ci_raw:
         # Determine permutation strategy based on patterns
         if identity_patterns and any(fnmatch.fnmatch(k, pattern) for pattern in identity_patterns):
@@ -266,6 +197,8 @@
     # Create figures dictionary
     figures: dict[str, Image.Image] = {}
 
+    # TODO: Need to handle this differently for e.g. convolutional tasks
+    has_pos_dim = len(batch_shape) == 3
     if plot_raw_cis:
         ci_fig = _plot_causal_importances_figure(
             ci_vals=ci,
