--- conflicted
+++ resolved
@@ -194,11 +194,7 @@
     Returns:
         Tuple of (ci_raw, ci_upper_leaky_raw) dictionaries of causal importance arrays (2D tensors)
     """
-<<<<<<< HEAD
-    device: torch.device = get_module_device(model)
-=======
     device = get_module_device(model)
->>>>>>> 0d5137c4
     # Create a batch of inputs with single active features
     has_pos_dim = len(batch_shape) == 3
     n_features = batch_shape[-1]
