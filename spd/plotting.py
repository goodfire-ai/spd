import math
from collections.abc import Callable
from typing import Literal

import matplotlib.ticker as tkr
import numpy as np
import torch
import wandb
from jaxtyping import Float
from matplotlib import pyplot as plt
from matplotlib.colors import CenteredNorm
from mpl_toolkits.axes_grid1 import make_axes_locatable
from torch import Tensor

from spd.models.component_model import ComponentModel
from spd.models.components import Components
from spd.models.sigmoids import SigmoidTypes
<<<<<<< HEAD
from spd.registry import EXPERIMENT_REGISTRY, has_ci_solution
from spd.utils.component_utils import calc_causal_importances
from spd.utils.target_ci_solutions import permute_to_identity_greedy
=======


def permute_to_identity(
    ci_vals: Float[Tensor, "batch C"],
) -> tuple[Float[Tensor, "batch C"], Float[Tensor, " C"]]:
    """Permute matrix to make it as close to identity as possible.

    Returns:
        - Permuted mask
        - Permutation indices
    """

    if ci_vals.ndim != 2:
        raise ValueError(f"Mask must have 2 dimensions, got {ci_vals.ndim}")

    batch, C = ci_vals.shape
    effective_rows = min(batch, C)
    perm_indices = torch.zeros(C, dtype=torch.long, device=ci_vals.device)

    perm: list[int] = [0] * C
    used: set[int] = set()
    for i in range(effective_rows):
        sorted_indices: list[int] = torch.argsort(ci_vals[i, :], descending=True).tolist()
        chosen: int = next((col for col in sorted_indices if col not in used), sorted_indices[0])
        perm[i] = chosen
        used.add(chosen)
    remaining: list[int] = sorted(list(set(range(C)) - used))
    for idx, col in enumerate(remaining):
        perm[effective_rows + idx] = col
    new_ci_vals = ci_vals[:, perm]
    perm_indices = torch.tensor(perm, device=ci_vals.device)

    return new_ci_vals, perm_indices
>>>>>>> 648af4d7


def _plot_causal_importances_figure(
    ci_vals: dict[str, Float[Tensor, "... C"]],
    title_prefix: str,
    colormap: str,
    input_magnitude: float,
    has_pos_dim: bool,
    orientation: Literal["vertical", "horizontal"] = "vertical",
    title_formatter: Callable[[str], str] | None = None,
) -> plt.Figure:
    """Helper function to plot a single mask figure.

    Args:
        ci_vals: Dictionary of causal importances (or causal importances upper leaky relu) to plot
        title_prefix: String to prepend to the title (e.g., "causal importances" or
            "causal importances upper leaky relu")
        colormap: Matplotlib colormap name
        input_magnitude: Input magnitude value for the title
        has_pos_dim: Whether the masks have a position dimension
        orientation: The orientation of the subplots
        title_formatter: Optional callable to format subplot titles. Takes mask_name as input.

    Returns:
        The matplotlib figure
    """
    if orientation == "vertical":
        n_rows, n_cols = len(ci_vals), 1
        figsize = (5, 5 * len(ci_vals))
    else:
        n_rows, n_cols = 1, len(ci_vals)
        figsize = (5 * len(ci_vals), 5)
    fig, axs = plt.subplots(
        n_rows,
        n_cols,
        figsize=figsize,
        constrained_layout=True,
        squeeze=False,
        dpi=300,
    )
    axs = np.array(axs)

    images = []
    for j, (mask_name, mask) in enumerate(ci_vals.items()):
        # mask has shape (batch, C) or (batch, pos, C)
        mask_data = mask.detach().cpu().numpy()
        if has_pos_dim:
            assert mask_data.ndim == 3
            mask_data = mask_data[:, 0, :]
        ax = axs[j, 0] if orientation == "vertical" else axs[0, j]
        im = ax.matshow(mask_data, aspect="auto", cmap=colormap)
        images.append(im)

        # Move x-axis ticks to bottom
        ax.xaxis.tick_bottom()
        ax.xaxis.set_label_position("bottom")
        ax.set_xlabel("Subcomponent index")
        ax.set_ylabel("Input feature index")

        # Apply custom title formatting if provided
        title = title_formatter(mask_name) if title_formatter is not None else mask_name
        ax.set_title(title)

    # Add unified colorbar
    norm = plt.Normalize(
        vmin=min(mask.min().item() for mask in ci_vals.values()),
        vmax=max(mask.max().item() for mask in ci_vals.values()),
    )
    for im in images:
        im.set_norm(norm)
    fig.colorbar(images[0], ax=axs.ravel().tolist())

    # Capitalize first letter of title prefix for the figure title
    fig.suptitle(f"{title_prefix.capitalize()} - Input magnitude: {input_magnitude}")

    return fig


def get_single_feature_causal_importances(
    model: ComponentModel,
    batch_shape: tuple[int, ...],
    device: str | torch.device,
    input_magnitude: float,
    sigmoid_type: SigmoidTypes = "leaky_hard",
) -> tuple[dict[str, Float[Tensor, "batch C"]], dict[str, Float[Tensor, "batch C"]]]:
    """Compute causal importance arrays for single active features.

    Args:
        model: The ComponentModel
        batch_shape: Shape of the batch
        device: Device to use
        input_magnitude: Magnitude of input features
        sigmoid_type: Type of sigmoid to use for causal importance calculation

    Returns:
        Tuple of (ci_raw, ci_upper_leaky_raw) dictionaries of causal importance arrays (2D tensors)
    """
    # Create a batch of inputs with single active features
    has_pos_dim = len(batch_shape) == 3
    n_features = batch_shape[-1]
    batch = torch.eye(n_features, device=device) * input_magnitude
    if has_pos_dim:
        # NOTE: For now, we only use the first pos dim
        batch = batch.unsqueeze(1)

    pre_weight_acts = model.forward_with_pre_forward_cache_hooks(
        batch, module_names=model.target_module_paths
    )[1]

    ci_raw, ci_upper_leaky_raw = model.calc_causal_importances(
        pre_weight_acts=pre_weight_acts,
        detach_inputs=False,
        sigmoid_type=sigmoid_type,
    )

    return ci_raw, ci_upper_leaky_raw


def plot_single_feature_causal_importances(
    model: ComponentModel,
    components: Mapping[str, LinearComponent | EmbeddingComponent],
    gates: Mapping[str, GateMLP | VectorGateMLP],
    batch_shape: tuple[int, ...],
    device: str | torch.device,
    input_magnitude: float,
    plot_raw_cis: bool = True,
    orientation: Literal["vertical", "horizontal"] = "vertical",
    title_formatter: Callable[[str], str] | None = None,
    sigmoid_type: SigmoidTypes = "leaky_hard",
    experiment_id: str | None = None,
) -> tuple[dict[str, plt.Figure], dict[str, Float[Tensor, " C"]]]:
    """Plot the values of the causal importances for a batch of inputs with single active features.

    Args:
        model: The ComponentModel
        components: Dictionary of components
        gates: Dictionary of gates
        batch_shape: Shape of the batch
        device: Device to use
        input_magnitude: Magnitude of input features
        plot_raw_cis: Whether to plot the raw causal importances (blue plots)
        orientation: The orientation of the subplots
        title_formatter: Optional callable to format subplot titles. Takes mask_name as input.
        sigmoid_type: Type of sigmoid to use for causal importance calculation.
        experiment_id: Optional experiment ID to look up target solution for intelligent permutation

    Returns:
        Tuple of:
            - Dictionary of figures with keys 'causal_importances' (if plot_raw_cis=True) and 'causal_importances_upper_leaky'
            - Dictionary of permutation indices for causal importances
    """
    # Get the causal importance arrays
    ci_raw, ci_upper_leaky_raw = get_single_feature_causal_importances(
        model=model,
        components=components,
        gates=gates,
        batch_shape=batch_shape,
        device=device,
        input_magnitude=input_magnitude,
        sigmoid_type=sigmoid_type,
    )

    has_pos_dim = len(batch_shape) == 3

    # Apply permutations based on target solution if available
    if experiment_id and has_ci_solution(experiment_id):
        target_solution = EXPERIMENT_REGISTRY[experiment_id].target_solution
        assert target_solution is not None  # Guaranteed by has_ci_solution check
        ci, _ = target_solution.permute_to_target(ci_raw)
        ci_upper_leaky, all_perm_indices = target_solution.permute_to_target(ci_upper_leaky_raw)
    else:
        # Fallback to identity permutation for all
        ci = {}
        ci_upper_leaky = {}
        all_perm_indices = {}
        for k in ci_raw:
            ci[k], _ = permute_to_identity_greedy(ci_vals=ci_raw[k])
            ci_upper_leaky[k], all_perm_indices[k] = permute_to_identity_greedy(
                ci_vals=ci_upper_leaky_raw[k]
            )

    # Create figures dictionary
    figures = {}

    if plot_raw_cis:
        ci_fig = _plot_causal_importances_figure(
            ci_vals=ci,
            title_prefix="importance values lower leaky relu",
            colormap="Blues",
            input_magnitude=input_magnitude,
            has_pos_dim=has_pos_dim,
            orientation=orientation,
            title_formatter=title_formatter,
        )
        figures["causal_importances"] = ci_fig

    ci_upper_leaky_fig = _plot_causal_importances_figure(
        ci_vals=ci_upper_leaky,
        title_prefix="importance values",
        colormap="Reds",
        input_magnitude=input_magnitude,
        has_pos_dim=has_pos_dim,
        orientation=orientation,
        title_formatter=title_formatter,
    )
    figures["causal_importances_upper_leaky"] = ci_upper_leaky_fig

    return figures, all_perm_indices


def plot_subnetwork_attributions_statistics(
    mask: Float[Tensor, "batch_size C"],
) -> dict[str, plt.Figure]:
    """Plot a vertical bar chart of the number of active subnetworks over the batch."""
    batch_size = mask.shape[0]
    if mask.ndim != 2:
        raise ValueError(f"Mask must have 2 dimensions, got {mask.ndim}")

    # Sum over subnetworks for each batch entry
    values = mask.sum(dim=1).cpu().detach().numpy()
    bins = list(range(int(values.min().item()), int(values.max().item()) + 2))
    counts, _ = np.histogram(values, bins=bins)

    fig, ax = plt.subplots(figsize=(5, 5), constrained_layout=True)
    bars = ax.bar(bins[:-1], counts, align="center", width=0.8)
    ax.set_xticks(bins[:-1])
    ax.set_xticklabels([str(b) for b in bins[:-1]])
    ax.set_ylabel("Count")
    ax.set_xlabel("Number of active subnetworks")
    ax.set_title("Active subnetworks on current batch")

    # Add value annotations on top of each bar
    for bar in bars:
        height = bar.get_height()
        ax.annotate(
            f"{height}",
            xy=(bar.get_x() + bar.get_width() / 2, height),
            xytext=(0, 3),  # 3 points vertical offset
            textcoords="offset points",
            ha="center",
            va="bottom",
        )

    fig.suptitle(f"Active subnetworks on current batch (batch_size={batch_size})")
    return {"subnetwork_attributions_statistics": fig}


def plot_matrix(
    ax: plt.Axes,
    matrix: Tensor,
    title: str,
    xlabel: str,
    ylabel: str,
    colorbar_format: str = "%.1f",
    norm: plt.Normalize | None = None,
) -> None:
    # Useful to have bigger text for small matrices
    fontsize = 8 if matrix.numel() < 50 else 4
    norm = norm if norm is not None else CenteredNorm()
    im = ax.matshow(matrix.detach().cpu().numpy(), cmap="coolwarm", norm=norm)
    # If less than 500 elements, show the values
    if matrix.numel() < 500:
        for (j, i), label in np.ndenumerate(matrix.detach().cpu().numpy()):
            ax.text(i, j, f"{label:.2f}", ha="center", va="center", fontsize=fontsize)
    ax.set_xlabel(xlabel)
    if ylabel != "":
        ax.set_ylabel(ylabel)
    else:
        ax.set_yticklabels([])
    ax.set_title(title)
    divider = make_axes_locatable(ax)
    cax = divider.append_axes("right", size=0.1, pad=0.05)
    fig = ax.get_figure()
    assert fig is not None
    fig.colorbar(im, cax=cax, format=tkr.FormatStrFormatter(colorbar_format))
    if ylabel == "Function index":
        n_functions = matrix.shape[0]
        ax.set_yticks(range(n_functions))
        ax.set_yticklabels([f"{L:.0f}" for L in range(1, n_functions + 1)])


def plot_UV_matrices(
    components: dict[str, Components],
    all_perm_indices: dict[str, Float[Tensor, " C"]] | None = None,
) -> plt.Figure:
    """Plot V and U matrices for each instance, grouped by layer."""
    Vs = {k: v.V for k, v in components.items()}
    Us = {k: v.U for k, v in components.items()}

    n_layers = len(Vs)

    # Create figure for plotting - 2 rows per layer (V and U)
    fig, axs = plt.subplots(
        2 * n_layers,
        1,
        figsize=(5, 5 * 2 * n_layers),
        constrained_layout=True,
        squeeze=False,
    )
    axs = np.array(axs)

    images = []

    # Plot V and U matrices for each layer
    for j, name in enumerate(sorted(Vs.keys())):
        # Plot V matrix
        V_data = Vs[name]
        if all_perm_indices is not None:
            V_data = V_data[:, all_perm_indices[name]]
        V_data = V_data.detach().cpu().numpy()
        im = axs[2 * j, 0].matshow(V_data, aspect="auto", cmap="coolwarm")
        axs[2 * j, 0].set_ylabel("d_in index")
        axs[2 * j, 0].set_xlabel("Component index")
        axs[2 * j, 0].set_title(f"{name} (V matrix)")
        images.append(im)

        # Plot U matrix
        U_data = Us[name]
        if all_perm_indices is not None:
            U_data = U_data[all_perm_indices[name], :]
        U_data = U_data.detach().cpu().numpy()
        im = axs[2 * j + 1, 0].matshow(U_data, aspect="auto", cmap="coolwarm")
        axs[2 * j + 1, 0].set_ylabel("Component index")
        axs[2 * j + 1, 0].set_xlabel("d_out index")
        axs[2 * j + 1, 0].set_title(f"{name} (U matrix)")
        images.append(im)

    # Add unified colorbar
    all_matrices = list(Vs.values()) + list(Us.values())
    norm = plt.Normalize(
        vmin=min(M.min().item() for M in all_matrices),
        vmax=max(M.max().item() for M in all_matrices),
    )
    for im in images:
        im.set_norm(norm)
    fig.colorbar(images[0], ax=axs.ravel().tolist())
    return fig


def create_embed_ci_sample_table(
    causal_importances: dict[str, Float[Tensor, "... C"]], key: str
) -> wandb.Table:
    """Create a wandb table visualizing embedding mask values.

    Args:
        causal_importances: Dictionary of causal importances for each component.

    Returns:
        A wandb Table object.
    """
    # Create a 20x10 table for wandb
    table_data = []
    # Add "Row Name" as the first column
    component_names = ["TokenSample"] + ["CompVal" for _ in range(10)]

    for i, ci in enumerate(causal_importances[key][0, :20]):
        active_values = ci[ci > 0.1].tolist()
        # Cap at 10 components
        active_values = active_values[:10]
        formatted_values = [f"{val:.2f}" for val in active_values]
        # Pad with empty strings if fewer than 10 components
        while len(formatted_values) < 10:
            formatted_values.append("0")
        # Add row name as the first element
        table_data.append([f"{i}"] + formatted_values)

    return wandb.Table(data=table_data, columns=component_names)


def plot_mean_component_activation_counts(
    mean_component_activation_counts: dict[str, Float[Tensor, " C"]],
) -> plt.Figure:
    """Plots the mean activation counts for each component module in a grid."""
    n_modules = len(mean_component_activation_counts)
    max_cols = 6
    n_cols = min(n_modules, max_cols)
    # Calculate the number of rows needed, rounding up
    n_rows = math.ceil(n_modules / n_cols)

    # Create a figure with the calculated number of rows and columns
    fig, axs = plt.subplots(n_rows, n_cols, figsize=(5 * n_cols, 5 * n_rows), squeeze=False)
    # Ensure axs is always a 2D array for consistent indexing, even if n_modules is 1
    axs = axs.flatten()  # Flatten the axes array for easy iteration

    # Iterate through modules and plot each histogram on its corresponding axis
    for i, (module_name, counts) in enumerate(mean_component_activation_counts.items()):
        ax = axs[i]
        ax.hist(counts.detach().cpu().numpy(), bins=100)
        ax.set_yscale("log")
        ax.set_title(module_name)  # Add module name as title to each subplot
        ax.set_xlabel("Mean Activation Count")
        ax.set_ylabel("Frequency")

    # Hide any unused subplots if the grid isn't perfectly filled
    for i in range(n_modules, n_rows * n_cols):
        axs[i].axis("off")

    # Adjust layout to prevent overlapping titles/labels
    fig.tight_layout()

    return fig


def plot_ci_histograms(
    causal_importances: dict[str, Float[Tensor, "... C"]],
    bins: int = 100,
) -> dict[str, plt.Figure]:
    """Plot histograms of mask values for each layer.

    Args:
        causal_importances: Dictionary of causal importances for each component.
        bins: Number of bins for the histogram.

    Returns:
        Dictionary mapping layer names to histogram figures.
    """
    fig_dict = {}

    for layer_name_raw, layer_ci in causal_importances.items():
        layer_name = layer_name_raw.replace(".", "_")
        fig, ax = plt.subplots(figsize=(8, 6))
        ax.hist(layer_ci.flatten().cpu().numpy(), bins=bins)
        ax.set_title(f"Causal importances for {layer_name}")
        ax.set_xlabel("Causal importance value")
        # Use a log scale
        ax.set_yscale("log")
        ax.set_ylabel("Frequency")

        fig_dict[f"mask_vals_{layer_name}"] = fig

    return fig_dict<|MERGE_RESOLUTION|>--- conflicted
+++ resolved
@@ -13,13 +13,15 @@
 from torch import Tensor
 
 from spd.models.component_model import ComponentModel
-from spd.models.components import Components
+from spd.models.components import (
+    Components,
+)
 from spd.models.sigmoids import SigmoidTypes
-<<<<<<< HEAD
-from spd.registry import EXPERIMENT_REGISTRY, has_ci_solution
-from spd.utils.component_utils import calc_causal_importances
-from spd.utils.target_ci_solutions import permute_to_identity_greedy
-=======
+from spd.utils.target_ci_solutions import (
+    TARGET_CI_SOLUTIONS,
+    has_ci_solution,
+    permute_to_identity_greedy,
+)
 
 
 def permute_to_identity(
@@ -53,7 +55,6 @@
     perm_indices = torch.tensor(perm, device=ci_vals.device)
 
     return new_ci_vals, perm_indices
->>>>>>> 648af4d7
 
 
 def _plot_causal_importances_figure(
@@ -172,10 +173,8 @@
     return ci_raw, ci_upper_leaky_raw
 
 
-def plot_single_feature_causal_importances(
+def plot_causal_importance_vals(
     model: ComponentModel,
-    components: Mapping[str, LinearComponent | EmbeddingComponent],
-    gates: Mapping[str, GateMLP | VectorGateMLP],
     batch_shape: tuple[int, ...],
     device: str | torch.device,
     input_magnitude: float,
@@ -189,8 +188,6 @@
 
     Args:
         model: The ComponentModel
-        components: Dictionary of components
-        gates: Dictionary of gates
         batch_shape: Shape of the batch
         device: Device to use
         input_magnitude: Magnitude of input features
@@ -208,8 +205,6 @@
     # Get the causal importance arrays
     ci_raw, ci_upper_leaky_raw = get_single_feature_causal_importances(
         model=model,
-        components=components,
-        gates=gates,
         batch_shape=batch_shape,
         device=device,
         input_magnitude=input_magnitude,
@@ -220,8 +215,7 @@
 
     # Apply permutations based on target solution if available
     if experiment_id and has_ci_solution(experiment_id):
-        target_solution = EXPERIMENT_REGISTRY[experiment_id].target_solution
-        assert target_solution is not None  # Guaranteed by has_ci_solution check
+        target_solution = TARGET_CI_SOLUTIONS[experiment_id]
         ci, _ = target_solution.permute_to_target(ci_raw)
         ci_upper_leaky, all_perm_indices = target_solution.permute_to_target(ci_upper_leaky_raw)
     else:
