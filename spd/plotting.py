--- conflicted
+++ resolved
@@ -127,19 +127,6 @@
     processed_data = []
     for module_name, mean_component_ci in mean_component_cis.items():
         sorted_components = torch.sort(mean_component_ci, descending=True)[0]
-<<<<<<< HEAD
-        ax = axs[i]
-        ax.scatter(
-            range(sorted_components.numel()),
-            sorted_components.detach().cpu().numpy(),
-            marker="x",
-            s=10,
-        )
-        if i == len(mean_component_cis) - 1:
-            ax.set_xlabel("Component")
-        ax.set_ylabel("mean CI")
-        ax.set_title(module_name)
-=======
         processed_data.append((module_name, sorted_components.detach().cpu().numpy()))
 
     # Create both figures
@@ -184,7 +171,6 @@
         img = _render_figure(fig)
         plt.close(fig)
         images.append(img)
->>>>>>> 350d5461
 
     return images[0], images[1]
 
