--- conflicted
+++ resolved
@@ -63,6 +63,8 @@
     for cfg in loss_metric_configs:
         assert cfg.coeff is not None, "All loss metric configs must have a coeff"
         match cfg:
+            case FaithfulnessLossConfig():
+                loss = faithfulness_loss(weight_deltas=weight_deltas)
             case ImportanceMinimalityLossConfig():
                 loss = importance_minimality_loss(
                     ci_upper_leaky=ci.upper_leaky,
@@ -72,6 +74,13 @@
                     p_anneal_start_frac=cfg.p_anneal_start_frac,
                     p_anneal_final_p=cfg.p_anneal_final_p,
                     p_anneal_end_frac=cfg.p_anneal_end_frac,
+                )
+            case UnmaskedReconLossConfig():
+                loss = unmasked_recon_loss(
+                    model=model,
+                    output_loss_type=output_loss_type,
+                    batch=batch,
+                    target_out=target_out,
                 )
             case CIMaskedReconSubsetLossConfig():
                 loss = ci_masked_recon_subset_loss(
@@ -97,8 +106,6 @@
                     target_out=target_out,
                     ci=ci.lower_leaky,
                 )
-            case FaithfulnessLossConfig():
-                loss = faithfulness_loss(weight_deltas=weight_deltas)
             case StochasticReconLayerwiseLossConfig():
                 loss = stochastic_recon_layerwise_loss(
                     model=model,
@@ -172,33 +179,6 @@
                     ci=ci.lower_leaky,
                     weight_deltas=weight_deltas if use_delta_component else None,
                 )
-<<<<<<< HEAD
-            case UnmaskedReconLossConfig():
-                loss = unmasked_recon_loss(
-                    model=model,
-                    output_loss_type=output_loss_type,
-                    batch=batch,
-                    target_out=target_out,
-            case PGDMultiBatchReconLossConfig() | PGDMultiBatchReconSubsetLossConfig():
-                match cfg:
-                    case PGDMultiBatchReconLossConfig():
-                        routing = "all"
-                    case PGDMultiBatchReconSubsetLossConfig():
-                        routing = "uniform_k-stochastic"
-                loss = calc_multibatch_pgd_masked_recon_loss(
-                    pgd_config=cfg,
-                    model=model,
-                    weight_deltas=weight_deltas if use_delta_component else None,
-                    create_data_iter=create_data_iter,
-                    output_loss_type=output_loss_type,
-                    routing=routing,
-                    sampling=sampling,
-                    use_delta_component=use_delta_component,
-                    batch_dims=batch_dims,
-                    device=str(batch.device),
-                )
-=======
->>>>>>> 7781e4c5
 
         terms[f"loss/{cfg.classname}"] = loss.item()
 
