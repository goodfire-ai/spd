from collections.abc import Iterable
from dataclasses import dataclass
from typing import Literal

import torch
from jaxtyping import Float, Int
from torch import Tensor

from spd.configs import Config
from spd.mask_info import ComponentsMaskInfo, WeightDeltaAndMask, make_mask_infos
from spd.models.component_model import ComponentModel
from spd.models.components import ComponentsOrModule
from spd.utils.component_utils import calc_stochastic_masks
from spd.utils.general_utils import calc_kl_divergence_lm


<<<<<<< HEAD
@dataclass(frozen=True)
class MaskedForwardCache:
    outputs: list[Float[Tensor, "... d_model_out"]]
    hidden_acts_by_layer: dict[str, list[Float[Tensor, "..."]]]


def run_masked_forward(
    model: ComponentModel,
    batch: Float[Tensor, "... d_in"],
    mask_infos_list: list[dict[str, ComponentsMaskInfo]],
    hidden_module_names: Iterable[str] | None = None,
) -> MaskedForwardCache:
    output_cache: list[Tensor] = []
    hidden_acts_cache: dict[str, list[Tensor]] = {m: [] for m in (hidden_module_names or [])}
    for mask_infos in mask_infos_list:
        if hidden_module_names:
            output, hidden_acts = model(
                batch,
                mode="pre_forward_cache_components",
                mask_infos=mask_infos,
                module_names=list(hidden_module_names),
            )
            for name in hidden_acts_cache:
                hidden_acts_cache[name].append(hidden_acts[name])
        else:
            output = model(batch, mode="components", mask_infos=mask_infos)
        output_cache.append(output)
    return MaskedForwardCache(outputs=output_cache, hidden_acts_by_layer=hidden_acts_cache)


def output_recon_loss_from_cache(
    cache: MaskedForwardCache,
    target_out: Float[Tensor, "... d_model_out"],
    loss_type: Literal["mse", "kl"],
) -> Float[Tensor, ""]:
    if loss_type == "mse":
        return torch.stack([((o - target_out) ** 2).mean() for o in cache.outputs]).mean()
    return torch.stack(
        [calc_kl_divergence_lm(pred=o, target=target_out) for o in cache.outputs]
    ).mean()


def hidden_recon_losses_from_cache(
    cache: MaskedForwardCache,
    target_hidden: dict[str, Tensor],
) -> dict[str, Float[Tensor, ""]]:
    return {
        layer_name: torch.stack(
            [((a - target_hidden[layer_name]) ** 2).mean() for a in layer_acts]
        ).mean()
        for layer_name, layer_acts in cache.hidden_acts_by_layer.items()
    }


def calc_embedding_recon_loss(
    model: ComponentModel,
    batch: Int[Tensor, "..."],
    masks: list[dict[str, Float[Tensor, "... C"]]],
    unembed: bool,
    device: str,
) -> Float[Tensor, ""]:
    """
    recon loss that directly compares the outputs of the (optionally masked)
    ``EmbeddingComponents``(s) to the outputs of the original ``nn.Embedding`` modules.

    If ``unembed`` is ``True``, both the masked embedding output and the target embedding
    output are unembedded using the ``lm_head`` module, and the KL divergence is used as the loss.

    If ``unembed`` is ``False``, the loss is the MSE between the masked embedding output
    and the target embedding output is used as the loss.
    """

    assert len(model.components_or_modules) == 1, "Only one embedding component is supported"
    components_or_module = next(iter(model.components_or_modules.values()))
    components = components_or_module.components
    original = components_or_module.original
    assert isinstance(components, EmbeddingComponents)

    # --- original embedding output --------------------------------------------------------- #
    target_out: Float[Tensor, "... d_emb"] = original(batch)

    # --- masked embedding output ----------------------------------------------------------- #
    loss = torch.tensor(0.0, device=device)
    for mask_info in masks:
        assert len(mask_info) == 1, "Only one embedding component is supported"
        mask = next(iter(mask_info.values()))
        masked_out: Float[Tensor, "... d_emb"] = components(batch, mask=mask)

        if unembed:
            assert hasattr(model.patched_model, "lm_head"), (
                "Only supports unembedding named lm_head"
            )
            assert isinstance(model.patched_model.lm_head, nn.Module)
            target_out_unembed = model.patched_model.lm_head(target_out)
            masked_out_unembed = model.patched_model.lm_head(masked_out)
            loss += calc_kl_divergence_lm(pred=masked_out_unembed, target=target_out_unembed)
        else:
            loss += ((masked_out - target_out) ** 2).sum(dim=-1).mean()

    loss /= len(masks)

    return loss


def calc_schatten_loss(
    ci_upper_leaky: dict[str, Float[Tensor, "... C"]],
    pnorm: float,
    components: dict[str, Components],
    device: str,
) -> Float[Tensor, ""]:
    """Calculate the Schatten loss on the active components.

    The Schatten loss is calculated as:
        L = Σ_{components} mean(ci_upper_leaky^pnorm · (||V||_2^2 + ||U||_2^2))

    where:
        - ci_upper_leaky are the upper leaky relu causal importances for each component
        - pnorm is the power to raise the mask to
        - V and U are the component matrices
        - ||·||_2 is the L2 norm

    Args:
        ci_upper_leaky: Dictionary of upper leaky relu causal importances for each layer.
        pnorm: The pnorm to use for the importance minimality loss. Must be positive.
        components: Dictionary of components for each layer.
        device: The device to compute the loss on.

    Returns:
        The Schatten loss as a scalar tensor.
    """

    total_loss = torch.tensor(0.0, device=device)
    for component_name, component in components.items():
        V_norms = component.V.square().sum(dim=-2)
        U_norms = component.U.square().sum(dim=-1)
        schatten_norms = V_norms + U_norms
        loss = einops.einsum(
            ci_upper_leaky[component_name] ** pnorm, schatten_norms, "... C, C -> ..."
        )
        total_loss += loss.mean()
    return total_loss


=======
>>>>>>> eaddaf22
def calc_importance_minimality_loss(
    ci_upper_leaky: dict[str, Float[Tensor, "... C"]], pnorm: float, eps: float = 1e-12
) -> Float[Tensor, ""]:
    """Calculate the importance minimality loss on the upper leaky relu causal importances.

    Args:
        ci_upper_leaky: Dictionary of causal importances upper leaky relu for each layer.
        pnorm: The pnorm to use for the importance minimality loss. Must be positive.
        eps: The epsilon to add to the causal importances to avoid division by zero when computing
            the gradients for pnorm < 1.

    Returns:
        The importance minimality loss on the upper leaky relu causal importances.
    """
    total_loss = torch.zeros_like(next(iter(ci_upper_leaky.values())))

    for layer_ci_upper_leaky in ci_upper_leaky.values():
        # Note, the paper uses an absolute value but our layer_ci_upper_leaky is already > 0
        total_loss = total_loss + (layer_ci_upper_leaky + eps) ** pnorm

    # Sum over the C dimension and mean over the other dimensions
    return total_loss.sum(dim=-1).mean()


def calc_masked_recon_layerwise_loss(
    model: ComponentModel,
    batch: Int[Tensor, "..."],
    mask_infos_list: list[dict[str, ComponentsMaskInfo]],
    target_out: Float[Tensor, "... d_model_out"],
    loss_type: Literal["mse", "kl"],
    device: str,
) -> Float[Tensor, ""]:
    """Calculate the recon loss when augmenting the model one (masked) component layer at a time.

    This function takes the mean loss over all masks in mask_infos_list.

    Args:
        model: The component model
        batch: Input batch
        mask_infos_list: Mask infos for each stochastic source (there are config.n_mask_samples
            stochastic sources).
        target_out: Target model output
        loss_type: Type of loss to calculate
        device: Device to run computations on

    Returns:
        The recon loss
    """
    assert loss_type in ["mse", "kl"], f"Invalid loss type: {loss_type}"
    total_loss = torch.tensor(0.0, device=device)
    for mask_infos in mask_infos_list:
        for module_name, mask_info in mask_infos.items():
            modified_out = model(batch, mode="components", mask_infos={module_name: mask_info})
            if loss_type == "mse":
                loss = ((modified_out - target_out) ** 2).mean()
            else:
                loss = calc_kl_divergence_lm(pred=modified_out, target=target_out)
            total_loss += loss
    n_modified_components = len(mask_infos_list[0])
    n_stochastic_sources = len(mask_infos_list)
    return total_loss / (n_modified_components * n_stochastic_sources)


def calc_masked_recon_loss(
    model: ComponentModel,
    batch: Float[Tensor, "... d_in"],
    mask_infos_list: list[dict[str, ComponentsMaskInfo]],
    target_out: Float[Tensor, "... d_model_out"],
    output_recon_loss_type: Literal["mse", "kl"],
) -> Float[Tensor, ""]:
    """Calculate the recon loss when applying all (masked) component layers at once.

    This function takes the mean loss over all masks in mask_infos_list.

    Args:
        model: The component model
        batch: Input batch
        mask_infos_list: Mask infos for each stochastic source (there are config.n_mask_samples
            stochastic sources).
        target_out: Target model output
        output_recon_loss_type: Type of loss to calculate for output reconstruction
        device: Device to run computations on

    Returns:
        The recon loss
    """
    cache = run_masked_forward(model, batch, mask_infos_list)
    return output_recon_loss_from_cache(cache, target_out, output_recon_loss_type)


def calc_masked_recon_loss_with_hidden(
    model: ComponentModel,
    batch: Float[Tensor, "... d_in"],
    mask_infos_list: list[dict[str, ComponentsMaskInfo]],
    target_out: Float[Tensor, "... d_model_out"],
    output_recon_loss_type: Literal["mse", "kl"],
    target_hidden: dict[str, Tensor],
) -> tuple[Float[Tensor, ""], dict[str, Float[Tensor, ""]]]:
    """Calculate the recon loss when applying all (masked) component layers at once, including hidden losses.

    This function takes the mean loss over all masks in mask_infos_list.

    Args:
        model: The component model
        batch: Input batch
        mask_infos_list: Mask infos for each stochastic source (there are config.n_mask_samples
            stochastic sources).
        target_out: Target model output
        output_recon_loss_type: Type of loss to calculate for output reconstruction
        device: Device to run computations on
        target_hidden: Dictionary of target hidden activations for each layer

    Returns:
        Tuple of (recon_loss, hidden_losses_dict)
    """
    cache = run_masked_forward(
        model, batch, mask_infos_list, hidden_module_names=target_hidden.keys()
    )
    output_loss = output_recon_loss_from_cache(cache, target_out, output_recon_loss_type)
    hidden_losses = hidden_recon_losses_from_cache(cache, target_hidden)
    return output_loss, hidden_losses


def calc_weight_deltas(
    model: ComponentModel, device: str | torch.device
) -> dict[str, Float[Tensor, " d_out d_in"]]:
    """Calculate the weight differences between the target model and component weights (V@U) for
    each layer."""
    weight_deltas: dict[str, Float[Tensor, " d_out d_in"]] = {}
    for comp_name, components_or_module in model.components_or_modules.items():
        assert isinstance(components_or_module, ComponentsOrModule)
        if components_or_module.components is not None:
            weight_deltas[comp_name] = (
                components_or_module.original_weight - components_or_module.components.weight
            )
        if components_or_module.identity_components is not None:
            id_name = f"identity_{comp_name}"
            id_mat = components_or_module.identity_components.weight
            weight_deltas[id_name] = (
                torch.eye(id_mat.shape[0], device=device, dtype=id_mat.dtype) - id_mat
            )
    return weight_deltas


def calc_faithfulness_loss(
    weight_deltas: dict[str, Float[Tensor, " d_out d_in"]],
    device: str | torch.device,
) -> Float[Tensor, ""]:
    """Calculate the MSE loss between component weights (V@U) and target weights.

    We sum over all layers and normalize by the number of parameters in the model (this includes any
    inserted identity matrices).
    """

    n_params = sum(param.numel() for param in weight_deltas.values())
    mse = torch.tensor(0.0, device=device)
    for param in weight_deltas.values():
        mse += ((param) ** 2).sum()
    # Normalize by the number of parameters in the model (including any inserted identity matrices)
    mse = mse / n_params
    return mse


def calculate_losses(
    model: ComponentModel,
    batch: Int[Tensor, "..."],
    config: Config,
    causal_importances: dict[str, Float[Tensor, "batch C"]],
    causal_importances_upper_leaky: dict[str, Float[Tensor, "batch C"]],
    target_out: Tensor,
    weight_deltas: dict[str, Float[Tensor, " d_out d_in"]],
    device: str,
    current_p: float | None = None,
    target_hidden: dict[str, Tensor] | None = None,
) -> tuple[Float[Tensor, ""], dict[str, float]]:
    """Calculate all losses and return total loss and individual loss terms.

    Args:
        model: The component model
        batch: Input batch
        config: Configuration object with loss coefficients
        causal_importances: Causal importance masks
        causal_importances_upper_leaky: Upper leaky causal importances for regularization
        target_out: Target model output
        weight_deltas: Weight deltas between the target model and component weights (V@U)
        device: Device to run computations on
        current_p: Current p value for L_p sparsity loss (if using annealing)
        target_hidden: Dictionary of target hidden activations for each layer
    Returns:
        Tuple of (total_loss, loss_terms_dict)
    """
    total_loss = torch.tensor(0.0, device=device)
    loss_terms: dict[str, float] = {}

    # Faithfulness loss
    if config.faithfulness_coeff is not None:
        faithfulness_loss = calc_faithfulness_loss(weight_deltas, device)
        total_loss += config.faithfulness_coeff * faithfulness_loss
        loss_terms["faithfulness"] = faithfulness_loss.item()

    # CI reconstruction loss
    if config.ci_recon_coeff is not None:
        ci_recon_mask_infos = make_mask_infos(causal_importances, None)
        ci_recon_loss = calc_masked_recon_loss(
            model=model,
            batch=batch,
            mask_infos_list=[ci_recon_mask_infos],
            target_out=target_out,
            output_recon_loss_type=config.output_recon_loss_type,
        )
        total_loss += config.ci_recon_coeff * ci_recon_loss
        loss_terms["ci_recon"] = ci_recon_loss.item()

    # Stochastic reconstruction loss
    if config.stochastic_recon_coeff is not None:
        stochastic_masks_list = calc_stochastic_masks(
            causal_importances=causal_importances,
            n_mask_samples=config.n_mask_samples,
            sampling=config.sampling,
        )

        stoch_mask_infos_list = []
        for stochastic_masks in stochastic_masks_list:
            deltas_and_masks = (
                {
                    key: (weight_deltas[key], stochastic_masks.weight_delta_masks[key])
                    for key in weight_deltas
                }
                if config.use_delta_component
                else None
            )
            stoch_mask_infos = make_mask_infos(
                masks=stochastic_masks.component_masks,
                weight_deltas_and_masks=deltas_and_masks,
            )
            stoch_mask_infos_list.append(stoch_mask_infos)

        compute_hidden_losses = (
            config.hidden_act_recon_coeff is not None and target_hidden is not None
        )

        if compute_hidden_losses:
            assert target_hidden is not None, (
                "target_hidden should not be None when compute_hidden_losses is True"
            )
            assert config.hidden_act_recon_coeff is not None, (
                "hidden_act_recon_coeff should not be None when computing hidden losses"
            )
            stochastic_recon_loss, hidden_losses = calc_masked_recon_loss_with_hidden(
                model=model,
                batch=batch,
                mask_infos_list=stoch_mask_infos_list,
                target_out=target_out,
                output_recon_loss_type=config.output_recon_loss_type,
                target_hidden=target_hidden,
            )
            for layer_name, layer_loss in hidden_losses.items():
                total_loss += config.hidden_act_recon_coeff * layer_loss
                loss_terms[f"hidden_act_recon/{layer_name}"] = layer_loss.item()
        else:
            stochastic_recon_loss = calc_masked_recon_loss(
                model=model,
                batch=batch,
                mask_infos_list=stoch_mask_infos_list,
                target_out=target_out,
                output_recon_loss_type=config.output_recon_loss_type,
            )

        total_loss += config.stochastic_recon_coeff * stochastic_recon_loss
        loss_terms["stochastic_recon"] = stochastic_recon_loss.item()

    # CI reconstruction layerwise loss
    if config.ci_recon_layerwise_coeff is not None:
        ci_recon_layerwise_loss = calc_masked_recon_layerwise_loss(
            model=model,
            batch=batch,
            mask_infos_list=[make_mask_infos(causal_importances)],
            target_out=target_out,
            loss_type=config.output_recon_loss_type,
            device=device,
        )
        total_loss += config.ci_recon_layerwise_coeff * ci_recon_layerwise_loss
        loss_terms["ci_recon_layerwise"] = ci_recon_layerwise_loss.item()

    # Stochastic reconstruction layerwise loss
    if config.stochastic_recon_layerwise_coeff is not None:
        stochastic_masks_list = calc_stochastic_masks(
            causal_importances=causal_importances,
            n_mask_samples=config.n_mask_samples,
            sampling=config.sampling,
        )
        mask_infos_list: list[dict[str, ComponentsMaskInfo]] = []
        for stochastic_masks in stochastic_masks_list:
            weight_deltas_and_masks: dict[str, WeightDeltaAndMask] | None = (
                {
                    key: (weight_deltas[key], stochastic_masks.weight_delta_masks[key])
                    for key in weight_deltas
                }
                if config.use_delta_component
                else None
            )
            mask_infos = make_mask_infos(
                masks=stochastic_masks.component_masks,
                weight_deltas_and_masks=weight_deltas_and_masks,
            )
            mask_infos_list.append(mask_infos)

        stochastic_recon_layerwise_loss = calc_masked_recon_layerwise_loss(
            model=model,
            batch=batch,
            mask_infos_list=mask_infos_list,
            target_out=target_out,
            loss_type=config.output_recon_loss_type,
            device=device,
        )
        total_loss += config.stochastic_recon_layerwise_coeff * stochastic_recon_layerwise_loss
        loss_terms["stochastic_recon_layerwise"] = stochastic_recon_layerwise_loss.item()

    # Importance minimality loss
    pnorm_value = current_p if current_p is not None else config.pnorm
    importance_minimality_loss = calc_importance_minimality_loss(
        ci_upper_leaky=causal_importances_upper_leaky, pnorm=pnorm_value
    )
    total_loss += config.importance_minimality_coeff * importance_minimality_loss
    loss_terms["importance_minimality"] = importance_minimality_loss.item()

<<<<<<< HEAD
    # Schatten loss
    if config.schatten_coeff is not None:
        schatten_loss = calc_schatten_loss(
            ci_upper_leaky=causal_importances_upper_leaky,
            pnorm=pnorm_value,
            components=model.components,
            device=device,
        )
        total_loss += config.schatten_coeff * schatten_loss
        loss_terms["schatten"] = schatten_loss.item()

    # Output reconstruction loss
    if config.out_recon_coeff is not None:
        masks_all_ones = {k: torch.ones_like(v) for k, v in causal_importances.items()}
        out_recon_loss = calc_masked_recon_loss(
            model=model,
            batch=batch,
            mask_infos_list=[make_mask_infos(masks_all_ones)],
            target_out=target_out,
            output_recon_loss_type=config.output_recon_loss_type,
        )
        total_loss += config.out_recon_coeff * out_recon_loss
        loss_terms["output_recon"] = out_recon_loss.item()

    # Embedding reconstruction loss
    if config.embedding_recon_coeff is not None:
        stochastic_masks_list = calc_stochastic_masks(
            causal_importances=causal_importances,
            n_mask_samples=config.n_mask_samples,
            sampling=config.sampling,
        )
        embedding_recon_loss = calc_embedding_recon_loss(
            model=model,
            batch=batch,
            masks=[stochastic_masks.component_masks for stochastic_masks in stochastic_masks_list],
            unembed=config.is_embed_unembed_recon,
            device=device,
        )
        total_loss += config.embedding_recon_coeff * embedding_recon_loss
        loss_terms["embedding_recon"] = embedding_recon_loss.item()

=======
>>>>>>> eaddaf22
    loss_terms["total"] = total_loss.item()

    return total_loss, loss_terms<|MERGE_RESOLUTION|>--- conflicted
+++ resolved
@@ -2,19 +2,20 @@
 from dataclasses import dataclass
 from typing import Literal
 
+import einops
 import torch
+import torch.nn as nn
 from jaxtyping import Float, Int
 from torch import Tensor
 
 from spd.configs import Config
 from spd.mask_info import ComponentsMaskInfo, WeightDeltaAndMask, make_mask_infos
 from spd.models.component_model import ComponentModel
-from spd.models.components import ComponentsOrModule
+from spd.models.components import Components, ComponentsOrModule, EmbeddingComponents
 from spd.utils.component_utils import calc_stochastic_masks
 from spd.utils.general_utils import calc_kl_divergence_lm
 
 
-<<<<<<< HEAD
 @dataclass(frozen=True)
 class MaskedForwardCache:
     outputs: list[Float[Tensor, "... d_model_out"]]
@@ -158,8 +159,6 @@
     return total_loss
 
 
-=======
->>>>>>> eaddaf22
 def calc_importance_minimality_loss(
     ci_upper_leaky: dict[str, Float[Tensor, "... C"]], pnorm: float, eps: float = 1e-12
 ) -> Float[Tensor, ""]:
@@ -250,39 +249,6 @@
     return output_recon_loss_from_cache(cache, target_out, output_recon_loss_type)
 
 
-def calc_masked_recon_loss_with_hidden(
-    model: ComponentModel,
-    batch: Float[Tensor, "... d_in"],
-    mask_infos_list: list[dict[str, ComponentsMaskInfo]],
-    target_out: Float[Tensor, "... d_model_out"],
-    output_recon_loss_type: Literal["mse", "kl"],
-    target_hidden: dict[str, Tensor],
-) -> tuple[Float[Tensor, ""], dict[str, Float[Tensor, ""]]]:
-    """Calculate the recon loss when applying all (masked) component layers at once, including hidden losses.
-
-    This function takes the mean loss over all masks in mask_infos_list.
-
-    Args:
-        model: The component model
-        batch: Input batch
-        mask_infos_list: Mask infos for each stochastic source (there are config.n_mask_samples
-            stochastic sources).
-        target_out: Target model output
-        output_recon_loss_type: Type of loss to calculate for output reconstruction
-        device: Device to run computations on
-        target_hidden: Dictionary of target hidden activations for each layer
-
-    Returns:
-        Tuple of (recon_loss, hidden_losses_dict)
-    """
-    cache = run_masked_forward(
-        model, batch, mask_infos_list, hidden_module_names=target_hidden.keys()
-    )
-    output_loss = output_recon_loss_from_cache(cache, target_out, output_recon_loss_type)
-    hidden_losses = hidden_recon_losses_from_cache(cache, target_hidden)
-    return output_loss, hidden_losses
-
-
 def calc_weight_deltas(
     model: ComponentModel, device: str | torch.device
 ) -> dict[str, Float[Tensor, " d_out d_in"]]:
@@ -330,10 +296,10 @@
     causal_importances: dict[str, Float[Tensor, "batch C"]],
     causal_importances_upper_leaky: dict[str, Float[Tensor, "batch C"]],
     target_out: Tensor,
+    target_hidden: dict[str, Tensor],
+    device: str,
     weight_deltas: dict[str, Float[Tensor, " d_out d_in"]],
-    device: str,
     current_p: float | None = None,
-    target_hidden: dict[str, Tensor] | None = None,
 ) -> tuple[Float[Tensor, ""], dict[str, float]]:
     """Calculate all losses and return total loss and individual loss terms.
 
@@ -344,10 +310,10 @@
         causal_importances: Causal importance masks
         causal_importances_upper_leaky: Upper leaky causal importances for regularization
         target_out: Target model output
+        target_hidden: Dictionary of target hidden activations for each layer
         weight_deltas: Weight deltas between the target model and component weights (V@U)
         device: Device to run computations on
         current_p: Current p value for L_p sparsity loss (if using annealing)
-        target_hidden: Dictionary of target hidden activations for each layer
     Returns:
         Tuple of (total_loss, loss_terms_dict)
     """
@@ -397,36 +363,22 @@
             )
             stoch_mask_infos_list.append(stoch_mask_infos)
 
-        compute_hidden_losses = (
-            config.hidden_act_recon_coeff is not None and target_hidden is not None
-        )
-
-        if compute_hidden_losses:
-            assert target_hidden is not None, (
-                "target_hidden should not be None when compute_hidden_losses is True"
-            )
-            assert config.hidden_act_recon_coeff is not None, (
-                "hidden_act_recon_coeff should not be None when computing hidden losses"
-            )
-            stochastic_recon_loss, hidden_losses = calc_masked_recon_loss_with_hidden(
-                model=model,
-                batch=batch,
-                mask_infos_list=stoch_mask_infos_list,
-                target_out=target_out,
-                output_recon_loss_type=config.output_recon_loss_type,
-                target_hidden=target_hidden,
-            )
+        cache = run_masked_forward(
+            model=model,
+            batch=batch,
+            mask_infos_list=stoch_mask_infos_list,
+            hidden_module_names=target_hidden.keys()
+            if config.hidden_act_recon_coeff is not None
+            else None,
+        )
+        stochastic_recon_loss = output_recon_loss_from_cache(
+            cache, target_out, config.output_recon_loss_type
+        )
+        if config.hidden_act_recon_coeff is not None:
+            hidden_losses = hidden_recon_losses_from_cache(cache, target_hidden)
             for layer_name, layer_loss in hidden_losses.items():
                 total_loss += config.hidden_act_recon_coeff * layer_loss
                 loss_terms[f"hidden_act_recon/{layer_name}"] = layer_loss.item()
-        else:
-            stochastic_recon_loss = calc_masked_recon_loss(
-                model=model,
-                batch=batch,
-                mask_infos_list=stoch_mask_infos_list,
-                target_out=target_out,
-                output_recon_loss_type=config.output_recon_loss_type,
-            )
 
         total_loss += config.stochastic_recon_coeff * stochastic_recon_loss
         loss_terms["stochastic_recon"] = stochastic_recon_loss.item()
@@ -486,50 +438,6 @@
     total_loss += config.importance_minimality_coeff * importance_minimality_loss
     loss_terms["importance_minimality"] = importance_minimality_loss.item()
 
-<<<<<<< HEAD
-    # Schatten loss
-    if config.schatten_coeff is not None:
-        schatten_loss = calc_schatten_loss(
-            ci_upper_leaky=causal_importances_upper_leaky,
-            pnorm=pnorm_value,
-            components=model.components,
-            device=device,
-        )
-        total_loss += config.schatten_coeff * schatten_loss
-        loss_terms["schatten"] = schatten_loss.item()
-
-    # Output reconstruction loss
-    if config.out_recon_coeff is not None:
-        masks_all_ones = {k: torch.ones_like(v) for k, v in causal_importances.items()}
-        out_recon_loss = calc_masked_recon_loss(
-            model=model,
-            batch=batch,
-            mask_infos_list=[make_mask_infos(masks_all_ones)],
-            target_out=target_out,
-            output_recon_loss_type=config.output_recon_loss_type,
-        )
-        total_loss += config.out_recon_coeff * out_recon_loss
-        loss_terms["output_recon"] = out_recon_loss.item()
-
-    # Embedding reconstruction loss
-    if config.embedding_recon_coeff is not None:
-        stochastic_masks_list = calc_stochastic_masks(
-            causal_importances=causal_importances,
-            n_mask_samples=config.n_mask_samples,
-            sampling=config.sampling,
-        )
-        embedding_recon_loss = calc_embedding_recon_loss(
-            model=model,
-            batch=batch,
-            masks=[stochastic_masks.component_masks for stochastic_masks in stochastic_masks_list],
-            unembed=config.is_embed_unembed_recon,
-            device=device,
-        )
-        total_loss += config.embedding_recon_coeff * embedding_recon_loss
-        loss_terms["embedding_recon"] = embedding_recon_loss.item()
-
-=======
->>>>>>> eaddaf22
     loss_terms["total"] = total_loss.item()
 
     return total_loss, loss_terms