from typing import Literal

import einops
import torch
import torch.nn as nn
import torch.nn.functional as F
from jaxtyping import Float, Int
from torch import Tensor

from spd.configs import Config
from spd.models.component_model import ComponentModel
from spd.models.components import EmbeddingComponent, LinearComponent
from spd.utils.component_utils import calc_stochastic_masks
from spd.utils.general_utils import calc_kl_divergence_lm


def calc_embedding_recon_loss(
    model: ComponentModel,
    batch: Int[Tensor, "..."],
    component: EmbeddingComponent,
    masks: list[dict[str, Float[Tensor, "... C"]]],
    embed_module_name: str,
    unembed: bool = False,
) -> Float[Tensor, ""]:
    """
    recon loss that directly compares the outputs of the (optionally masked)
    ``EmbeddingComponent``(s) to the outputs of the original ``nn.Embedding`` modules.

    If ``unembed`` is ``True``, both the masked embedding output and the target embedding
    output are unembedded using the ``lm_head`` module, and the KL divergence is used as the loss.

    If ``unembed`` is ``False``, the loss is the MSE between the masked embedding output
    and the target embedding output is used as the loss.
    """

    # --- original embedding output --------------------------------------------------------- #
    orig_module = model.model.get_submodule(embed_module_name)
    assert isinstance(orig_module, nn.Embedding), (
        f"Module {embed_module_name} expected to be nn.Embedding, got {type(orig_module)}"
    )
    target_out: Float[Tensor, "... d_emb"] = orig_module(batch)

    # --- masked embedding output ----------------------------------------------------------- #
    loss = torch.tensor(0.0, device=component.V.device)
    for mask_info in masks:
        component.mask = mask_info[embed_module_name]

        masked_out: Float[Tensor, "... d_emb"] = component(batch)
        component.mask = None

        if unembed:
            assert hasattr(model.model, "lm_head"), "Only supports unembedding named lm_head"
<<<<<<< HEAD
            assert isinstance(model.model.lm_head, nn.Module), "lm_head must be an nn.Module"
            target_out_unembed = model.model.lm_head(target_out)
            masked_out_unembed = model.model.lm_head(masked_out)
=======
            target_out_unembed = model.model.lm_head(target_out)  # pyright: ignore [reportCallIssue]
            masked_out_unembed = model.model.lm_head(masked_out)  # pyright: ignore [reportCallIssue]
>>>>>>> b828fb44
            loss += calc_kl_divergence_lm(pred=masked_out_unembed, target=target_out_unembed)
        else:
            loss += ((masked_out - target_out) ** 2).sum(dim=-1).mean()

    loss /= len(masks)

    return loss


def calc_schatten_loss(
    ci_upper_leaky: dict[str, Float[Tensor, "... C"]],
    pnorm: float,
    components: dict[str, LinearComponent | EmbeddingComponent],
    device: str,
) -> Float[Tensor, ""]:
    """Calculate the Schatten loss on the active components.

    The Schatten loss is calculated as:
        L = Σ_{components} mean(ci_upper_leaky^pnorm · (||V||_2^2 + ||U||_2^2))

    where:
        - ci_upper_leaky are the upper leaky relu causal importances for each component
        - pnorm is the power to raise the mask to
        - V and U are the component matrices
        - ||·||_2 is the L2 norm

    Args:
        ci_upper_leaky: Dictionary of upper leaky relu causal importances for each layer.
        pnorm: The pnorm to use for the importance minimality loss. Must be positive.
        components: Dictionary of components for each layer.
        device: The device to compute the loss on.

    Returns:
        The Schatten loss as a scalar tensor.
    """

    total_loss = torch.tensor(0.0, device=device)
    for component_name, component in components.items():
        V_norms = component.V.square().sum(dim=-2)
        U_norms = component.U.square().sum(dim=-1)
        schatten_norms = V_norms + U_norms
        loss = einops.einsum(
            ci_upper_leaky[component_name] ** pnorm, schatten_norms, "... C, C -> ..."
        )
        total_loss += loss.mean()
    return total_loss


def calc_importance_minimality_loss(
    ci_upper_leaky: dict[str, Float[Tensor, "... C"]], pnorm: float, eps: float = 1e-12
) -> Float[Tensor, ""]:
    """Calculate the importance minimality loss on the upper leaky relu causal importances.

    Args:
        ci_upper_leaky: Dictionary of causal importances upper leaky relu for each layer.
        pnorm: The pnorm to use for the importance minimality loss. Must be positive.
        eps: The epsilon to add to the causal importances to avoid division by zero when computing
            the gradients for pnorm < 1.

    Returns:
        The importance minimality loss on the upper leaky relu causal importances.
    """
    total_loss = torch.zeros_like(next(iter(ci_upper_leaky.values())))

    for layer_ci_upper_leaky in ci_upper_leaky.values():
        # Note, the paper uses an absolute value but our layer_ci_upper_leaky is already > 0
        total_loss = total_loss + (layer_ci_upper_leaky + eps) ** pnorm

    # Sum over the C dimension and mean over the other dimensions
    return total_loss.sum(dim=-1).mean()


def calc_masked_recon_layerwise_loss(
    model: ComponentModel,
    batch: Int[Tensor, "..."],
    device: str,
    components: dict[str, LinearComponent | EmbeddingComponent],
    masks: list[dict[str, Float[Tensor, "... C"]]],
    target_out: Float[Tensor, "... d_model_out"],
    loss_type: Literal["mse", "kl"] = "kl",
) -> Float[Tensor, ""]:
    """Calculate the recon loss when augmenting the model one (masked) component at a time."""
    assert loss_type in ["mse", "kl"], f"Invalid loss type: {loss_type}"
    total_loss = torch.tensor(0.0, device=device)
    for mask_info in masks:
        for component_name, component in components.items():
            modified_out = model.forward_with_components(
                batch,
                components={component_name: component},
                masks={component_name: mask_info[component_name]},
            )
            if loss_type == "mse":
                loss = ((modified_out - target_out) ** 2).mean()
            else:
                loss = calc_kl_divergence_lm(pred=modified_out, target=target_out)
            total_loss += loss
    n_modified_components = len(masks[0])
    return total_loss / (n_modified_components * len(masks))


def calc_masked_recon_loss(
    model: ComponentModel,
    batch: Float[Tensor, "... d_in"],
    components: dict[str, LinearComponent | EmbeddingComponent],
    masks: dict[str, Float[Tensor, "... C"]],
    target_out: Float[Tensor, "... d_mdoel_out"],
    loss_type: Literal["mse", "kl"] = "mse",
) -> Float[Tensor, ""]:
    """Calculate the MSE over all masks."""
    # Do a forward pass with all components
    out = model.forward_with_components(batch, components=components, masks=masks)
    assert loss_type in ["mse", "kl"], f"Invalid loss type: {loss_type}"
    if loss_type == "mse":
        loss = ((out - target_out) ** 2).mean()
    else:
        loss = calc_kl_divergence_lm(pred=out, target=target_out)

    return loss


def _calc_tensors_mse(
    params1: dict[str, Float[Tensor, "d_in d_out"]],
    params2: dict[str, Float[Tensor, "d_in d_out"]],
    n_params: int,
    device: str,
) -> Float[Tensor, ""]:
    """Calculate the MSE between params1 and params2, summing over the d_in and d_out dimensions.

    Normalizes by the number of parameters in the model.

    Args:
        params1: The first set of parameters
        params2: The second set of parameters
        n_params: The number of parameters in the model
        device: The device to use for calculations
    """
    faithfulness_loss = torch.tensor(0.0, device=device)
    for name in params1:
        faithfulness_loss = faithfulness_loss + ((params2[name] - params1[name]) ** 2).sum()
    return faithfulness_loss / n_params


def calc_faithfulness_loss(
    components: dict[str, LinearComponent | EmbeddingComponent],
    target_model: nn.Module,
    n_params: int,
    device: str,
) -> Float[Tensor, ""]:
    """Calculate the MSE loss between component parameters (V@U + bias) and target parameters."""
    target_params: dict[str, Float[Tensor, "d_in d_out"]] = {}
    component_params: dict[str, Float[Tensor, "d_in d_out"]] = {}

    for comp_name, component in components.items():
        component_params[comp_name] = component.weight
        submodule = target_model.get_submodule(comp_name)
        assert isinstance(submodule, nn.Linear | nn.Embedding)
        target_params[comp_name] = submodule.weight
        assert component_params[comp_name].shape == target_params[comp_name].shape

    faithfulness_loss = _calc_tensors_mse(
        params1=component_params,
        params2=target_params,
        n_params=n_params,
        device=device,
    )
    return faithfulness_loss


def calc_ce_losses(
    model: ComponentModel,
    batch: Int[Tensor, "..."],
    components: dict[str, LinearComponent | EmbeddingComponent],
    masks: dict[str, Float[Tensor, "..."]],
    unmasked_component_logits: Float[Tensor, "..."],
    masked_component_logits: Float[Tensor, "..."],
    target_logits: Float[Tensor, "..."],
) -> dict[str, float]:
    """Calculate cross-entropy losses for various masking scenarios.

    Args:
        model: The component model
        batch: Input batch
        components: Dictionary of components
        masks: Dictionary of masks for components
        unmasked_component_logits: Logits from unmasked components
        masked_component_logits: Logits from masked components
        target_logits: Target model logits

    Returns:
        Dictionary containing CE losses for different scenarios
    """
    ce_losses: dict[str, float] = {}

    # Flatten logits and batch for CE calculation
    flat_all_component_logits = einops.rearrange(
        unmasked_component_logits, "... vocab -> (...) vocab"
    )
    flat_masked_component_logits = einops.rearrange(
        masked_component_logits, "... vocab -> (...) vocab"
    )
    flat_batch = batch.flatten()

    # CE vs true labels
    unmasked_ce_loss = F.cross_entropy(input=flat_all_component_logits[:-1], target=flat_batch[1:])
    masked_ce_loss = F.cross_entropy(input=flat_masked_component_logits[:-1], target=flat_batch[1:])

    flat_target_logits = einops.rearrange(target_logits, "... vocab -> (...) vocab")
    target_ce_loss = F.cross_entropy(input=flat_target_logits[:-1], target=flat_batch[1:])

    # CE when every component is fully masked (all-zero masks)
    zero_masks = {k: torch.zeros_like(v) for k, v in masks.items()}
    zero_masked_component_logits = model.forward_with_components(
        batch, components=components, masks=zero_masks
    )
    flat_zero_masked_component_logits = einops.rearrange(
        zero_masked_component_logits, "... vocab -> (...) vocab"
    )
    zero_masked_ce_loss = F.cross_entropy(
        input=flat_zero_masked_component_logits[:-1], target=flat_batch[1:]
    )

    ce_losses["misc/unmasked_ce_loss_vs_labels"] = unmasked_ce_loss.item()
    ce_losses["misc/masked_ce_loss_vs_labels"] = masked_ce_loss.item()
    ce_losses["misc/target_ce_loss_vs_labels"] = target_ce_loss.item()
    ce_losses["misc/zero_masked_ce_loss_vs_labels"] = zero_masked_ce_loss.item()

    return ce_losses


def calculate_losses(
    model: ComponentModel,
    batch: Int[Tensor, "..."],
    config: Config,
    components: dict[str, LinearComponent | EmbeddingComponent],
    causal_importances: dict[str, Float[Tensor, "batch C"]],
    causal_importances_upper_leaky: dict[str, Float[Tensor, "batch C"]],
    target_out: Tensor,
    device: str,
    n_params: int,
) -> tuple[Float[Tensor, ""], dict[str, float]]:
    """Calculate all losses and return total loss and individual loss terms.

    Args:
        model: The component model
        batch: Input batch
        config: Configuration object with loss coefficients
        components: Dictionary of component modules
        causal_importances: Causal importance masks
        causal_importances_upper_leaky: Upper leaky causal importances for regularization
        target_out: Target model output
        device: Device to run computations on
        n_params: Total number of parameters in the model

    Returns:
        Tuple of (total_loss, loss_terms_dict)
    """
    total_loss = torch.tensor(0.0, device=device)
    loss_terms: dict[str, float] = {}

    # Faithfulness loss
    if config.faithfulness_coeff is not None:
        faithfulness_loss = calc_faithfulness_loss(
            components=components, target_model=model.model, n_params=n_params, device=device
        )
        total_loss += config.faithfulness_coeff * faithfulness_loss
        loss_terms["loss/faithfulness"] = faithfulness_loss.item()

    # Reconstruction loss
    if config.recon_coeff is not None:
        recon_loss = calc_masked_recon_loss(
            model=model,
            batch=batch,
            components=components,
            masks=causal_importances,
            target_out=target_out,
            loss_type=config.output_loss_type,
        )
        total_loss += config.recon_coeff * recon_loss
        loss_terms["loss/recon"] = recon_loss.item()

    # Stochastic reconstruction loss
    if config.stochastic_recon_coeff is not None:
        stochastic_masks = calc_stochastic_masks(
            causal_importances=causal_importances, n_mask_samples=config.n_mask_samples
        )
        stochastic_recon_loss = torch.tensor(0.0, device=target_out.device)
        for i in range(len(stochastic_masks)):
            stochastic_recon_loss += calc_masked_recon_loss(
                model=model,
                batch=batch,
                components=components,
                masks=stochastic_masks[i],
                target_out=target_out,
                loss_type=config.output_loss_type,
            )
        stochastic_recon_loss = stochastic_recon_loss / len(stochastic_masks)
        total_loss += config.stochastic_recon_coeff * stochastic_recon_loss
        loss_terms["loss/stochastic_recon"] = stochastic_recon_loss.item()

    # Reconstruction layerwise loss
    if config.recon_layerwise_coeff is not None:
        recon_layerwise_loss = calc_masked_recon_layerwise_loss(
            model=model,
            batch=batch,
            device=device,
            components=components,
            masks=[causal_importances],
            target_out=target_out,
            loss_type=config.output_loss_type,
        )
        total_loss += config.recon_layerwise_coeff * recon_layerwise_loss
        loss_terms["loss/recon_layerwise"] = recon_layerwise_loss.item()

    # Stochastic reconstruction layerwise loss
    if config.stochastic_recon_layerwise_coeff is not None:
        layerwise_stochastic_masks = calc_stochastic_masks(
            causal_importances=causal_importances, n_mask_samples=config.n_mask_samples
        )
        stochastic_recon_layerwise_loss = calc_masked_recon_layerwise_loss(
            model=model,
            batch=batch,
            device=device,
            components=components,
            masks=layerwise_stochastic_masks,
            target_out=target_out,
            loss_type=config.output_loss_type,
        )
        total_loss += config.stochastic_recon_layerwise_coeff * stochastic_recon_layerwise_loss
        loss_terms["loss/stochastic_recon_layerwise"] = stochastic_recon_layerwise_loss.item()

    # Importance minimality loss
    importance_minimality_loss = calc_importance_minimality_loss(
        ci_upper_leaky=causal_importances_upper_leaky, pnorm=config.pnorm
    )
    total_loss += config.importance_minimality_coeff * importance_minimality_loss
    loss_terms["loss/importance_minimality"] = importance_minimality_loss.item()

    # Schatten loss
    if config.schatten_coeff is not None:
        schatten_loss = calc_schatten_loss(
            ci_upper_leaky=causal_importances_upper_leaky,
            pnorm=config.pnorm,
            components=components,
            device=device,
        )
        total_loss += config.schatten_coeff * schatten_loss
        loss_terms["loss/schatten"] = schatten_loss.item()

    # Output reconstruction loss
    if config.out_recon_coeff is not None:
        masks_all_ones = {k: torch.ones_like(v) for k, v in causal_importances.items()}
        out_recon_loss = calc_masked_recon_loss(
            model=model,
            batch=batch,
            components=components,
            masks=masks_all_ones,
            target_out=target_out,
            loss_type=config.output_loss_type,
        )
        total_loss += config.out_recon_coeff * out_recon_loss
        loss_terms["loss/output_recon"] = out_recon_loss.item()

    # Embedding reconstruction loss
    if config.embedding_recon_coeff is not None:
        stochastic_masks = calc_stochastic_masks(
            causal_importances=causal_importances, n_mask_samples=config.n_mask_samples
        )
        assert len(components) == 1, "Only one embedding component is supported"
        component = list(components.values())[0]
        assert isinstance(component, EmbeddingComponent)
        embedding_recon_loss = calc_embedding_recon_loss(
            model=model,
            batch=batch,
            component=component,
            masks=stochastic_masks,
            embed_module_name=next(iter(components.keys())),
            unembed=config.is_embed_unembed_recon,
        )
        total_loss += config.embedding_recon_coeff * embedding_recon_loss
        loss_terms["loss/embedding_recon"] = embedding_recon_loss.item()

    return total_loss, loss_terms<|MERGE_RESOLUTION|>--- conflicted
+++ resolved
@@ -50,14 +50,9 @@
 
         if unembed:
             assert hasattr(model.model, "lm_head"), "Only supports unembedding named lm_head"
-<<<<<<< HEAD
-            assert isinstance(model.model.lm_head, nn.Module), "lm_head must be an nn.Module"
+            assert isinstance(model.model.lm_head, nn.Module)
             target_out_unembed = model.model.lm_head(target_out)
             masked_out_unembed = model.model.lm_head(masked_out)
-=======
-            target_out_unembed = model.model.lm_head(target_out)  # pyright: ignore [reportCallIssue]
-            masked_out_unembed = model.model.lm_head(masked_out)  # pyright: ignore [reportCallIssue]
->>>>>>> b828fb44
             loss += calc_kl_divergence_lm(pred=masked_out_unembed, target=target_out_unembed)
         else:
             loss += ((masked_out - target_out) ** 2).sum(dim=-1).mean()
