--- conflicted
+++ resolved
@@ -10,13 +10,10 @@
     CIMaskedReconSubsetLossTrainConfig,
     FaithfulnessLossTrainConfig,
     ImportanceMinimalityLossTrainConfig,
-<<<<<<< HEAD
     PGDReconLayerwiseLossTrainConfig,
     PGDReconLossTrainConfig,
     PGDReconSubsetLossTrainConfig,
-=======
     StochasticHiddenActsReconLossConfig,
->>>>>>> 22e328d7
     StochasticReconLayerwiseLossTrainConfig,
     StochasticReconLossTrainConfig,
     StochasticReconSubsetLossTrainConfig,
@@ -28,13 +25,10 @@
     ci_masked_recon_subset_loss,
     faithfulness_loss,
     importance_minimality_loss,
-<<<<<<< HEAD
     pgd_recon_layerwise_loss,
     pgd_recon_loss,
     pgd_recon_subset_loss,
-=======
     stochastic_hidden_acts_recon_loss,
->>>>>>> 22e328d7
     stochastic_recon_layerwise_loss,
     stochastic_recon_loss,
     stochastic_recon_subset_loss,
@@ -139,7 +133,6 @@
                     ci=ci,
                     weight_deltas=weight_deltas,
                 )
-<<<<<<< HEAD
             case PGDReconLossTrainConfig():
                 loss = pgd_recon_loss(
                     model=model,
@@ -151,6 +144,7 @@
                     init=cfg.init,
                     step_size=cfg.step_size,
                     n_steps=cfg.n_steps,
+                    mask_scope=cfg.mask_scope,
                 )
             case PGDReconSubsetLossTrainConfig():
                 loss = pgd_recon_subset_loss(
@@ -164,6 +158,7 @@
                     init=cfg.init,
                     step_size=cfg.step_size,
                     n_steps=cfg.n_steps,
+                    mask_scope=cfg.mask_scope,
                 )
             case PGDReconLayerwiseLossTrainConfig():
                 loss = pgd_recon_layerwise_loss(
@@ -177,7 +172,8 @@
                     init=cfg.init,
                     step_size=cfg.step_size,
                     n_steps=cfg.n_steps,
-=======
+                    mask_scope=cfg.mask_scope,
+                )
             case StochasticHiddenActsReconLossConfig():
                 loss = stochastic_hidden_acts_recon_loss(
                     model=model,
@@ -188,7 +184,6 @@
                     pre_weight_acts=pre_weight_acts,
                     ci=ci,
                     weight_deltas=weight_deltas,
->>>>>>> 22e328d7
                 )
         terms[cfg.classname] = loss.item()
         total = total + cfg.coeff * loss
