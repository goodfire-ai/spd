from typing import Literal

import einops
import torch
import torch.nn as nn
from jaxtyping import Float, Int
from torch import Tensor

from spd.configs import Config
<<<<<<< HEAD
from spd.mask_info import ComponentsMaskInfo, make_mask_infos
=======
from spd.mask_info import ComponentsMaskInfo, WeightDeltaAndMask, make_mask_infos
>>>>>>> 2747e4b5
from spd.models.component_model import ComponentModel
from spd.models.components import Components, ComponentsOrModule, EmbeddingComponents
from spd.utils.component_utils import calc_stochastic_masks
from spd.utils.general_utils import calc_kl_divergence_lm


def calc_embedding_recon_loss(
    model: ComponentModel,
    batch: Int[Tensor, "..."],
    masks: list[dict[str, Float[Tensor, "... C"]]],
    unembed: bool,
    device: str,
) -> Float[Tensor, ""]:
    """
    recon loss that directly compares the outputs of the (optionally masked)
    ``EmbeddingComponents``(s) to the outputs of the original ``nn.Embedding`` modules.

    If ``unembed`` is ``True``, both the masked embedding output and the target embedding
    output are unembedded using the ``lm_head`` module, and the KL divergence is used as the loss.

    If ``unembed`` is ``False``, the loss is the MSE between the masked embedding output
    and the target embedding output is used as the loss.
    """

    assert len(model.components_or_modules) == 1, "Only one embedding component is supported"
    components_or_module = next(iter(model.components_or_modules.values()))
    components = components_or_module.components
    original = components_or_module.original
    assert isinstance(components, EmbeddingComponents)

    # --- original embedding output --------------------------------------------------------- #
    target_out: Float[Tensor, "... d_emb"] = original(batch)

    # --- masked embedding output ----------------------------------------------------------- #
    loss = torch.tensor(0.0, device=device)
    for mask_info in masks:
        assert len(mask_info) == 1, "Only one embedding component is supported"
        mask = next(iter(mask_info.values()))
        masked_out: Float[Tensor, "... d_emb"] = components(batch, mask=mask)

        if unembed:
            assert hasattr(model.patched_model, "lm_head"), (
                "Only supports unembedding named lm_head"
            )
            assert isinstance(model.patched_model.lm_head, nn.Module)
            target_out_unembed = model.patched_model.lm_head(target_out)
            masked_out_unembed = model.patched_model.lm_head(masked_out)
            loss += calc_kl_divergence_lm(pred=masked_out_unembed, target=target_out_unembed)
        else:
            loss += ((masked_out - target_out) ** 2).sum(dim=-1).mean()

    loss /= len(masks)

    return loss


def calc_schatten_loss(
    ci_upper_leaky: dict[str, Float[Tensor, "... C"]],
    pnorm: float,
    components: dict[str, Components],
    device: str,
) -> Float[Tensor, ""]:
    """Calculate the Schatten loss on the active components.

    The Schatten loss is calculated as:
        L = Σ_{components} mean(ci_upper_leaky^pnorm · (||V||_2^2 + ||U||_2^2))

    where:
        - ci_upper_leaky are the upper leaky relu causal importances for each component
        - pnorm is the power to raise the mask to
        - V and U are the component matrices
        - ||·||_2 is the L2 norm

    Args:
        ci_upper_leaky: Dictionary of upper leaky relu causal importances for each layer.
        pnorm: The pnorm to use for the importance minimality loss. Must be positive.
        components: Dictionary of components for each layer.
        device: The device to compute the loss on.

    Returns:
        The Schatten loss as a scalar tensor.
    """

    total_loss = torch.tensor(0.0, device=device)
    for component_name, component in components.items():
        V_norms = component.V.square().sum(dim=-2)
        U_norms = component.U.square().sum(dim=-1)
        schatten_norms = V_norms + U_norms
        loss = einops.einsum(
            ci_upper_leaky[component_name] ** pnorm, schatten_norms, "... C, C -> ..."
        )
        total_loss += loss.mean()
    return total_loss


def calc_importance_minimality_loss(
    ci_upper_leaky: dict[str, Float[Tensor, "... C"]], pnorm: float, eps: float = 1e-12
) -> Float[Tensor, ""]:
    """Calculate the importance minimality loss on the upper leaky relu causal importances.

    Args:
        ci_upper_leaky: Dictionary of causal importances upper leaky relu for each layer.
        pnorm: The pnorm to use for the importance minimality loss. Must be positive.
        eps: The epsilon to add to the causal importances to avoid division by zero when computing
            the gradients for pnorm < 1.

    Returns:
        The importance minimality loss on the upper leaky relu causal importances.
    """
    total_loss = torch.zeros_like(next(iter(ci_upper_leaky.values())))

    for layer_ci_upper_leaky in ci_upper_leaky.values():
        # Note, the paper uses an absolute value but our layer_ci_upper_leaky is already > 0
        total_loss = total_loss + (layer_ci_upper_leaky + eps) ** pnorm

    # Sum over the C dimension and mean over the other dimensions
    return total_loss.sum(dim=-1).mean()


def calc_masked_recon_layerwise_loss(
    model: ComponentModel,
    batch: Int[Tensor, "..."],
<<<<<<< HEAD
    device: str,
=======
>>>>>>> 2747e4b5
    mask_infos_list: list[dict[str, ComponentsMaskInfo]],
    target_out: Float[Tensor, "... d_model_out"],
    loss_type: Literal["mse", "kl"],
    device: str,
) -> Float[Tensor, ""]:
    """Calculate the recon loss when augmenting the model one (masked) component layer at a time.

    This function takes the mean loss over all masks in mask_infos_list.

    Args:
        model: The component model
        batch: Input batch
        mask_infos_list: Mask infos for each stochastic source (there are config.n_mask_samples
            stochastic sources).
        target_out: Target model output
        loss_type: Type of loss to calculate
        device: Device to run computations on

    Returns:
        The recon loss
    """
    assert loss_type in ["mse", "kl"], f"Invalid loss type: {loss_type}"
    total_loss = torch.tensor(0.0, device=device)
    for mask_infos in mask_infos_list:
        for module_name, mask_info in mask_infos.items():
            modified_out = model(batch, mode="components", mask_infos={module_name: mask_info})
            if loss_type == "mse":
                loss = ((modified_out - target_out) ** 2).mean()
            else:
                loss = calc_kl_divergence_lm(pred=modified_out, target=target_out)
            total_loss += loss
    n_modified_components = len(mask_infos_list[0])
    n_stochastic_sources = len(mask_infos_list)
    return total_loss / (n_modified_components * n_stochastic_sources)


def calc_masked_recon_loss(
    model: ComponentModel,
    batch: Float[Tensor, "... d_in"],
    mask_infos_list: list[dict[str, ComponentsMaskInfo]],
    target_out: Float[Tensor, "... d_model_out"],
    loss_type: Literal["mse", "kl"],
    device: str,
) -> Float[Tensor, ""]:
<<<<<<< HEAD
    """Calculate the MSE over all masks."""
=======
    """Calculate the recon loss when applying all (masked) component layers at once.

    This function takes the mean loss over all masks in mask_infos_list.

    Args:
        model: The component model
        batch: Input batch
        mask_infos_list: Mask infos for each stochastic source (there are config.n_mask_samples
            stochastic sources).
        target_out: Target model output
        loss_type: Type of loss to calculate
        device: Device to run computations on

    Returns:
        The recon loss
    """
>>>>>>> 2747e4b5
    # Do a forward pass with all components
    assert loss_type in ["mse", "kl"], f"Invalid loss type: {loss_type}"

    total_loss = torch.tensor(0.0, device=device)
    for mask_infos in mask_infos_list:
        out = model(batch, mode="components", mask_infos=mask_infos)
        if loss_type == "mse":
            loss = ((out - target_out) ** 2).mean()
        else:
            loss = calc_kl_divergence_lm(pred=out, target=target_out)
        total_loss += loss
<<<<<<< HEAD

    return total_loss / len(mask_infos_list)


def calc_weight_deltas(
    model: ComponentModel, device: str | torch.device
) -> dict[str, Float[Tensor, " d_out d_in"]]:
    """Calculate the weight differences between the target model and component weights (V@U)."""
=======

    return total_loss / len(mask_infos_list)


def calc_weight_deltas(
    model: ComponentModel, device: str | torch.device
) -> dict[str, Float[Tensor, " d_out d_in"]]:
    """Calculate the weight differences between the target model and component weights (V@U) for
    each layer."""
>>>>>>> 2747e4b5
    weight_deltas: dict[str, Float[Tensor, " d_out d_in"]] = {}
    for comp_name, components_or_module in model.components_or_modules.items():
        assert isinstance(components_or_module, ComponentsOrModule)
        if components_or_module.components is not None:
            weight_deltas[comp_name] = (
                components_or_module.original_weight - components_or_module.components.weight
            )
        if components_or_module.identity_components is not None:
            id_name = f"identity_{comp_name}"
            id_mat = components_or_module.identity_components.weight
            weight_deltas[id_name] = (
                torch.eye(id_mat.shape[0], device=device, dtype=id_mat.dtype) - id_mat
            )
    return weight_deltas
<<<<<<< HEAD


def calc_faithfulness_loss(
    weight_deltas: dict[str, Float[Tensor, " d_out d_in"]],
    device: str | torch.device,
) -> Float[Tensor, ""]:
    """Calculate the MSE loss between component parameters (V@U) and target parameters."""
=======


def calc_faithfulness_loss(
    weight_deltas: dict[str, Float[Tensor, " d_out d_in"]],
    device: str | torch.device,
) -> Float[Tensor, ""]:
    """Calculate the MSE loss between component weights (V@U) and target weights.

    We sum over all layers and normalize by the number of parameters in the model (this includes any
    inserted identity matrices).
    """
>>>>>>> 2747e4b5

    n_params = sum(param.numel() for param in weight_deltas.values())
    mse = torch.tensor(0.0, device=device)
    for param in weight_deltas.values():
        mse += ((param) ** 2).sum()
    # Normalize by the number of parameters in the model (including any inserted identity matrices)
    mse = mse / n_params
    return mse


def calculate_losses(
    model: ComponentModel,
    batch: Int[Tensor, "..."],
    config: Config,
    causal_importances: dict[str, Float[Tensor, "batch C"]],
    causal_importances_upper_leaky: dict[str, Float[Tensor, "batch C"]],
    target_out: Tensor,
    weight_deltas: dict[str, Float[Tensor, " d_out d_in"]],
    device: str,
    current_p: float | None = None,
) -> tuple[Float[Tensor, ""], dict[str, float]]:
    """Calculate all losses and return total loss and individual loss terms.

    Args:
        model: The component model
        batch: Input batch
        config: Configuration object with loss coefficients
        causal_importances: Causal importance masks
        causal_importances_upper_leaky: Upper leaky causal importances for regularization
        target_out: Target model output
        weight_deltas: Weight deltas between the target model and component weights (V@U)
        device: Device to run computations on
        current_p: Current p value for L_p sparsity loss (if using annealing)
    Returns:
        Tuple of (total_loss, loss_terms_dict)
    """
    total_loss = torch.tensor(0.0, device=device)
    loss_terms: dict[str, float] = {}

    # Faithfulness loss
    if config.faithfulness_coeff is not None:
        faithfulness_loss = calc_faithfulness_loss(weight_deltas, device)
        total_loss += config.faithfulness_coeff * faithfulness_loss
        loss_terms["faithfulness"] = faithfulness_loss.item()

    # Reconstruction loss
    if config.recon_coeff is not None:
        recon_mask_infos = make_mask_infos(causal_importances, None)
        recon_loss = calc_masked_recon_loss(
            model=model,
            batch=batch,
            mask_infos_list=[recon_mask_infos],
            target_out=target_out,
            loss_type=config.output_loss_type,
            device=device,
        )
        total_loss += config.recon_coeff * recon_loss
        loss_terms["recon"] = recon_loss.item()

    # Stochastic reconstruction loss
    if config.stochastic_recon_coeff is not None:
        stochastic_masks_list = calc_stochastic_masks(
            causal_importances=causal_importances,
            n_mask_samples=config.n_mask_samples,
            sampling=config.sampling,
        )

        stoch_mask_infos_list = []
        for stochastic_masks in stochastic_masks_list:
            deltas_and_masks = (
                {
                    key: (weight_deltas[key], stochastic_masks.weight_delta_masks[key])
                    for key in weight_deltas
                }
                if config.use_delta_component
                else None
<<<<<<< HEAD
            )
            stoch_mask_infos = make_mask_infos(
                masks=stochastic_masks.component_masks,
                weight_deltas_and_masks=deltas_and_masks,
            )
=======
            )
            stoch_mask_infos = make_mask_infos(
                masks=stochastic_masks.component_masks,
                weight_deltas_and_masks=deltas_and_masks,
            )
>>>>>>> 2747e4b5
            stoch_mask_infos_list.append(stoch_mask_infos)

        stochastic_recon_loss = calc_masked_recon_loss(
            model=model,
            batch=batch,
            mask_infos_list=stoch_mask_infos_list,
            target_out=target_out,
            loss_type=config.output_loss_type,
            device=device,
        )

        total_loss += config.stochastic_recon_coeff * stochastic_recon_loss
        loss_terms["stochastic_recon"] = stochastic_recon_loss.item()

    # Reconstruction layerwise loss
    if config.recon_layerwise_coeff is not None:
        recon_layerwise_loss = calc_masked_recon_layerwise_loss(
            model=model,
            batch=batch,
<<<<<<< HEAD
            device=device,
=======
>>>>>>> 2747e4b5
            mask_infos_list=[make_mask_infos(causal_importances)],
            target_out=target_out,
            loss_type=config.output_loss_type,
            device=device,
        )
        total_loss += config.recon_layerwise_coeff * recon_layerwise_loss
        loss_terms["recon_layerwise"] = recon_layerwise_loss.item()

    # Stochastic reconstruction layerwise loss
    if config.stochastic_recon_layerwise_coeff is not None:
        stochastic_masks_list = calc_stochastic_masks(
            causal_importances=causal_importances,
            n_mask_samples=config.n_mask_samples,
            sampling=config.sampling,
        )
<<<<<<< HEAD
        mask_infos_list = []
        for stochastic_masks in stochastic_masks_list:
            weight_deltas_and_masks = (
=======
        mask_infos_list: list[dict[str, ComponentsMaskInfo]] = []
        for stochastic_masks in stochastic_masks_list:
            weight_deltas_and_masks: dict[str, WeightDeltaAndMask] | None = (
>>>>>>> 2747e4b5
                {
                    key: (weight_deltas[key], stochastic_masks.weight_delta_masks[key])
                    for key in weight_deltas
                }
                if config.use_delta_component
                else None
            )
            mask_infos = make_mask_infos(
                masks=stochastic_masks.component_masks,
                weight_deltas_and_masks=weight_deltas_and_masks,
            )
            mask_infos_list.append(mask_infos)

        stochastic_recon_layerwise_loss = calc_masked_recon_layerwise_loss(
            model=model,
            batch=batch,
<<<<<<< HEAD
            device=device,
=======
>>>>>>> 2747e4b5
            mask_infos_list=mask_infos_list,
            target_out=target_out,
            loss_type=config.output_loss_type,
            device=device,
        )
        total_loss += config.stochastic_recon_layerwise_coeff * stochastic_recon_layerwise_loss
        loss_terms["stochastic_recon_layerwise"] = stochastic_recon_layerwise_loss.item()

    # Importance minimality loss
    pnorm_value = current_p if current_p is not None else config.pnorm
    importance_minimality_loss = calc_importance_minimality_loss(
        ci_upper_leaky=causal_importances_upper_leaky, pnorm=pnorm_value
    )
    total_loss += config.importance_minimality_coeff * importance_minimality_loss
    loss_terms["importance_minimality"] = importance_minimality_loss.item()

    # Schatten loss
    if config.schatten_coeff is not None:
        schatten_loss = calc_schatten_loss(
            ci_upper_leaky=causal_importances_upper_leaky,
            pnorm=pnorm_value,
            components=model.components,
            device=device,
        )
        total_loss += config.schatten_coeff * schatten_loss
        loss_terms["schatten"] = schatten_loss.item()

    # Output reconstruction loss
    if config.out_recon_coeff is not None:
        masks_all_ones = {k: torch.ones_like(v) for k, v in causal_importances.items()}
        out_recon_loss = calc_masked_recon_loss(
            model=model,
            batch=batch,
            mask_infos_list=[make_mask_infos(masks_all_ones)],
            target_out=target_out,
            loss_type=config.output_loss_type,
            device=device,
        )
        total_loss += config.out_recon_coeff * out_recon_loss
        loss_terms["output_recon"] = out_recon_loss.item()

    # Embedding reconstruction loss
    if config.embedding_recon_coeff is not None:
        stochastic_masks_list = calc_stochastic_masks(
            causal_importances=causal_importances,
            n_mask_samples=config.n_mask_samples,
            sampling=config.sampling,
        )
        embedding_recon_loss = calc_embedding_recon_loss(
            model=model,
            batch=batch,
            masks=[stochastic_masks.component_masks for stochastic_masks in stochastic_masks_list],
            unembed=config.is_embed_unembed_recon,
            device=device,
        )
        total_loss += config.embedding_recon_coeff * embedding_recon_loss
        loss_terms["embedding_recon"] = embedding_recon_loss.item()

    loss_terms["total"] = total_loss.item()

    return total_loss, loss_terms<|MERGE_RESOLUTION|>--- conflicted
+++ resolved
@@ -7,11 +7,7 @@
 from torch import Tensor
 
 from spd.configs import Config
-<<<<<<< HEAD
-from spd.mask_info import ComponentsMaskInfo, make_mask_infos
-=======
 from spd.mask_info import ComponentsMaskInfo, WeightDeltaAndMask, make_mask_infos
->>>>>>> 2747e4b5
 from spd.models.component_model import ComponentModel
 from spd.models.components import Components, ComponentsOrModule, EmbeddingComponents
 from spd.utils.component_utils import calc_stochastic_masks
@@ -134,10 +130,6 @@
 def calc_masked_recon_layerwise_loss(
     model: ComponentModel,
     batch: Int[Tensor, "..."],
-<<<<<<< HEAD
-    device: str,
-=======
->>>>>>> 2747e4b5
     mask_infos_list: list[dict[str, ComponentsMaskInfo]],
     target_out: Float[Tensor, "... d_model_out"],
     loss_type: Literal["mse", "kl"],
@@ -182,9 +174,6 @@
     loss_type: Literal["mse", "kl"],
     device: str,
 ) -> Float[Tensor, ""]:
-<<<<<<< HEAD
-    """Calculate the MSE over all masks."""
-=======
     """Calculate the recon loss when applying all (masked) component layers at once.
 
     This function takes the mean loss over all masks in mask_infos_list.
@@ -201,7 +190,6 @@
     Returns:
         The recon loss
     """
->>>>>>> 2747e4b5
     # Do a forward pass with all components
     assert loss_type in ["mse", "kl"], f"Invalid loss type: {loss_type}"
 
@@ -213,16 +201,6 @@
         else:
             loss = calc_kl_divergence_lm(pred=out, target=target_out)
         total_loss += loss
-<<<<<<< HEAD
-
-    return total_loss / len(mask_infos_list)
-
-
-def calc_weight_deltas(
-    model: ComponentModel, device: str | torch.device
-) -> dict[str, Float[Tensor, " d_out d_in"]]:
-    """Calculate the weight differences between the target model and component weights (V@U)."""
-=======
 
     return total_loss / len(mask_infos_list)
 
@@ -232,7 +210,6 @@
 ) -> dict[str, Float[Tensor, " d_out d_in"]]:
     """Calculate the weight differences between the target model and component weights (V@U) for
     each layer."""
->>>>>>> 2747e4b5
     weight_deltas: dict[str, Float[Tensor, " d_out d_in"]] = {}
     for comp_name, components_or_module in model.components_or_modules.items():
         assert isinstance(components_or_module, ComponentsOrModule)
@@ -247,27 +224,17 @@
                 torch.eye(id_mat.shape[0], device=device, dtype=id_mat.dtype) - id_mat
             )
     return weight_deltas
-<<<<<<< HEAD
 
 
 def calc_faithfulness_loss(
     weight_deltas: dict[str, Float[Tensor, " d_out d_in"]],
     device: str | torch.device,
 ) -> Float[Tensor, ""]:
-    """Calculate the MSE loss between component parameters (V@U) and target parameters."""
-=======
-
-
-def calc_faithfulness_loss(
-    weight_deltas: dict[str, Float[Tensor, " d_out d_in"]],
-    device: str | torch.device,
-) -> Float[Tensor, ""]:
     """Calculate the MSE loss between component weights (V@U) and target weights.
 
     We sum over all layers and normalize by the number of parameters in the model (this includes any
     inserted identity matrices).
     """
->>>>>>> 2747e4b5
 
     n_params = sum(param.numel() for param in weight_deltas.values())
     mse = torch.tensor(0.0, device=device)
@@ -344,19 +311,11 @@
                 }
                 if config.use_delta_component
                 else None
-<<<<<<< HEAD
             )
             stoch_mask_infos = make_mask_infos(
                 masks=stochastic_masks.component_masks,
                 weight_deltas_and_masks=deltas_and_masks,
             )
-=======
-            )
-            stoch_mask_infos = make_mask_infos(
-                masks=stochastic_masks.component_masks,
-                weight_deltas_and_masks=deltas_and_masks,
-            )
->>>>>>> 2747e4b5
             stoch_mask_infos_list.append(stoch_mask_infos)
 
         stochastic_recon_loss = calc_masked_recon_loss(
@@ -376,10 +335,6 @@
         recon_layerwise_loss = calc_masked_recon_layerwise_loss(
             model=model,
             batch=batch,
-<<<<<<< HEAD
-            device=device,
-=======
->>>>>>> 2747e4b5
             mask_infos_list=[make_mask_infos(causal_importances)],
             target_out=target_out,
             loss_type=config.output_loss_type,
@@ -395,15 +350,9 @@
             n_mask_samples=config.n_mask_samples,
             sampling=config.sampling,
         )
-<<<<<<< HEAD
-        mask_infos_list = []
-        for stochastic_masks in stochastic_masks_list:
-            weight_deltas_and_masks = (
-=======
         mask_infos_list: list[dict[str, ComponentsMaskInfo]] = []
         for stochastic_masks in stochastic_masks_list:
             weight_deltas_and_masks: dict[str, WeightDeltaAndMask] | None = (
->>>>>>> 2747e4b5
                 {
                     key: (weight_deltas[key], stochastic_masks.weight_delta_masks[key])
                     for key in weight_deltas
@@ -420,10 +369,6 @@
         stochastic_recon_layerwise_loss = calc_masked_recon_layerwise_loss(
             model=model,
             batch=batch,
-<<<<<<< HEAD
-            device=device,
-=======
->>>>>>> 2747e4b5
             mask_infos_list=mask_infos_list,
             target_out=target_out,
             loss_type=config.output_loss_type,
