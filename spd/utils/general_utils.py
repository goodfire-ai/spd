--- conflicted
+++ resolved
@@ -3,11 +3,7 @@
 from collections.abc import Callable, Sequence
 from datetime import datetime
 from pathlib import Path
-<<<<<<< HEAD
 from typing import Any, ClassVar, Literal, Protocol, overload
-=======
-from typing import Any, Literal, Protocol
->>>>>>> fd2718cc
 
 import einops
 import numpy as np
