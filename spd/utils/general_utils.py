--- conflicted
+++ resolved
@@ -347,7 +347,6 @@
             wandb.save(str(filepath), base_path=out_dir, policy="now")
 
 
-<<<<<<< HEAD
 def format_function_docstring[T_callable: Callable[..., Any]](
     mapping: dict[str, Any],
     /,
@@ -361,7 +360,8 @@
         return func
 
     return decorator
-=======
+
+
 def get_linear_annealed_p(
     step: int,
     steps: int,
@@ -400,5 +400,4 @@
     else:
         # Linear interpolation between start and end fractions
         progress = (cur_frac - p_anneal_start_frac) / (p_anneal_end_frac - p_anneal_start_frac)
-        return initial_p + (p_anneal_final_p - initial_p) * progress
->>>>>>> 24bc5c0a
+        return initial_p + (p_anneal_final_p - initial_p) * progress