--- conflicted
+++ resolved
@@ -292,80 +292,6 @@
     return loss
 
 
-<<<<<<< HEAD
-def _ensure_list_at_index(current: dict[str, Any], key: str, index: int) -> None:
-    """Ensure that current[key] is a list with at least index+1 elements."""
-    if key not in current:
-        current[key] = []
-    # Ensure the list is long enough
-    while len(current[key]) <= index:
-        current[key].append({})
-
-
-def apply_nested_updates(base_dict: dict[str, Any], updates: dict[str, Any]) -> dict[str, Any]:
-    """Apply nested updates to a dictionary."""
-    result = copy.deepcopy(base_dict)
-
-    for key, value in updates.items():
-        if "." in key or "[" in key:
-            # Handle nested keys (including list indices like loss_metric_configs[0].coeff)
-            current = result
-            keys = []
-
-            # Parse the key to handle both dots and list indices
-            # Split by dots but preserve list indices
-            parts = re.split(r"\.", key)
-            for part in parts:
-                if "[" in part:
-                    # Check for malformed brackets (missing closing bracket)
-                    if "]" not in part:
-                        raise ValueError(
-                            f"Malformed list index notation in key '{key}': missing closing bracket"
-                        )
-                    # Handle list index notation like "loss_metric_configs[0]"
-                    try:
-                        base_key = part.split("[")[0]
-                        index_str = part.split("[")[1].split("]")[0]
-                        index = int(index_str)
-                        if index < 0:
-                            raise ValueError(f"List index must be non-negative, got {index}")
-                        keys.append((base_key, index))
-                    except (ValueError, IndexError) as e:
-                        raise ValueError(f"Invalid list index notation in key '{key}': {e}") from e
-                else:
-                    # Regular key
-                    keys.append((part, None))
-
-            # Navigate to the parent of the final key
-            for k, idx in keys[:-1]:
-                if idx is not None:
-                    # This is a list index
-                    _ensure_list_at_index(current, k, idx)
-                    current = current[k][idx]
-                else:
-                    # Regular key
-                    if k not in current:
-                        current[k] = {}
-                    current = current[k]
-
-            # Set the final value
-            final_key, final_idx = keys[-1]
-            if final_idx is not None:
-                # Final key is a list index
-                _ensure_list_at_index(current, final_key, final_idx)
-                current[final_key][final_idx] = value
-            else:
-                # Final key is regular
-                current[final_key] = value
-        else:
-            # Simple key
-            result[key] = value
-
-    return result
-
-
-=======
->>>>>>> ade13772
 def runtime_cast[T](type_: type[T], obj: Any) -> T:
     """typecast with a runtime check"""
     if not isinstance(obj, type_):
