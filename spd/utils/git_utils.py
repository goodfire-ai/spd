"""Git utilities for creating code snapshots."""

import datetime
import subprocess
import tempfile
from pathlib import Path

from spd.log import logger
from spd.settings import REPO_ROOT


<<<<<<< HEAD
def repo_current_branch() -> str:
    """Return the active Git branch by invoking the `git` CLI.

    Uses `git rev-parse --abbrev-ref HEAD`, which prints either the branch
    name (e.g. `main`) or `HEAD` if the repo is in a detached-HEAD state.

    Returns:
        The name of the current branch, or `HEAD` if in detached state.

    Raises:
        subprocess.CalledProcessError: If the `git` command fails.
    """
    result = subprocess.run(
        ["git", "rev-parse", "--abbrev-ref", "HEAD"],
        cwd=REPO_ROOT,
        capture_output=True,
        text=True,
    )
    return result.stdout.strip()


def create_git_snapshot(branch_name_prefix: str) -> str:
=======
def create_git_snapshot(branch_name_prefix: str) -> tuple[str, str]:
>>>>>>> 648af4d7
    """Create a git snapshot branch with current changes.

    Creates a timestamped branch containing all current changes (staged and unstaged). Uses a
    temporary worktree to avoid affecting the current working directory. Will push the snapshot
    branch to origin if possible, but will continue without error if push permissions are lacking.

    Returns:
        (branch_name, commit_hash) where commit_hash is the HEAD of the snapshot branch
        (this will be the new snapshot commit if changes existed, otherwise the base commit).

    Raises:
        subprocess.CalledProcessError: If git commands fail (except for push)
    """
    # Generate timestamped branch name
    timestamp_utc = datetime.datetime.now(datetime.UTC).strftime("%Y%m%d-%H%M%S")
    snapshot_branch = f"{branch_name_prefix}-{timestamp_utc}"

    # Create temporary worktree path
    with tempfile.TemporaryDirectory() as temp_dir:
        worktree_path = Path(temp_dir) / f"spd-snapshot-{timestamp_utc}"

        try:
            # Create worktree with new branch
            subprocess.run(
                ["git", "worktree", "add", "-b", snapshot_branch, str(worktree_path)],
                cwd=REPO_ROOT,
                check=True,
                capture_output=True,
            )

            # Copy current working tree to worktree (including untracked files)
            subprocess.run(
                [
                    "rsync",
                    "-a",
                    "--delete",
                    "--exclude=.git",
                    "--filter=:- .gitignore",
                    f"{REPO_ROOT}/",
                    f"{worktree_path}/",
                ],
                check=True,
                capture_output=True,
            )

            # Stage all changes in the worktree
            subprocess.run(["git", "add", "-A"], cwd=worktree_path, check=True, capture_output=True)

            # Check if there are changes to commit
            diff_result = subprocess.run(
                ["git", "diff", "--cached", "--quiet"], cwd=worktree_path, capture_output=True
            )

            # Commit changes if any exist
            if diff_result.returncode != 0:  # Non-zero means there are changes
                subprocess.run(
                    ["git", "commit", "-m", f"Sweep snapshot {timestamp_utc}", "--no-verify"],
                    cwd=worktree_path,
                    check=True,
                    capture_output=True,
                )

            # Get the commit hash of HEAD (either new commit or base commit if nothing changed)
            rev_parse = subprocess.run(
                ["git", "rev-parse", "HEAD"],
                cwd=worktree_path,
                check=True,
                capture_output=True,
                text=True,
            )
            commit_hash = rev_parse.stdout.strip()

            # Try push (non-fatal if fails)
            try:
                subprocess.run(
                    ["git", "push", "-u", "origin", snapshot_branch],
                    cwd=worktree_path,
                    check=True,
                    capture_output=True,
                )
                logger.info(f"Successfully pushed snapshot branch '{snapshot_branch}' to origin")
            except subprocess.CalledProcessError as e:
                logger.warning(
                    f"Could not push snapshot branch '{snapshot_branch}' to origin. "
                    f"The branch was created locally but won't be accessible to other users. "
                    f"Error: {e.stderr.decode().strip() if e.stderr else 'Unknown error'}"
                )

        finally:
            # Clean up worktree (branch remains in main repo)
            subprocess.run(
                ["git", "worktree", "remove", "--force", str(worktree_path)],
                cwd=REPO_ROOT,
                check=True,
                capture_output=True,
            )

    return snapshot_branch, commit_hash<|MERGE_RESOLUTION|>--- conflicted
+++ resolved
@@ -9,7 +9,6 @@
 from spd.settings import REPO_ROOT
 
 
-<<<<<<< HEAD
 def repo_current_branch() -> str:
     """Return the active Git branch by invoking the `git` CLI.
 
@@ -31,10 +30,7 @@
     return result.stdout.strip()
 
 
-def create_git_snapshot(branch_name_prefix: str) -> str:
-=======
 def create_git_snapshot(branch_name_prefix: str) -> tuple[str, str]:
->>>>>>> 648af4d7
     """Create a git snapshot branch with current changes.
 
     Creates a timestamped branch containing all current changes (staged and unstaged). Uses a
