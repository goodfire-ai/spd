--- conflicted
+++ resolved
@@ -67,13 +67,7 @@
         )
 
         causal_importances, _ = model.calc_causal_importances(
-<<<<<<< HEAD
-            pre_weight_acts,
-            detach_inputs=False,
-            sigmoid_type=sigmoid_type,
-=======
             pre_weight_acts, sigmoid_type=sigmoid_type, detach_inputs=False
->>>>>>> 5fe8c1a5
         )
         for module_name, ci in causal_importances.items():
             # mask (batch, pos, C) or (batch, C)
