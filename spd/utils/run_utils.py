"""Utilities for managing experiment run directories and IDs."""

import copy
import itertools
import json
import secrets
import string
from pathlib import Path
from typing import Any, Final, Literal, NamedTuple

import torch
import wandb
import yaml

<<<<<<< HEAD
from spd.log import logger
from spd.settings import SPD_CACHE_DIR
from spd.utils.git_utils import (
    create_git_snapshot,
    repo_current_branch,
    repo_current_commit_hash,
    repo_is_clean,
)
=======
from spd.settings import DEFAULT_PROJECT_NAME, SPD_CACHE_DIR
>>>>>>> 1a517f93

# Fields that use discriminated union merging: field_name -> discriminator_field
_DISCRIMINATED_LIST_FIELDS: dict[str, str] = {
    "loss_metric_configs": "classname",
    "eval_metric_configs": "classname",
}


def get_local_run_id() -> str:
    """Generate a unique run ID. Used if wandb is not active.

    Format: local-<random_8_chars>
    Where random_8_chars is a combination of lowercase letters and digits.

    Returns:
        Unique run ID string
    """
    # Generate 8 random characters (lowercase letters and digits)
    chars = string.ascii_lowercase + string.digits
    random_suffix = "".join(secrets.choice(chars) for _ in range(8))

    return f"local-{random_suffix}"


# TODO: avoid using this function?
def get_output_dir(use_wandb_id: bool = True) -> Path:
    """Get the output directory for a run.

    If WandB is active, uses the WandB project and run ID. Otherwise, generates a local run ID.

    Returns:
        Path to the output directory
    """
    # Check if wandb is active and has a run
    if use_wandb_id:
        assert wandb.run is not None, "WandB run is not active"
        # Get project name from wandb.run, fallback to DEFAULT_PROJECT_NAME if not available
        project = getattr(wandb.run, "project", DEFAULT_PROJECT_NAME)
        run_id = f"{project}-{wandb.run.id}"
    else:
        run_id = get_local_run_id()

    run_dir = SPD_CACHE_DIR / "runs" / run_id
    run_dir.mkdir(parents=True, exist_ok=True)
    return run_dir


def _save_json(data: Any, path: Path | str, **kwargs: Any) -> None:
    with open(path, "w") as f:
        json.dump(data, f, **kwargs)


def _save_yaml(data: Any, path: Path | str, **kwargs: Any) -> None:
    with open(path, "w") as f:
        yaml.dump(data, f, sort_keys=False, **kwargs)


def _save_torch(data: Any, path: Path | str, **kwargs: Any) -> None:
    torch.save(data, path, **kwargs)


def _save_text(data: str, path: Path | str, encoding: str = "utf-8") -> None:
    with open(path, "w", encoding=encoding) as f:
        f.write(data)


def save_file(data: dict[str, Any] | Any, path: Path | str, **kwargs: Any) -> None:
    """Save a file.

    NOTE: This function was originally designed to save files with specific permissions,
    bypassing the system's umask. This is not needed anymore, but we're keeping this
    abstraction for convenience and brevity.

    File type is determined by extension:
    - .json: Save as JSON
    - .yaml/.yml: Save as YAML
    - .pth/.pt: Save as PyTorch model
    - .txt or other: Save as plain text (data must be string)

    Args:
        data: Data to save (format depends on file type)
        path: File path to save to
        **kwargs: Additional arguments passed to the specific save function
    """
    path = Path(path)
    suffix = path.suffix.lower()

    path.parent.mkdir(parents=True, exist_ok=True)

    if suffix == ".json":
        _save_json(data, path, **kwargs)
    elif suffix in [".yaml", ".yml"]:
        _save_yaml(data, path, **kwargs)
    elif suffix in [".pth", ".pt"]:
        _save_torch(data, path, **kwargs)
    else:
        # Default to text file
        assert isinstance(data, str), f"For {suffix} files, data must be a string, got {type(data)}"
        _save_text(data, path, encoding=kwargs.get("encoding", "utf-8"))


def apply_nested_updates(base_dict: dict[str, Any], updates: dict[str, Any]) -> dict[str, Any]:
    """Apply nested updates to a dictionary with flattened keys.

    Supports dot notation for all fields:
        - Regular: "task_config.max_seq_len"
        - Discriminated lists: "loss_metric_configs.Loss1.coeff"

    For discriminated list fields, matches items by discriminator value in the path.
    Preserves base items not mentioned in updates and adds new items from updates.

    Args:
        base_dict: The base configuration dictionary
        updates: Dictionary of flattened key-value pairs

    Returns:
        Updated dictionary (deep copy, original unchanged)
    """
    result = copy.deepcopy(base_dict)

    for key, value in updates.items():
        if "." in key:
            keys = key.split(".")

            # Check if this is a discriminator-based list key
            # Format: "list_field.discriminator_value.field_name..."
            if len(keys) >= 3 and keys[0] in _DISCRIMINATED_LIST_FIELDS:
                list_field = keys[0]
                discriminator_value = keys[1]
                field_path = keys[2:]  # Remaining path after discriminator

                # Ensure the list exists
                if list_field not in result:
                    result[list_field] = []

                if not isinstance(result[list_field], list):
                    raise ValueError(
                        f"Expected '{list_field}' to be a list, got {type(result[list_field])}"
                    )

                # Find or create the item with matching discriminator
                discriminator_field = _DISCRIMINATED_LIST_FIELDS[list_field]
                target_item = None
                for item in result[list_field]:
                    if item.get(discriminator_field) == discriminator_value:
                        target_item = item
                        break

                if target_item is None:
                    # Create new item with discriminator
                    target_item = {discriminator_field: discriminator_value}
                    result[list_field].append(target_item)

                # Navigate the remaining path within the item
                current_item: dict[str, Any] = target_item
                for k in field_path[:-1]:
                    if k not in current_item:
                        current_item[k] = {}
                    assert isinstance(current_item[k], dict)
                    current_item = current_item[k]

                # Set the final value
                current_item[field_path[-1]] = value
            else:
                # Regular dot notation (non-discriminated)
                current: dict[str, Any] = result

                # Navigate to the parent of the final key
                for k in keys[:-1]:
                    if k not in current:
                        current[k] = {}
                    assert isinstance(current[k], dict)
                    current = current[k]

                # Set the final value
                current[keys[-1]] = value
        else:
            # Simple key replacement (no dot notation)
            result[key] = value

    return result


def _extract_value_specs_from_sweep_params(
    obj: Any,
    path: list[str],
    value_specs: list[tuple[str, list[Any]]],
) -> None:
    """Recursively extract all {"values": [...]} specs with flattened paths."""
    if isinstance(obj, dict):
        if "values" in obj and len(obj) == 1:
            # This is a value spec - create flattened key
            flattened_key = ".".join(path)
            value_specs.append((flattened_key, obj["values"]))
        else:
            # Regular dict, recurse
            for key, value in obj.items():
                _extract_value_specs_from_sweep_params(value, path + [key], value_specs)
    elif isinstance(obj, list):
        # All lists must be discriminated
        if len(path) == 0:
            raise ValueError("Cannot have a list at the root level of sweep parameters")

        parent_key = path[-1]
        if parent_key not in _DISCRIMINATED_LIST_FIELDS:
            raise ValueError(
                f"List field '{parent_key}' is not in _DISCRIMINATED_LIST_FIELDS. "
                f"All list fields must be discriminated unions. "
                f"Known discriminated fields: {list(_DISCRIMINATED_LIST_FIELDS.keys())}"
            )

        discriminator_field = _DISCRIMINATED_LIST_FIELDS[parent_key]
        seen_discriminators: set[str] = set()

        for item in obj:
            if not isinstance(item, dict):
                raise ValueError(
                    f"All items in discriminated list '{parent_key}' must be dicts, got {type(item)}"
                )
            if discriminator_field not in item:
                raise ValueError(
                    f"Item in discriminated list '{parent_key}' missing discriminator field '{discriminator_field}': {item}"
                )

            disc_value = item[discriminator_field]
            if not isinstance(disc_value, str):
                raise ValueError(
                    f"Discriminator field '{discriminator_field}' must be a string, got {type(disc_value)}: {disc_value}"
                )

            if disc_value in seen_discriminators:
                raise ValueError(
                    f"Duplicate discriminator value '{disc_value}' in list field '{parent_key}'"
                )
            seen_discriminators.add(disc_value)

            # Recurse into item's fields with discriminator in path
            for field_key, field_value in item.items():
                if field_key == discriminator_field:
                    # Skip the discriminator field - it's already in the path
                    continue
                field_path = path + [disc_value, field_key]
                _extract_value_specs_from_sweep_params(field_value, field_path, value_specs)


def _validate_sweep_params_have_values(
    obj: Any,
    path: list[str],
    parent_list_key: str | None = None,
) -> None:
    """Validate that all leaves have {"values": [...]}, except discriminator fields."""
    if isinstance(obj, dict):
        if "values" in obj:
            return  # This is a value spec
        if not obj:
            return  # Empty dict is ok
        for key, value in obj.items():
            _validate_sweep_params_have_values(value, path + [key], parent_list_key)
    elif isinstance(obj, list):
        # Track that we're inside a discriminated list
        list_field = path[-1] if path else None
        for item in obj:
            _validate_sweep_params_have_values(item, path, parent_list_key=list_field)
    else:
        # Primitive value - check if it's a discriminator field
        if parent_list_key and parent_list_key in _DISCRIMINATED_LIST_FIELDS:
            discriminator_field = _DISCRIMINATED_LIST_FIELDS[parent_list_key]
            if path and path[-1] == discriminator_field:
                return  # This is a discriminator field, it's allowed to be a primitive

        # Otherwise, this is an error
        path_str = ".".join(path) if path else "(root)"
        raise ValueError(
            f'All leaf values in sweep parameters must be {{"values": [...]}}, '
            f"but found {type(obj).__name__} at path '{path_str}': {obj}"
        )


def generate_grid_combinations(parameters: dict[str, Any]) -> list[dict[str, Any]]:
    """Generate all combinations for a grid search from parameter specifications.

    All leaf values (except discriminator fields) must be {"values": [...]}.
    Discriminated lists use discriminator values in flattened keys instead of indices.

    Args:
        parameters: Nested dict/list structure where all leaves are {"values": [...]}

    Returns:
        List of parameter combinations with flattened keys (e.g., "loss_metric_configs.Loss1.coeff")

    Example:
        >>> params = {
        ...     "seed": {"values": [0, 1]},
        ...     "loss_metric_configs": [
        ...         {
        ...             "classname": "ImportanceMinimalityLoss",
        ...             "coeff": {"values": [0.1, 0.2]},
        ...         }
        ...     ],
        ... }
        >>> combos = generate_grid_combinations(params)
        >>> len(combos)
        4
        >>> combos[0]["seed"]
        0
        >>> combos[0]["loss_metric_configs.ImportanceMinimalityLoss.coeff"]
        0.1
    """
    # Extract all value specs with their flattened paths
    value_specs: list[tuple[str, list[Any]]] = []
    _extract_value_specs_from_sweep_params(parameters, [], value_specs)

    # Validate all non-discriminator leaves have {"values": [...]}
    _validate_sweep_params_have_values(parameters, [])

    if not value_specs:
        # No value specs found, return single empty combination
        return [{}]

    # Generate cartesian product of all value specs
    keys, value_lists = zip(*value_specs, strict=True)
    all_value_combinations = list(itertools.product(*value_lists))

    # Create flattened dicts for each combination
    combinations: list[dict[str, Any]] = []
    for value_combo in all_value_combinations:
        combo_dict = dict(zip(keys, value_combo, strict=True))
        combinations.append(combo_dict)

    return combinations


METRIC_CONFIG_SHORT_NAMES: dict[str, str] = {
    # Loss metrics
    "FaithfulnessLoss": "Faith",
    "ImportanceMinimalityLoss": "ImpMin",
    "StochasticReconLoss": "StochRecon",
    "StochasticReconSubsetLoss": "StochReconSub",
    "StochasticReconLayerwiseLoss": "StochReconLayer",
    "CIMaskedReconLoss": "CIMaskRecon",
    "CIMaskedReconSubsetLoss": "CIMaskReconSub",
    "CIMaskedReconLayerwiseLoss": "CIMaskReconLayer",
    "PGDReconLoss": "PGDRecon",
    "PGDReconSubsetLoss": "PGDReconSub",
    "PGDReconLayerwiseLoss": "PGDReconLayer",
    "StochasticHiddenActsReconLoss": "StochHiddenRecon",
    "UnmaskedReconLoss": "UnmaskedRecon",
    # Eval metrics
    "CEandKLLosses": "CEandKL",
    "CIHistograms": "CIHist",
    "CI_L0": "CI_L0",
    "CIMeanPerComponent": "CIMeanPerComp",
    "ComponentActivationDensity": "CompActDens",
    "IdentityCIError": "IdCIErr",
    "PermutedCIPlots": "PermCIPlots",
    "UVPlots": "UVPlots",
    "StochasticReconSubsetCEAndKL": "StochReconSubCEKL",
    "PGDMultiBatchReconLoss": "PGDMultiBatchRecon",
    "PGDMultiBatchReconSubsetLoss": "PGDMultiBatchReconSub",
}


def _parse_metric_config_key(key: str) -> tuple[str, str, str] | None:
    """Parse a metric config key into (list_field, classname, param).

    Args:
        key: Flattened key like "loss_metric_configs.ImportanceMinimalityLoss.pnorm"

    Returns:
        Tuple of (list_field, classname, param) if it's a metric config key, None otherwise
    """
    parts = key.split(".")
    if len(parts) >= 3 and parts[0] in ("loss_metric_configs", "eval_metric_configs"):
        list_field = parts[0]
        classname = parts[1]
        param = ".".join(parts[2:])  # Handle nested params like "task_config.feature_probability"
        return (list_field, classname, param)
    return None


def generate_run_name(params: dict[str, Any]) -> str:
    """Generate a run name based on sweep parameters.

    Handles special formatting for metric configs (loss_metric_configs, eval_metric_configs)
    by abbreviating classnames and grouping parameters by metric type.

    Args:
        params: Dictionary of flattened sweep parameters

    Returns:
        Formatted run name string

    Example:
        >>> params = {
        ...     "seed": 42,
        ...     "loss_metric_configs.ImportanceMinimalityLoss.pnorm": 0.9,
        ...     "loss_metric_configs.ImportanceMinimalityLoss.coeff": 0.001,
        ... }
        >>> generate_run_name(params)
        "seed-42-ImpMin-coeff-0.001-pnorm-0.9"
    """
    # Group parameters by type: regular params and metric config params
    regular_params: list[tuple[str, Any]] = []
    metric_params: dict[str, list[tuple[str, Any]]] = {}  # classname -> [(param, value), ...]

    for key, value in params.items():
        parsed = _parse_metric_config_key(key)
        if parsed:
            _, classname, param = parsed
            # Get short name for the classname
            short_name = METRIC_CONFIG_SHORT_NAMES.get(classname, classname)
            if short_name not in metric_params:
                metric_params[short_name] = []
            metric_params[short_name].append((param, value))
        else:
            regular_params.append((key, value))

    # Build parts list
    parts: list[str] = []

    # Add regular params (sorted for consistency)
    for key, value in sorted(regular_params):
        parts.append(f"{key}-{value}")

    # Add metric config params (sorted by classname, then by param)
    for short_name in sorted(metric_params.keys()):
        parts.append(short_name)
        for param, value in sorted(metric_params[short_name]):
            parts.append(f"{param}-{value}")

    return "-".join(parts)


RunType = Literal["spd", "cluster", "ensemble"]

RUN_TYPE_ABBREVIATIONS: Final[dict[RunType, str]] = {
    "spd": "s",
    "cluster": "c",
    "ensemble": "e",
}


# TODO: This doesnt work in pytest but would in general be nice to enforce. hmm.
# _CREATED_RUN_ID: bool = False


class ExecutionStamp(NamedTuple):
    run_id: str
    snapshot_branch: str
    commit_hash: str
    run_type: RunType

    @staticmethod
    def _generate_run_id(run_type: RunType) -> str:
        """Generate a unique run identifier,

        Format: `{type_abbr}-{random_hex}`
        """
        # global _CREATED_RUN_ID
        # if _CREATED_RUN_ID:
        #     raise RuntimeError(
        #         "Run ID has already been generated for this process! You can only call this once."
        #     )
        type_abbr: str = RUN_TYPE_ABBREVIATIONS[run_type]
        random_hex: str = secrets.token_hex(4)
        # _CREATED_RUN_ID = True
        return f"{type_abbr}-{random_hex}"

    @classmethod
    def create(
        cls,
        run_type: RunType,
        create_snapshot: bool,
    ) -> "ExecutionStamp":
        """create an execution stamp, possibly including a git snapshot branch"""

        run_id: str = ExecutionStamp._generate_run_id(run_type)
        snapshot_branch: str
        commit_hash: str

        if create_snapshot:
            snapshot_branch, commit_hash = create_git_snapshot(run_id=run_id)
            logger.info(f"Created git snapshot branch: {snapshot_branch} ({commit_hash[:8]})")
        else:
            snapshot_branch = repo_current_branch()
            if repo_is_clean(catch_except_as_false=True):
                commit_hash = repo_current_commit_hash()
                logger.info(f"Using current branch: {snapshot_branch} ({commit_hash[:8]})")
            else:
                commit_hash = "none"
                logger.info(
                    f"Using current branch: {snapshot_branch} (unpushed changes, no commit hash)"
                )

        return ExecutionStamp(
            run_id=run_id,
            snapshot_branch=snapshot_branch,
            commit_hash=commit_hash,
            run_type=run_type,
        )

    @property
    def out_dir(self) -> Path:
        """Get the output directory for this execution stamp."""
        run_dir = SPD_CACHE_DIR / self.run_type / self.run_id
        run_dir.mkdir(parents=True, exist_ok=True)
        return run_dir


_NO_ARG_PARSSED_SENTINEL = object()


def read_noneable_str(value: str) -> str | None:
    """Read a string that may be 'None' and convert to None."""
    if value == "None":
        return None
    return value<|MERGE_RESOLUTION|>--- conflicted
+++ resolved
@@ -12,18 +12,14 @@
 import wandb
 import yaml
 
-<<<<<<< HEAD
 from spd.log import logger
-from spd.settings import SPD_CACHE_DIR
+from spd.settings import DEFAULT_PROJECT_NAME, SPD_CACHE_DIR
 from spd.utils.git_utils import (
     create_git_snapshot,
     repo_current_branch,
     repo_current_commit_hash,
     repo_is_clean,
 )
-=======
-from spd.settings import DEFAULT_PROJECT_NAME, SPD_CACHE_DIR
->>>>>>> 1a517f93
 
 # Fields that use discriminated union merging: field_name -> discriminator_field
 _DISCRIMINATED_LIST_FIELDS: dict[str, str] = {
