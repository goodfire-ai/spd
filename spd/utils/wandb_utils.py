import os
<<<<<<< HEAD
from dataclasses import dataclass
=======
from collections.abc import Callable
>>>>>>> e53491fb
from enum import Enum
from pathlib import Path
from typing import Any

import wandb
import wandb.errors
import wandb_workspaces.reports.v2 as wr
import wandb_workspaces.workspaces as ws
from dotenv import load_dotenv
from pydantic import BaseModel
from wandb.apis.public import File, Run

from spd.log import logger
from spd.registry import EXPERIMENT_REGISTRY
from spd.settings import REPO_ROOT
from spd.utils.general_utils import (
    _fetch_latest_checkpoint_name,
    replace_pydantic_model,
)
from spd.utils.run_utils import METRIC_CONFIG_SHORT_NAMES

WORKSPACE_TEMPLATES = {
    "default": "https://wandb.ai/goodfire/spd?nw=css034maye",
    "tms_5-2": "https://wandb.ai/goodfire/spd?nw=css034maye",
    "tms_40-10": "https://wandb.ai/goodfire/spd?nw=css034maye",
    "tms_5-2-id": "https://wandb.ai/goodfire/nathu-spd-test-proj?nw=iytdd13y9d0",
    "tms_40-10-id": "https://wandb.ai/goodfire/nathu-spd-test-proj?nw=iytdd13y9d0",
    "resid_mlp1": "https://wandb.ai/goodfire/nathu-spd?nw=5im20fd95rg",
    "resid_mlp2": "https://wandb.ai/goodfire/nathu-spd?nw=5im20fd95rg",
    "resid_mlp3": "https://wandb.ai/goodfire/nathu-spd?nw=5im20fd95rg",
}


class SPDWandbSection(Enum):
    class Train(Enum):
        TRAIN_GRAD_NORM_SUMMARY = "train/grad_norm/summary"
        TRAIN_GRAD_NORM_GATES = "train/grad_norm/gates"
        TRAIN_GRAD_NORM_COMPONENTS = "train/grad_norm/components"
        TRAIN_LR = "train/lr"
        TRAIN_ALIVE = "train/alive_t{ci_alive_threshold}"
        TRAIN_L0 = "train/l0"
        TRAIN_LOSS = "train/loss"

    class Eval(Enum): ...

    TRAIN = Train
    EVAL = Eval


def flatten_metric_configs(config_dict: dict[str, Any]) -> dict[str, Any]:
    """Flatten loss_metric_configs and eval_metric_configs into dot-notation for wandb searchability.

    Converts:
        loss_metric_configs: [{"classname": "ImportanceMinimalityLoss", "coeff": 0.1, "pnorm": 1.0}]
    To:
        loss_metric_configs.ImportanceMinimalityLoss.coeff: 0.1
        loss_metric_configs.ImportanceMinimalityLoss.pnorm: 1.0
    """
    flattened: dict[str, Any] = {}

    for config_list_name in ["loss_metric_configs", "eval_metric_configs"]:
        if config_list_name not in config_dict:
            continue

        configs = config_dict[config_list_name]
        assert isinstance(configs, list), f"{config_list_name} should be a list"

        for config_item in configs:
            assert isinstance(config_item, dict), f"{config_list_name} should have dicts"

            classname = config_item["classname"]
            assert isinstance(classname, str), f"{config_list_name} should have a classname"
            short_name = METRIC_CONFIG_SHORT_NAMES[classname]

            for key, value in config_item.items():
                if key == "classname":
                    continue
                # Get a "loss" or "eval" prefix
                prefix = config_list_name.split("_")[0]
                # Create flattened key
                flat_key = f"{prefix}.{short_name}.{key}"
                flattened[flat_key] = value

    return flattened


def fetch_latest_wandb_checkpoint(run: Run, prefix: str | None = None) -> File:
    """Fetch the latest checkpoint from a wandb run."""
    filenames = [file.name for file in run.files() if file.name.endswith((".pth", ".pt"))]
    latest_checkpoint_name = _fetch_latest_checkpoint_name(filenames, prefix)
    latest_checkpoint_remote = run.file(latest_checkpoint_name)
    return latest_checkpoint_remote


def fetch_wandb_run_dir(run_id: str) -> Path:
    """Find or create a directory in the W&B cache for a given run.

    We first check if we already have a directory with the suffix "run_id" (if we created the run
    ourselves, a directory of the name "run-<timestamp>-<run_id>" should exist). If not, we create a
    new wandb_run_dir.
    """
    # Default to REPO_ROOT/wandb
    base_cache_dir = REPO_ROOT / "wandb"
    base_cache_dir.mkdir(parents=True, exist_ok=True)

    # Set default wandb_run_dir
    wandb_run_dir = base_cache_dir / run_id / "files"

    # Check if we already have a directory with the suffix "run_id"
    presaved_run_dirs = [
        d for d in base_cache_dir.iterdir() if d.is_dir() and d.name.endswith(run_id)
    ]
    # If there is more than one dir, just ignore the presaved dirs and use the new wandb_run_dir
    if presaved_run_dirs and len(presaved_run_dirs) == 1:
        presaved_file_path = presaved_run_dirs[0] / "files"
        if presaved_file_path.exists():
            # Found a cached run directory, use it
            wandb_run_dir = presaved_file_path

    wandb_run_dir.mkdir(parents=True, exist_ok=True)
    return wandb_run_dir


def download_wandb_file(run: Run, wandb_run_dir: Path, file_name: str) -> Path:
    """Download a file from W&B. Don't overwrite the file if it already exists.

    Args:
        run: The W&B run to download from
        file_name: Name of the file to download
        wandb_run_dir: The directory to download the file to
    Returns:
        Path to the downloaded file
    """
    file_on_wandb = run.file(file_name)
    assert isinstance(file_on_wandb, File)
    path = Path(file_on_wandb.download(exist_ok=True, replace=False, root=str(wandb_run_dir)).name)
    return path


def init_wandb[T_config: BaseModel](
    config: T_config, project: str, name: str | None = None, tags: list[str] | None = None
) -> T_config:
    """Initialize Weights & Biases and return a config updated with sweep hyperparameters.

    Args:
        config: The base config.
        project: The name of the wandb project.
        name: The name of the wandb run.
        tags: Optional list of tags to add to the run.

    Returns:
        Config updated with sweep hyperparameters (if any).
    """
    load_dotenv(override=True)

    wandb.init(
        project=project,
        entity=os.getenv("WANDB_ENTITY"),
        name=name,
        tags=tags,
    )
    assert wandb.run is not None
    wandb.run.log_code(
        root=str(REPO_ROOT / "spd"), exclude_fn=lambda path: "out" in Path(path).parts
    )

    # Update the config with the hyperparameters for this sweep (if any)
    config = replace_pydantic_model(config, wandb.config.as_dict())

    config_dict = config.model_dump(mode="json")
    # We also want flattened names for easier wandb searchability
    flattened_config_dict = flatten_metric_configs(config_dict)
    # Remove the nested metric configs to avoid duplication (if they exist)
    if "loss_metric_configs" in config_dict:
        del config_dict["loss_metric_configs"]
    if "eval_metric_configs" in config_dict:
        del config_dict["eval_metric_configs"]
    wandb.config.update({**config_dict, **flattened_config_dict})
    return config


def ensure_project_exists(project: str) -> None:
    """Ensure the W&B project exists by creating a dummy run if needed."""
    api = wandb.Api()

    # Check if project exists in the list of projects
    if project not in [p.name for p in api.projects()]:
        # Project doesn't exist, create it with a dummy run
        logger.info(f"Creating W&B project '{project}'...")
        run = wandb.init(project=project, name="project_init", tags=["init"])
        run.finish()
        logger.info(f"Project '{project}' created successfully")


def create_workspace_view(run_id: str, experiment_name: str, project: str = "spd") -> str:
    """Create a wandb workspace view for an experiment."""
    # Use experiment-specific template if available
    template_url: str = WORKSPACE_TEMPLATES.get(experiment_name, WORKSPACE_TEMPLATES["default"])
    workspace: ws.Workspace = ws.Workspace.from_url(template_url)

    # Override the project to match what we're actually using
    workspace.project = project

    # Update the workspace name
    workspace.name = f"{experiment_name} - {run_id}"

    # Filter for runs that have BOTH the run_id AND experiment name tags
    # Create filter using the same pattern as in run_grid_search.py
    workspace.runset_settings.filters = [
        ws.Tags("tags").isin([run_id]),
        ws.Tags("tags").isin([experiment_name]),
    ]

    # Save as a new view
    workspace.save_as_new_view()

    return workspace.url


def create_wandb_report(
    report_title: str,
    run_id: str,
    branch_name: str,
    commit_hash: str | None,
    experiments: list[str],
    include_run_comparer: bool,
    project: str = "spd",
    report_total_width: int = 24,
) -> str:
    """Create a W&B report for the run."""
    report = wr.Report(
        project=project,
        title=report_title,
        description=f"Experiments: {', '.join(experiments)}",
        width="fluid",
    )

    report.blocks.append(
        wr.MarkdownBlock(text=f"Branch: `{branch_name}`\nCommit: `{commit_hash or 'none'}`")
    )

    # Create separate panel grids for each experiment
    for experiment in experiments:
        task_name: str = EXPERIMENT_REGISTRY[experiment].task_name

        # Use run_id and experiment name tags for filtering
        combined_filter = f'(Tags("tags") in ["{run_id}"]) and (Tags("tags") in ["{experiment}"])'

        # Create runset for this specific experiment
        runset = wr.Runset(
            name=f"{experiment} Runs",
            filters=combined_filter,
        )

        # Build panels list
        panels: list[wr.interface.PanelTypes] = []
        y = 0

        if task_name in ["tms", "resid_mlp"]:
            ci_height = 12
            panels.append(
                wr.MediaBrowser(
                    media_keys=["eval/figures/causal_importances_upper_leaky"],
                    layout=wr.Layout(x=0, y=0, w=report_total_width, h=ci_height),
                    num_columns=6,
                )
            )
            y += ci_height

        loss_plots_height = 6
        loss_plots = [
            ["train/loss/stochastic_recon_layerwise", "train/loss/stochastic_recon"],
            ["eval/loss/faithfulness"],
            ["train/loss/importance_minimality"],
        ]
        for i, y_keys in enumerate(loss_plots):
            loss_plots_width = report_total_width // len(loss_plots)
            x_offset = i * loss_plots_width
            panels.append(
                wr.LinePlot(
                    x="Step",
                    y=y_keys,  # pyright: ignore[reportArgumentType]
                    log_y=True,
                    layout=wr.Layout(x=x_offset, y=y, w=loss_plots_width, h=loss_plots_height),
                )
            )
        y += loss_plots_height

        if task_name in ["tms", "resid_mlp"]:
            # Add target CI error plots
            target_ci_weight = 6
            target_ci_width = report_total_width // 2
            panels.append(
                wr.LinePlot(
                    x="Step",
                    y=["target_solution_error/total"],
                    title="Target CI Error (Tolerance=0.1)",
                    layout=wr.Layout(x=0, y=y, w=target_ci_width, h=target_ci_weight),
                )
            )
            panels.append(
                wr.LinePlot(
                    x="Step",
                    y=["target_solution_error/total_0p2"],
                    title="Target CI Error (Tolerance=0.2)",
                    layout=wr.Layout(x=target_ci_width, y=y, w=target_ci_width, h=target_ci_weight),
                )
            )
            y += target_ci_weight

        # Only add KL loss plots for language model experiments
        if task_name == "lm":
            kl_height = 6
            kl_width = report_total_width // 3
            x_offset = 0
            panels.append(
                wr.LinePlot(
                    x="Step",
                    y=["eval/kl/ci_masked"],
                    layout=wr.Layout(x=x_offset, y=y, w=kl_width, h=kl_height),
                )
            )
            x_offset += kl_width
            panels.append(
                wr.LinePlot(
                    x="Step",
                    y=["eval/kl/unmasked"],
                    layout=wr.Layout(x=x_offset, y=y, w=kl_width, h=kl_height),
                )
            )
            x_offset += kl_width
            panels.append(
                wr.LinePlot(
                    x="Step",
                    y=["eval/kl/stoch_masked"],
                    layout=wr.Layout(x=x_offset, y=y, w=kl_width, h=kl_height),
                )
            )
            x_offset += kl_width
            y += kl_height

            ce_height = 6
            ce_width = report_total_width // 3
            x_offset = 0
            panels.append(
                wr.LinePlot(
                    x="Step",
                    y=["eval/ce_unrecovered/ci_masked"],
                    layout=wr.Layout(x=x_offset, y=y, w=ce_width, h=ce_height),
                )
            )
            x_offset += kl_width
            panels.append(
                wr.LinePlot(
                    x="Step",
                    y=["eval/ce_unrecovered/unmasked"],
                    layout=wr.Layout(x=x_offset, y=y, w=ce_width, h=ce_height),
                )
            )
            x_offset += kl_width
            panels.append(
                wr.LinePlot(
                    x="Step",
                    y=["eval/ce_unrecovered/stoch_masked"],
                    layout=wr.Layout(x=x_offset, y=y, w=ce_width, h=ce_height),
                )
            )
            x_offset += kl_width
            y += ce_height

        if include_run_comparer:
            run_comparer_height = 10
            panels.append(
                wr.RunComparer(
                    diff_only=True,
                    layout=wr.Layout(x=0, y=y, w=report_total_width, h=run_comparer_height),
                )
            )
            y += run_comparer_height

        panel_grid = wr.PanelGrid(
            runsets=[runset],
            panels=panels,
        )

        # Add title block and panel grid
        report.blocks.append(wr.H2(text=experiment))
        report.blocks.append(panel_grid)

    # Save the report and return URL
    report.save()
    return report.url


@dataclass
class ReportCfg:
    """metadata for setting up a wandb view and optionally a report for the run.

    Args:
        snapshot_branch: Git branch name for the snapshot created by this run.
        commit_hash: Commit hash of the snapshot created by this run.
        report_title: Title for the W&B report. If None, will be generated
    """

    branch: str
    commit_hash: str
    report_title: str | None


def create_view_and_report(
    project: str,
    run_id: str,
    experiments: list[str],
    report_cfg: ReportCfg | None,
) -> None:
    """set up wandb, creating workspace views and optionally creating a report

    Args:
        project: W&B project name
        run_id: Unique run identifier
        experiments: List of experiment names to create views for
        report_cfg: How to set up a wandb view, and optionally a report for the run, if at all.
    """
    # Ensure the W&B project exists
    ensure_project_exists(project)

    # Create workspace views for each experiment
    logger.section("Creating workspace views...")
    workspace_urls: dict[str, str] = {}
    for experiment in experiments:
        workspace_url = create_workspace_view(run_id, experiment, project)
        workspace_urls[experiment] = workspace_url

    # Create report if requested
    report_url: str | None = None
    if report_cfg is not None and len(experiments) > 1:
        report_url = create_wandb_report(
            report_title=report_cfg.report_title or f"SPD Run Report - {run_id}",
            run_id=run_id,
            branch_name=report_cfg.branch,
            commit_hash=report_cfg.commit_hash,
            experiments=experiments,
            include_run_comparer=True,  # report_cfg.include_run_comparer,
            project=project,
        )

    # Print clean summary after wandb messages
    logger.values(
        msg="workspace urls per experiment",
        data={
            **workspace_urls,
            **({"Aggregated Report": report_url} if report_url else {}),
        },
    )


_n_try_wandb_comm_errors = 0


def try_wandb[**P, T](wandb_fn: Callable[P, T], *args: P.args, **kwargs: P.kwargs) -> T | None:
    """Attempts to call `wandb_fn` and if it fails with a wandb CommError, logs a warning and returns
    None. The choice of wandb CommError is to catch issues communicating with the wandb server but
    not legitimate logging errors, for example not passing a dict to wandb.log, or the wrong
    arguments to wandb.save."""
    global _n_try_wandb_comm_errors
    try:
        return wandb_fn(*args, **kwargs)
    except wandb.errors.CommError as e:
        _n_try_wandb_comm_errors += 1
        logger.error(
            f"wandb communication error, skipping log (total comm errors: {_n_try_wandb_comm_errors}): {e}"
        )<|MERGE_RESOLUTION|>--- conflicted
+++ resolved
@@ -1,9 +1,6 @@
 import os
-<<<<<<< HEAD
+from collections.abc import Callable
 from dataclasses import dataclass
-=======
-from collections.abc import Callable
->>>>>>> e53491fb
 from enum import Enum
 from pathlib import Path
 from typing import Any
@@ -19,10 +16,7 @@
 from spd.log import logger
 from spd.registry import EXPERIMENT_REGISTRY
 from spd.settings import REPO_ROOT
-from spd.utils.general_utils import (
-    _fetch_latest_checkpoint_name,
-    replace_pydantic_model,
-)
+from spd.utils.general_utils import fetch_latest_checkpoint_name, replace_pydantic_model
 from spd.utils.run_utils import METRIC_CONFIG_SHORT_NAMES
 
 WORKSPACE_TEMPLATES = {
@@ -93,7 +87,7 @@
 def fetch_latest_wandb_checkpoint(run: Run, prefix: str | None = None) -> File:
     """Fetch the latest checkpoint from a wandb run."""
     filenames = [file.name for file in run.files() if file.name.endswith((".pth", ".pt"))]
-    latest_checkpoint_name = _fetch_latest_checkpoint_name(filenames, prefix)
+    latest_checkpoint_name = fetch_latest_checkpoint_name(filenames, prefix)
     latest_checkpoint_remote = run.file(latest_checkpoint_name)
     return latest_checkpoint_remote
 
