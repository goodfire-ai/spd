--- conflicted
+++ resolved
@@ -64,11 +64,7 @@
     ) -> None:
         """Emit a visually separated section header"""
         # term width
-<<<<<<< HEAD
-        term_width: int = shutil.get_terminal_size((50, 20)).columns
-=======
         term_width: int = shutil.get_terminal_size(fallback=(50, 20)).columns
->>>>>>> b26c8d02
         self.info("\n" + DIV_CHAR * term_width + "\n" + msg + "\n" + DIV_CHAR * term_width)
 
     def set_format(self, handler: str, style: LogFormat) -> None:
