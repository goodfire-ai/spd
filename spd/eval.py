"""Evaluation utilities using the new Metric classes."""

from collections.abc import Iterator
from typing import Any

from jaxtyping import Float, Int
from PIL import Image
from torch import Tensor
from torch.types import Number
from wandb.plot.custom_chart import CustomChart

from spd.configs import (
    CEandKLLossesConfig,
    CI_L0Config,
    CIHistogramsConfig,
    CIMaskedReconLayerwiseLossConfig,
    CIMaskedReconLossConfig,
    CIMaskedReconSubsetLossConfig,
    CIMeanPerComponentConfig,
    ComponentActivationDensityConfig,
    Config,
    FaithfulnessLossConfig,
    IdentityCIErrorConfig,
    ImportanceMinimalityLossConfig,
    MetricConfigType,
    PermutedCIPlotsConfig,
    PGDMultiBatchConfigType,
    PGDMultiBatchReconLossConfig,
    PGDMultiBatchReconSubsetLossConfig,
    PGDReconLayerwiseLossConfig,
    PGDReconLossConfig,
    PGDReconSubsetLossConfig,
    StochasticHiddenActsReconLossConfig,
    StochasticReconLayerwiseLossConfig,
    StochasticReconLossConfig,
    StochasticReconSubsetCEAndKLConfig,
    StochasticReconSubsetLossConfig,
    UnmaskedReconLossConfig,
    UVPlotsConfig,
)
from spd.metrics import UnmaskedReconLoss
from spd.metrics.base import Metric
from spd.metrics.ce_and_kl_losses import CEandKLLosses
from spd.metrics.ci_histograms import CIHistograms
from spd.metrics.ci_l0 import CI_L0
from spd.metrics.ci_masked_recon_layerwise_loss import CIMaskedReconLayerwiseLoss
from spd.metrics.ci_masked_recon_loss import CIMaskedReconLoss
from spd.metrics.ci_masked_recon_subset_loss import CIMaskedReconSubsetLoss
from spd.metrics.ci_mean_per_component import CIMeanPerComponent
from spd.metrics.component_activation_density import ComponentActivationDensity
from spd.metrics.faithfulness_loss import FaithfulnessLoss
from spd.metrics.identity_ci_error import IdentityCIError
from spd.metrics.importance_minimality_loss import ImportanceMinimalityLoss
from spd.metrics.permuted_ci_plots import PermutedCIPlots
from spd.metrics.pgd_masked_recon_layerwise_loss import PGDReconLayerwiseLoss
from spd.metrics.pgd_masked_recon_loss import PGDReconLoss
from spd.metrics.pgd_masked_recon_subset_loss import PGDReconSubsetLoss
from spd.metrics.pgd_utils import CreateDataIter, calc_multibatch_pgd_masked_recon_loss
from spd.metrics.stochastic_hidden_acts_recon_loss import StochasticHiddenActsReconLoss
from spd.metrics.stochastic_recon_layerwise_loss import StochasticReconLayerwiseLoss
from spd.metrics.stochastic_recon_loss import StochasticReconLoss
from spd.metrics.stochastic_recon_subset_ce_and_kl import StochasticReconSubsetCEAndKL
from spd.metrics.stochastic_recon_subset_loss import StochasticReconSubsetLoss
from spd.metrics.uv_plots import UVPlots
from spd.models.component_model import ComponentModel, OutputWithCache
from spd.utils.distributed_utils import avg_metrics_across_ranks, is_distributed
from spd.utils.general_utils import dict_safe_update_, extract_batch_data

MetricOutType = dict[str, str | Number | Image.Image | CustomChart]
DistMetricOutType = dict[str, str | float | Image.Image | CustomChart]


def clean_metric_output(
    section: str,
    metric_name: str,
    computed_raw: Any,
) -> MetricOutType:
    """Clean metric output by converting tensors to floats/ints and ensuring the correct types.

    Expects outputs to be either a scalar tensor or a mapping of strings to scalars/images/tensors.
    """
    computed: MetricOutType = {}
    assert isinstance(computed_raw, dict | Tensor), f"{type(computed_raw)} not supported"
    if isinstance(computed_raw, Tensor):
        assert computed_raw.numel() == 1, (
            f"Only scalar tensors supported, got shape {computed_raw.shape}"
        )
        item = computed_raw.item()
        computed[f"{section}/{metric_name}"] = item
    else:
        for k, v in computed_raw.items():
            assert isinstance(k, str), f"Only supports string keys, got {type(k)}"
            assert isinstance(v, str | Number | Image.Image | CustomChart | Tensor), (
                f"{type(v)} not supported"
            )
            if isinstance(v, Tensor):
                v = v.item()

            computed[f"{section}/{k}"] = v
    return computed


def avg_eval_metrics_across_ranks(metrics: MetricOutType, device: str) -> DistMetricOutType:
    """Get the average of eval metrics across ranks.

    Ignores any metrics that are not numbers. Currently, the image metrics do not need to be
    averaged. If this changes for future metrics, we will need to do a reduce during calculcation
    of the metric.
    """
    assert is_distributed(), "Can only average metrics across ranks if running in distributed mode"
    metrics_keys_to_avg = {k: v for k, v in metrics.items() if isinstance(v, Number)}
    if metrics_keys_to_avg:
        avg_metrics = avg_metrics_across_ranks(metrics_keys_to_avg, device)
    else:
        avg_metrics = {}
    return {**metrics, **avg_metrics}


def init_metric(
    cfg: MetricConfigType,
    model: ComponentModel,
    run_config: Config,
    device: str,
) -> Metric:
    match cfg:
        case ImportanceMinimalityLossConfig():
            metric = ImportanceMinimalityLoss(
                model=model,
                device=device,
                pnorm=cfg.pnorm,
                p_anneal_start_frac=cfg.p_anneal_start_frac,
                p_anneal_final_p=cfg.p_anneal_final_p,
                p_anneal_end_frac=cfg.p_anneal_end_frac,
            )
        case FaithfulnessLossConfig():
            metric = FaithfulnessLoss(
                model=model,
                device=device,
            )
        case CEandKLLossesConfig():
            metric = CEandKLLosses(
                model=model,
                device=device,
                sampling=run_config.sampling,
                rounding_threshold=cfg.rounding_threshold,
            )
        case CIHistogramsConfig():
            metric = CIHistograms(model=model, n_batches_accum=cfg.n_batches_accum)
        case CI_L0Config():
            metric = CI_L0(
                model=model,
                device=device,
                ci_alive_threshold=run_config.ci_alive_threshold,
                groups=cfg.groups,
            )
        case CIMaskedReconSubsetLossConfig():
            metric = CIMaskedReconSubsetLoss(
                model=model, device=device, output_loss_type=run_config.output_loss_type
            )
        case CIMaskedReconLayerwiseLossConfig():
            metric = CIMaskedReconLayerwiseLoss(
                model=model, device=device, output_loss_type=run_config.output_loss_type
            )
        case CIMaskedReconLossConfig():
            metric = CIMaskedReconLoss(
                model=model, device=device, output_loss_type=run_config.output_loss_type
            )
        case CIMeanPerComponentConfig():
            metric = CIMeanPerComponent(model=model, device=device)
        case ComponentActivationDensityConfig():
            metric = ComponentActivationDensity(
                model=model, device=device, ci_alive_threshold=run_config.ci_alive_threshold
            )
        case IdentityCIErrorConfig():
            metric = IdentityCIError(
                model=model,
                sampling=run_config.sampling,
                identity_ci=cfg.identity_ci,
                dense_ci=cfg.dense_ci,
            )
        case PermutedCIPlotsConfig():
            metric = PermutedCIPlots(
                model=model,
                sampling=run_config.sampling,
                identity_patterns=cfg.identity_patterns,
                dense_patterns=cfg.dense_patterns,
            )
        case StochasticReconLayerwiseLossConfig():
            metric = StochasticReconLayerwiseLoss(
                model=model,
                device=device,
                sampling=run_config.sampling,
                use_delta_component=run_config.use_delta_component,
                n_mask_samples=run_config.n_mask_samples,
                output_loss_type=run_config.output_loss_type,
            )
        case StochasticReconLossConfig():
            metric = StochasticReconLoss(
                model=model,
                device=device,
                sampling=run_config.sampling,
                use_delta_component=run_config.use_delta_component,
                n_mask_samples=run_config.n_mask_samples,
                output_loss_type=run_config.output_loss_type,
            )
        case StochasticReconSubsetLossConfig():
            metric = StochasticReconSubsetLoss(
                model=model,
                device=device,
                sampling=run_config.sampling,
                use_delta_component=run_config.use_delta_component,
                n_mask_samples=run_config.n_mask_samples,
                output_loss_type=run_config.output_loss_type,
            )
        case PGDReconLossConfig():
            metric = PGDReconLoss(
                model=model,
                device=device,
                use_delta_component=run_config.use_delta_component,
                output_loss_type=run_config.output_loss_type,
                pgd_config=cfg,
            )
        case PGDReconSubsetLossConfig():
            metric = PGDReconSubsetLoss(
                model=model,
                device=device,
                use_delta_component=run_config.use_delta_component,
                output_loss_type=run_config.output_loss_type,
                pgd_config=cfg,
            )
        case PGDReconLayerwiseLossConfig():
            metric = PGDReconLayerwiseLoss(
                model=model,
                device=device,
                use_delta_component=run_config.use_delta_component,
                output_loss_type=run_config.output_loss_type,
                pgd_config=cfg,
            )
        case StochasticReconSubsetCEAndKLConfig():
            metric = StochasticReconSubsetCEAndKL(
                model=model,
                device=device,
                sampling=run_config.sampling,
                use_delta_component=run_config.use_delta_component,
                n_mask_samples=run_config.n_mask_samples,
                include_patterns=cfg.include_patterns,
                exclude_patterns=cfg.exclude_patterns,
            )
        case StochasticHiddenActsReconLossConfig():
            metric = StochasticHiddenActsReconLoss(
                model=model,
                device=device,
                sampling=run_config.sampling,
                use_delta_component=run_config.use_delta_component,
                n_mask_samples=run_config.n_mask_samples,
            )
        case UVPlotsConfig():
            metric = UVPlots(
                model=model,
                sampling=run_config.sampling,
                identity_patterns=cfg.identity_patterns,
                dense_patterns=cfg.dense_patterns,
            )
<<<<<<< HEAD
        case UnmaskedReconLossConfig():
            metric = UnmaskedReconLoss(
                model=model,
                device=device,
                output_loss_type=run_config.output_loss_type,
            )
=======
        case _:
            # We shouldn't handle **all** cases because PGDMultiBatch metrics should be handled by
            # the evaluate_multibatch_pgd function below.
            raise ValueError(f"Unsupported metric config for eval: {cfg}")
>>>>>>> a4d58ae1
    return metric


def evaluate(
    eval_metric_configs: list[MetricConfigType],
    model: ComponentModel,
    eval_iterator: Iterator[Int[Tensor, "..."] | tuple[Float[Tensor, "..."], Float[Tensor, "..."]]],
    device: str,
    run_config: Config,
    slow_step: bool,
    n_eval_steps: int,
    current_frac_of_training: float,
) -> MetricOutType:
    """Run evaluation and return a mapping of metric names to values/images."""

    metrics: list[Metric] = []
    for cfg in eval_metric_configs:
        metric = init_metric(cfg=cfg, model=model, run_config=run_config, device=device)
        if metric.slow and not slow_step:
            continue
        metrics.append(metric)

    # Weight deltas can be computed once per eval since params are frozen
    weight_deltas = model.calc_weight_deltas()

    for _ in range(n_eval_steps):
        batch_raw = next(eval_iterator)
        batch = extract_batch_data(batch_raw).to(device)

        target_output: OutputWithCache = model(batch, cache_type="input")
        ci = model.calc_causal_importances(
            pre_weight_acts=target_output.cache,
            detach_inputs=False,
            sampling=run_config.sampling,
        )

        for metric in metrics:
            metric.update(
                batch=batch,
                target_out=target_output.output,
                pre_weight_acts=target_output.cache,
                ci=ci,
                current_frac_of_training=current_frac_of_training,
                weight_deltas=weight_deltas,
            )

    outputs: MetricOutType = {}
    for metric in metrics:
        computed_raw: Any = metric.compute()
        computed = clean_metric_output(
            section=metric.metric_section,
            metric_name=type(metric).__name__,
            computed_raw=computed_raw,
        )
        dict_safe_update_(outputs, computed)

    return outputs


def evaluate_multibatch_pgd(
    multibatch_pgd_eval_configs: list[PGDMultiBatchConfigType],
    model: ComponentModel,
    create_data_iter: CreateDataIter,
    config: Config,
    batch_dims: tuple[int, ...],
    device: str,
) -> dict[str, float]:
    """Calculate multibatch PGD metrics."""
    weight_deltas = model.calc_weight_deltas() if config.use_delta_component else None

    metrics: dict[str, float] = {}
    for multibatch_pgd_config in multibatch_pgd_eval_configs:
        match multibatch_pgd_config:
            case PGDMultiBatchReconLossConfig():
                routing = "all"
            case PGDMultiBatchReconSubsetLossConfig():
                routing = "uniform_k-stochastic"

        assert multibatch_pgd_config.classname not in metrics, (
            f"Metric {multibatch_pgd_config.classname} already exists"
        )

        metrics[multibatch_pgd_config.classname] = calc_multibatch_pgd_masked_recon_loss(
            pgd_config=multibatch_pgd_config,
            model=model,
            weight_deltas=weight_deltas,
            create_data_iter=create_data_iter,
            output_loss_type=config.output_loss_type,
            routing=routing,
            sampling=config.sampling,
            use_delta_component=config.use_delta_component,
            batch_dims=batch_dims,
            device=device,
        ).item()
    return metrics<|MERGE_RESOLUTION|>--- conflicted
+++ resolved
@@ -261,19 +261,17 @@
                 identity_patterns=cfg.identity_patterns,
                 dense_patterns=cfg.dense_patterns,
             )
-<<<<<<< HEAD
         case UnmaskedReconLossConfig():
             metric = UnmaskedReconLoss(
                 model=model,
                 device=device,
                 output_loss_type=run_config.output_loss_type,
             )
-=======
+
         case _:
             # We shouldn't handle **all** cases because PGDMultiBatch metrics should be handled by
             # the evaluate_multibatch_pgd function below.
             raise ValueError(f"Unsupported metric config for eval: {cfg}")
->>>>>>> a4d58ae1
     return metric
 
 
