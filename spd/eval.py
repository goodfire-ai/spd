"""Evaluation utilities using the new Metric classes."""

from collections.abc import Iterator
from typing import Any

from jaxtyping import Float, Int
from PIL import Image
from torch import Tensor
from torch.types import Number
from torchmetrics import Metric
from wandb.plot.custom_chart import CustomChart

<<<<<<< HEAD
from spd.configs import Config, MetricConfig
from spd.metrics import METRICS
from spd.models.component_model import ComponentModel
from spd.utils.general_utils import extract_batch_data
=======
from spd.configs import Config
from spd.losses import calc_faithfulness_loss
from spd.models.component_model import ComponentModel
from spd.models.components import make_mask_infos
from spd.plotting import (
    get_single_feature_causal_importances,
    plot_causal_importance_vals,
    plot_ci_values_histograms,
    plot_component_activation_density,
    plot_mean_component_cis_both_scales,
    plot_UV_matrices,
)
from spd.utils.component_utils import calc_ci_l_zero, calc_stochastic_component_mask_info
from spd.utils.distributed_utils import all_reduce, is_distributed, sum_metrics_across_ranks
from spd.utils.general_utils import calc_kl_divergence_lm, extract_batch_data
from spd.utils.target_ci_solutions import compute_target_metrics, make_target_ci_solution


class StreamingEval(ABC):
    SLOW: ClassVar[bool]

    @abstractmethod
    def __init__(self, model: ComponentModel, config: Config, **kwargs: Any): ...

    @abstractmethod
    def watch_batch(
        self,
        batch: Tensor,
        target_out: Float[Tensor, "... vocab"],
        ci: dict[str, Float[Tensor, "... C"]],
    ) -> None: ...

    @abstractmethod
    def compute(self) -> Mapping[str, float | Image.Image]: ...


class CI_L0(StreamingEval):
    SLOW = False

    def __init__(
        self, model: ComponentModel, config: Config, groups: dict[str, list[str]] | None = None
    ):
        self.l0_threshold = config.ci_alive_threshold
        self.l0s = defaultdict[str, list[float]](list)
        self.groups = groups  # Optional: {"layer_0": ["model.layers.0.*"], ...}

    @override
    def watch_batch(
        self,
        batch: Int[Tensor, "..."] | Float[Tensor, "..."],
        target_out: Float[Tensor, "... vocab"],
        ci: dict[str, Float[Tensor, "... C"]],
    ) -> None:
        import re

        # Track group sums for this batch
        group_sums = defaultdict(float) if self.groups else {}

        for layer_name, layer_ci in ci.items():
            l0_val = calc_ci_l_zero(layer_ci, self.l0_threshold)
            self.l0s[layer_name].append(l0_val)

            # Accumulate into matching groups
            if self.groups:
                for group_name, patterns in self.groups.items():
                    for pattern in patterns:
                        if re.match(pattern.replace("*", ".*"), layer_name):
                            group_sums[group_name] += l0_val
                            break

        # Append group sums to their lists
        for group_name, group_sum in group_sums.items():
            self.l0s[group_name].append(group_sum)

    @override
    def compute(self) -> Mapping[str, float]:
        out = {}
        table_data = []
        for name, l0s in self.l0s.items():
            avg_l0 = sum(l0s) / len(l0s)
            out[f"l0_{self.l0_threshold}/{name}"] = avg_l0
            table_data.append((name, avg_l0))

        bar_chart = wandb.plot.bar(
            table=wandb.Table(columns=["layer", "l0"], data=table_data),
            label="layer",
            value="l0",
            title=f"L0_{self.l0_threshold}",
        )
        out["l0_bar_chart"] = bar_chart
        return out


class CEandKLLosses(StreamingEval):
    SLOW = False

    def __init__(self, model: ComponentModel, config: Config, rounding_threshold: float):
        self.model = model
        self.config = config
        self.rounding_threshold = rounding_threshold
        self.ce_losses = defaultdict[str, list[float]](list)

    @override
    def watch_batch(
        self,
        batch: Int[Tensor, "..."] | Float[Tensor, "..."],
        target_out: Float[Tensor, "... vocab"],
        ci: dict[str, Float[Tensor, "... C"]],
    ) -> None:
        ce_losses = self._calc_ce_and_kl_losses(batch, target_out, ci)
        for key, value in ce_losses.items():
            self.ce_losses[key].append(value)

    def _calc_ce_and_kl_losses(
        self,
        batch: Int[Tensor, "..."] | Float[Tensor, "..."],
        target_out: Float[Tensor, "... vocab"],
        ci: dict[str, Float[Tensor, "... C"]],
    ) -> Mapping[str, float]:
        assert batch.ndim == 2, "Batch must be 2D (batch, seq_len)"

        # make sure labels don't "wrap around": you **can't** predict the first token.
        masked_batch = batch.clone()
        masked_batch[:, 0] = -100
        flat_masked_batch = masked_batch.flatten()

        def ce_vs_labels(logits: Tensor) -> float:
            flat_logits = einops.rearrange(logits, "b seq_len vocab -> (b seq_len) vocab")
            return F.cross_entropy(
                flat_logits[:-1], flat_masked_batch[1:], ignore_index=-100
            ).item()

        def kl_vs_target(logits: Tensor) -> float:
            return calc_kl_divergence_lm(pred=logits, target=target_out).item()

        # CE When...
        # we use the causal importances as a mask
        ci_mask_infos = make_mask_infos(ci)
        ci_masked_logits = self.model(batch, mode="components", mask_infos=ci_mask_infos)
        ci_masked_ce_loss = ce_vs_labels(ci_masked_logits)
        ci_masked_kl_loss = kl_vs_target(ci_masked_logits)

        # we sample stochastic masks based on the causal importances
        mask_infos = calc_stochastic_component_mask_info(
            causal_importances=ci,
            sampling=self.config.sampling,
            routing="all",
            weight_deltas=None,
        )
        stoch_masked_logits = self.model(batch, mode="components", mask_infos=mask_infos)
        stoch_masked_ce_loss = ce_vs_labels(stoch_masked_logits)
        stoch_masked_kl_loss = kl_vs_target(stoch_masked_logits)

        # we use all components
        nonmask_infos = make_mask_infos({k: torch.ones_like(v) for k, v in ci.items()})
        unmasked_logits = self.model(batch, mode="components", mask_infos=nonmask_infos)
        unmasked_ce_loss = ce_vs_labels(unmasked_logits)
        unmasked_kl_loss = kl_vs_target(unmasked_logits)

        # we use completely random masks
        rand_mask_infos = make_mask_infos({k: torch.rand_like(v) for k, v in ci.items()})
        random_masked_logits = self.model(batch, mode="components", mask_infos=rand_mask_infos)
        random_masked_ce_loss = ce_vs_labels(random_masked_logits)
        random_masked_kl_loss = kl_vs_target(random_masked_logits)

        # we use rounded causal importances as masks

        rounded_mask_infos = make_mask_infos(
            {k: (v > self.rounding_threshold).float() for k, v in ci.items()}
        )
        rounded_masked_logits = self.model(batch, mode="components", mask_infos=rounded_mask_infos)
        rounded_masked_ce_loss = ce_vs_labels(rounded_masked_logits)
        rounded_masked_kl_loss = kl_vs_target(rounded_masked_logits)

        # we zero all the components
        zero_mask_infos = make_mask_infos({k: torch.zeros_like(v) for k, v in ci.items()})
        zero_masked_logits = self.model(batch, mode="components", mask_infos=zero_mask_infos)
        zero_masked_ce_loss = ce_vs_labels(zero_masked_logits)
        zero_masked_kl_loss = kl_vs_target(zero_masked_logits)

        target_model_ce_loss = ce_vs_labels(target_out)

        def pct_ce_unrecovered(ce: float) -> float:
            """pct of ce loss that is unrecovered, between zero masked and target model ce loss"""
            return (ce - target_model_ce_loss) / (zero_masked_ce_loss - target_model_ce_loss)

        def ce_difference(ce: float) -> float:
            """difference between ce loss and target model ce loss"""
            return ce - target_model_ce_loss

        return {
            # "ce/target": target_model_ce_loss,
            # "ce/ci_masked": ci_masked_ce_loss,
            # "ce/unmasked": unmasked_ce_loss,
            # "ce/stoch_masked": stoch_masked_ce_loss,
            # "ce/random_masked": random_masked_ce_loss,
            # "ce/rounded_masked": rounded_masked_ce_loss,
            # "ce/zero_masked": zero_masked_ce_loss,
            "kl/ci_masked": ci_masked_kl_loss,
            "kl/unmasked": unmasked_kl_loss,
            "kl/stoch_masked": stoch_masked_kl_loss,
            "kl/random_masked": random_masked_kl_loss,
            "kl/rounded_masked": rounded_masked_kl_loss,
            "kl/zero_masked": zero_masked_kl_loss,
            "ce_difference/ci_masked": ce_difference(ci_masked_ce_loss),
            "ce_difference/unmasked": ce_difference(unmasked_ce_loss),
            "ce_difference/stoch_masked": ce_difference(stoch_masked_ce_loss),
            "ce_difference/random_masked": ce_difference(random_masked_ce_loss),
            "ce_difference/rounded_masked": ce_difference(rounded_masked_ce_loss),
            "ce_unrecovered/ci_masked": pct_ce_unrecovered(ci_masked_ce_loss),
            "ce_unrecovered/unmasked": pct_ce_unrecovered(unmasked_ce_loss),
            "ce_unrecovered/stoch_masked": pct_ce_unrecovered(stoch_masked_ce_loss),
            "ce_unrecovered/random_masked": pct_ce_unrecovered(random_masked_ce_loss),
            "ce_unrecovered/rounded_masked": pct_ce_unrecovered(rounded_masked_ce_loss),
            # no zero masked ce_unrecovered because it's tautologically 100%
        }

    @override
    def compute(self) -> Mapping[str, float]:
        return {k: sum(v) / len(v) for k, v in self.ce_losses.items()}


class CIHistograms(StreamingEval):
    SLOW = True

    def __init__(self, model: ComponentModel, config: Config, n_batches_accum: int | None = None):
        self.causal_importances = defaultdict[str, list[Float[Tensor, "... C"]]](list)
        self.n_batches_accum = n_batches_accum
        self.batches_seen = 0

    @override
    def watch_batch(
        self,
        batch: Int[Tensor, "..."] | Float[Tensor, "..."],
        target_out: Float[Tensor, "... vocab"],
        ci: dict[str, Float[Tensor, "... C"]],
    ) -> None:
        self.batches_seen += 1
        if self.n_batches_accum is not None and self.batches_seen > self.n_batches_accum:
            return
        for k, v in ci.items():
            self.causal_importances[k].append(v.detach().cpu())

    @override
    def compute(self) -> Mapping[str, Image.Image]:
        combined_causal_importances = {k: torch.cat(v) for k, v in self.causal_importances.items()}
        fig = plot_ci_values_histograms(causal_importances=combined_causal_importances)
        return {"figures/causal_importance_values": fig}


class ComponentActivationDensity(StreamingEval):
    SLOW = True

    def __init__(self, model: ComponentModel, config: Config):
        self.model = model
        self.config = config
        self.device = next(iter(model.parameters())).device

        self.n_tokens = 0
        self.component_activation_counts: dict[str, Float[Tensor, " C"]] = {
            module_name: torch.zeros(model.C, device=self.device)
            for module_name in model.components
        }

    @override
    def watch_batch(
        self,
        batch: Int[Tensor, "..."] | Float[Tensor, "..."],
        target_out: Float[Tensor, "... vocab"],
        ci: dict[str, Float[Tensor, "... C"]],
    ) -> None:
        n_tokens = next(iter(ci.values())).shape[:-1].numel()
        self.n_tokens += n_tokens

        for module_name, ci_vals in ci.items():
            active_components = ci_vals > self.config.ci_alive_threshold
            n_activations_per_component = reduce(active_components, "... C -> C", "sum")
            self.component_activation_counts[module_name] += n_activations_per_component

    @override
    def compute(self) -> Mapping[str, Image.Image]:
        activation_densities = {
            module_name: self.component_activation_counts[module_name] / self.n_tokens
            for module_name in self.model.components
        }
        fig = plot_component_activation_density(activation_densities)
        return {"figures/component_activation_density": fig}


class PermutedCIPlots(StreamingEval):
    SLOW = True

    def __init__(
        self,
        model: ComponentModel,
        config: Config,
        identity_patterns: list[str] | None = None,
        dense_patterns: list[str] | None = None,
    ):
        self.model = model
        self.config = config
        self.device = next(iter(model.parameters())).device
        self.identity_patterns = identity_patterns
        self.dense_patterns = dense_patterns

        self.batch_shape = None
        assert config.task_config.task_name != "lm", (
            "PermutedCIPlots currently only works with models that take float inputs (not lms). "
        )

    @override
    def watch_batch(
        self,
        batch: Int[Tensor, "..."] | Float[Tensor, "..."],
        target_out: Float[Tensor, "... vocab"],
        ci: dict[str, Float[Tensor, "... C"]],
    ) -> None:
        if self.batch_shape is None:
            self.batch_shape = batch.shape

    @override
    def compute(self) -> Mapping[str, Image.Image]:
        assert self.batch_shape is not None, "haven't seen any inputs yet"

        figures = plot_causal_importance_vals(
            model=self.model,
            batch_shape=self.batch_shape,
            device=self.device,
            input_magnitude=0.75,
            sigmoid_type=self.config.sigmoid_type,
            identity_patterns=self.identity_patterns,
            dense_patterns=self.dense_patterns,
            sampling=self.config.sampling,
        )[0]

        return {f"figures/{k}": v for k, v in figures.items()}


class UVPlots(StreamingEval):
    SLOW = True

    def __init__(
        self,
        model: ComponentModel,
        config: Config,
        identity_patterns: list[str] | None = None,
        dense_patterns: list[str] | None = None,
    ):
        self.model = model
        self.config = config
        self.device = next(iter(model.parameters())).device
        self.identity_patterns = identity_patterns
        self.dense_patterns = dense_patterns

        self.batch_shape = None
        assert config.task_config.task_name != "lm", (
            "UVPlots currently only works with models that take float inputs (not lms). "
        )

    @override
    def watch_batch(
        self,
        batch: Int[Tensor, "..."] | Float[Tensor, "..."],
        target_out: Float[Tensor, "... vocab"],
        ci: dict[str, Float[Tensor, "... C"]],
    ) -> None:
        if self.batch_shape is None:
            self.batch_shape = batch.shape

    @override
    def compute(self) -> Mapping[str, Image.Image]:
        assert self.batch_shape is not None, "haven't seen any inputs yet"

        all_perm_indices = plot_causal_importance_vals(
            model=self.model,
            batch_shape=self.batch_shape,
            device=self.device,
            input_magnitude=0.75,
            sigmoid_type=self.config.sigmoid_type,
            identity_patterns=self.identity_patterns,
            dense_patterns=self.dense_patterns,
            sampling=self.config.sampling,
        )[1]

        uv_matrices = plot_UV_matrices(
            components=self.model.components, all_perm_indices=all_perm_indices
        )

        return {"figures/uv_matrices": uv_matrices}


class IdentityCIError(StreamingEval):
    SLOW = True

    def __init__(
        self,
        model: ComponentModel,
        config: Config,
        identity_ci: list[dict[str, str | int]] | None = None,
        dense_ci: list[dict[str, str | int]] | None = None,
    ):
        self.model = model
        self.config = config
        self.device = next(iter(model.parameters())).device
        self.identity_ci = identity_ci
        self.dense_ci = dense_ci
>>>>>>> 49108628


def _should_run_metric(cfg: MetricConfig, cls: type, run_slow: bool) -> bool:
    is_slow = cfg.slow if cfg.slow is not None else bool(getattr(cls, "slow", False))
    return not (is_slow and not run_slow)


MetricOutType = dict[str, str | Number | Image.Image | CustomChart]
DistMetricOutType = dict[str, str | float | Image.Image | CustomChart]


def clean_metric_output(metric_name: str, computed_raw: Any) -> MetricOutType:
    """Clean metric output by converting tensors to floats/ints and ensuring the correct types.

    Expects outputs to be either a scalar tensor or a mapping of strings to scalars/images/tensors.
    """
    computed: MetricOutType = {}
    assert isinstance(computed_raw, dict | Tensor), f"{type(computed_raw)} not supported"
    if isinstance(computed_raw, Tensor):
        assert computed_raw.numel() == 1, (
            f"Only scalar tensors supported, got shape {computed_raw.shape}"
        )
<<<<<<< HEAD
        item = computed_raw.item()
        computed[metric_name] = item
    else:
        for k, v in computed_raw.items():
            assert isinstance(k, str), f"Only supports string keys, got {type(k)}"
            assert isinstance(v, str | Number | Image.Image | CustomChart | Tensor), (
                f"{type(v)} not supported"
            )
            if isinstance(v, Tensor):
                v = v.item()

            computed[k] = v
    return computed
=======

        return target_metrics


class CIMeanPerComponent(StreamingEval):
    SLOW = True

    def __init__(self, model: ComponentModel, config: Config) -> None:
        self.model = model
        self.config = config
        self.device = next(iter(model.parameters())).device

        self.component_ci_sums: dict[str, Float[Tensor, " C"]] = {
            module_name: torch.zeros(model.C, device=self.device)
            for module_name in model.components
        }

        self.samples_seen: dict[str, int] = {module_name: 0 for module_name in model.components}

    @override
    def watch_batch(
        self,
        batch: Int[Tensor, "..."] | Float[Tensor, "..."],
        target_out: Float[Tensor, "... vocab"],
        ci: dict[str, Float[Tensor, "... C"]],
    ) -> None:
        for module_name, ci_vals in ci.items():
            n_batch_dims = ci_vals.ndim - 1
            batch_indices = tuple(range(n_batch_dims))
            batch_size = ci_vals.shape[:n_batch_dims].numel()
            self.samples_seen[module_name] += batch_size

            self.component_ci_sums[module_name] += ci_vals.sum(dim=batch_indices)

    @override
    def compute(self) -> Mapping[str, Image.Image]:
        """Calculate the mean CI per component across all ranks."""
        all_samples_seen = (
            sum_metrics_across_ranks(self.samples_seen, device=self.device)
            if is_distributed()
            else self.samples_seen
        )

        mean_component_cis = {
            module_name: all_reduce(self.component_ci_sums[module_name], op=ReduceOp.SUM)
            / all_samples_seen[module_name]
            for module_name in self.model.components
        }

        img_linear, img_log = plot_mean_component_cis_both_scales(mean_component_cis)

        return {
            "figures/ci_mean_per_component": img_linear,
            "figures/ci_mean_per_component_log": img_log,
        }


class SubsetReconstructionLoss(StreamingEval):
    """Compute reconstruction loss for specific subsets of components."""

    SLOW = False

    def __init__(
        self,
        model: ComponentModel,
        config: Config,
        include_patterns: dict[str, list[str]] | None = None,
        exclude_patterns: dict[str, list[str]] | None = None,
        n_mask_samples: int = 5,
    ):
        """Initialize SubsetReconstructionLoss.

        Args:
            include_patterns: Dict mapping subset names to patterns for modules to REPLACE
                            e.g., {"layer_0_only": ["model.layers.0.*"]}
            exclude_patterns: Dict mapping subset names to patterns for modules to EXCLUDE from replacement
                            e.g., {"all_but_layer_0": ["model.layers.0.*"]}
            n_mask_samples: Number of stochastic mask samples to average over
        """
        self.model = model
        self.config = config
        self.n_mask_samples = n_mask_samples
        self.include_patterns = include_patterns or {}
        self.exclude_patterns = exclude_patterns or {}

        if not self.include_patterns and not self.exclude_patterns:
            raise ValueError(
                "At least one of include_patterns or exclude_patterns must be provided"
            )

        self.losses = defaultdict[str, list[float]](list)

    @override
    def watch_batch(
        self,
        batch: Int[Tensor, "..."] | Float[Tensor, "..."],
        target_out: Float[Tensor, "... vocab"],
        ci: dict[str, Float[Tensor, "... C"]],
    ) -> None:
        losses = self._calc_subset_losses(batch, target_out, ci)
        for key, value in losses.items():
            self.losses[key].append(value)

    def _calc_subset_losses(
        self,
        batch: Int[Tensor, "..."] | Float[Tensor, "..."],
        target_out: Float[Tensor, "... vocab"],
        ci: dict[str, Float[Tensor, "... C"]],
    ) -> Mapping[str, float]:
        assert batch.ndim == 2, "Batch must be 2D (batch, seq_len)"

        # Setup CE calculation
        masked_batch = batch.clone()
        masked_batch[:, 0] = -100
        flat_masked_batch = masked_batch.flatten()

        def ce_vs_labels(logits: Tensor) -> float:
            flat_logits = einops.rearrange(logits, "b seq_len vocab -> (b seq_len) vocab")
            return F.cross_entropy(
                flat_logits[:-1], flat_masked_batch[1:], ignore_index=-100
            ).item()

        def kl_vs_target(logits: Tensor) -> float:
            return calc_kl_divergence_lm(pred=logits, target=target_out).item()

        # Compute baselines for CE unrecovered
        target_ce = ce_vs_labels(target_out)

        zero_mask_infos = make_mask_infos({k: torch.zeros_like(v) for k, v in ci.items()})
        zero_out = self.model(batch, mode="components", mask_infos=zero_mask_infos)
        zero_ce = ce_vs_labels(zero_out)

        # Generate stochastic masks
        masks_list = [
            calc_stochastic_component_mask_info(
                ci,
                sampling=self.config.sampling,
                routing="all",
                weight_deltas=self.model.calc_weight_deltas()
                if self.config.use_delta_component
                else None,
            )
            for _ in range(self.n_mask_samples)
        ]

        results = {}
        all_modules = list(ci.keys())

        # Process include patterns
        for name, patterns in self.include_patterns.items():
            active = [m for m in all_modules if any(fnmatch(m, p) for p in patterns)]

            outputs: list[Float[Tensor, "... vocab"]] = []  # pyright: ignore[reportRedeclaration]
            for layers_masks in masks_list:
                mask_infos = {module: layers_masks[module] for module in active}
                outputs.append(self.model(batch, mode="components", mask_infos=mask_infos))

            kl_losses = [kl_vs_target(out) for out in outputs]
            ce_losses = [ce_vs_labels(out) for out in outputs]

            mean_kl = sum(kl_losses) / len(kl_losses)
            mean_ce = sum(ce_losses) / len(ce_losses)
            ce_unrec = (mean_ce - target_ce) / (zero_ce - target_ce) if zero_ce != target_ce else 0

            results[f"subset/{name}/kl"] = mean_kl
            results[f"subset/{name}/ce"] = mean_ce
            results[f"subset/{name}/ce_unrec"] = ce_unrec

        # Process exclude patterns
        for name, exclude_patterns in self.exclude_patterns.items():
            active = [m for m in all_modules if not any(fnmatch(m, p) for p in exclude_patterns)]

            outputs: list[Float[Tensor, "... vocab"]] = []
            for layers_masks in masks_list:
                mask_infos = {module: layers_masks[module] for module in active}
                outputs.append(self.model(batch, mode="components", mask_infos=mask_infos))

            kl_losses = [kl_vs_target(out) for out in outputs]
            ce_losses = [ce_vs_labels(out) for out in outputs]

            mean_kl = sum(kl_losses) / len(kl_losses)
            mean_ce = sum(ce_losses) / len(ce_losses)
            ce_unrec = (mean_ce - target_ce) / (zero_ce - target_ce) if zero_ce != target_ce else 0

            results[f"subset/{name}/kl"] = mean_kl
            results[f"subset/{name}/ce"] = mean_ce
            results[f"subset/{name}/ce_unrec"] = ce_unrec

        return results

    @override
    def compute(self) -> Mapping[str, float]:
        # Compute averages for all metrics
        results = {k: sum(v) / len(v) for k, v in self.losses.items()}

        # Find worst (highest) metrics across all subsets
        metrics_by_type = {"kl": {}, "ce": {}, "ce_unrec": {}}

        for key, value in results.items():
            if not key.startswith("subset/"):
                continue

            parts = key.split("/")
            if len(parts) != 3:
                continue

            subset_name = parts[1]
            metric_type = parts[2]

            # Skip all_ones variants for worst tracking
            if metric_type.endswith("_all_ones"):
                continue

            # Group metrics by type
            if metric_type == "kl":
                metrics_by_type["kl"][subset_name] = value
            elif metric_type == "ce":
                metrics_by_type["ce"][subset_name] = value
            elif metric_type == "ce_unrec":
                metrics_by_type["ce_unrec"][subset_name] = value

        # Add worst metrics to results
        for metric_type, subset_values in metrics_by_type.items():
            if subset_values:
                worst_subset = max(subset_values, key=lambda k: subset_values[k])
                worst_value = subset_values[worst_subset]
                results[f"subset_worst/{metric_type}"] = worst_value
                results[f"subset_worst/{metric_type}_subset"] = worst_subset

        return results


class FaithfulnessLoss(StreamingEval):
    SLOW = False

    def __init__(self, model: ComponentModel, config: Config):
        self.model = model
        self.config = config
        self.device = next(iter(model.parameters())).device

    @override
    def watch_batch(
        self,
        batch: Int[Tensor, "..."] | Float[Tensor, "..."],
        target_out: Float[Tensor, "... vocab"],
        ci: dict[str, Float[Tensor, "... C"]],
    ) -> None:
        pass

    @override
    def compute(self) -> Mapping[str, float]:
        weight_deltas = self.model.calc_weight_deltas()
        loss = calc_faithfulness_loss(weight_deltas, device=self.device)
        return {"loss/faithfulness": loss.item()}


EVAL_CLASSES = {
    cls.__name__: cls
    for cls in [
        CI_L0,
        CEandKLLosses,
        CIHistograms,
        ComponentActivationDensity,
        PermutedCIPlots,
        UVPlots,
        IdentityCIError,
        CIMeanPerComponent,
        SubsetReconstructionLoss,
        FaithfulnessLoss,
    ]
}
>>>>>>> 49108628


def evaluate(
    model: ComponentModel,
    eval_iterator: Iterator[Int[Tensor, "..."] | tuple[Float[Tensor, "..."], Float[Tensor, "..."]]],
    device: str,
    config: Config,
    run_slow: bool,
    n_steps: int,
) -> MetricOutType:
    """Run evaluation and return a flat mapping of metric names to values/images.

    Returns keys without the "eval/" prefix. The caller is responsible for namespacing.
    """

    eval_metrics: list[Metric] = []
    combined_cfgs: list[MetricConfig] = [*config.eval_metric_configs, *config.loss_metric_configs]
    for cfg in combined_cfgs:
        metric_cls = METRICS[cfg.classname]
        if not _should_run_metric(cfg, metric_cls, run_slow):
            continue
        metric_obj = metric_cls(model, config, **cfg.extra_init_kwargs, sync_on_compute=False)
        metric_obj = metric_obj.to(device)
        eval_metrics.append(metric_obj)

    # Weight deltas can be computed once per eval since params are frozen
    weight_deltas = model.calc_weight_deltas()

    for _ in range(n_steps):
        batch_raw = next(eval_iterator)
        batch = extract_batch_data(batch_raw).to(device)

        target_out, pre_weight_acts = model(
<<<<<<< HEAD
            batch,
            mode="pre_forward_cache",
            module_names=list(model.components.keys()),
=======
            batch, mode="input_cache", module_names=list(model.components.keys())
>>>>>>> 49108628
        )
        ci, ci_upper_leaky = model.calc_causal_importances(
            pre_weight_acts=pre_weight_acts,
            sigmoid_type=config.sigmoid_type,
            detach_inputs=False,
            sampling=config.sampling,
        )

        for metric in eval_metrics:
            metric.update(
                batch=batch,
                target_out=target_out,
                ci=ci,
                ci_upper_leaky=ci_upper_leaky,
                weight_deltas=weight_deltas,
            )

    outputs: MetricOutType = {}

    for metric in eval_metrics:
        computed_raw: Any = metric.compute()
        computed = clean_metric_output(metric_name=type(metric).__name__, computed_raw=computed_raw)
        outputs.update(computed)

    return outputs<|MERGE_RESOLUTION|>--- conflicted
+++ resolved
@@ -10,419 +10,11 @@
 from torchmetrics import Metric
 from wandb.plot.custom_chart import CustomChart
 
-<<<<<<< HEAD
 from spd.configs import Config, MetricConfig
 from spd.metrics import METRICS
 from spd.models.component_model import ComponentModel
+from spd.utils.distributed_utils import avg_metrics_across_ranks, is_distributed
 from spd.utils.general_utils import extract_batch_data
-=======
-from spd.configs import Config
-from spd.losses import calc_faithfulness_loss
-from spd.models.component_model import ComponentModel
-from spd.models.components import make_mask_infos
-from spd.plotting import (
-    get_single_feature_causal_importances,
-    plot_causal_importance_vals,
-    plot_ci_values_histograms,
-    plot_component_activation_density,
-    plot_mean_component_cis_both_scales,
-    plot_UV_matrices,
-)
-from spd.utils.component_utils import calc_ci_l_zero, calc_stochastic_component_mask_info
-from spd.utils.distributed_utils import all_reduce, is_distributed, sum_metrics_across_ranks
-from spd.utils.general_utils import calc_kl_divergence_lm, extract_batch_data
-from spd.utils.target_ci_solutions import compute_target_metrics, make_target_ci_solution
-
-
-class StreamingEval(ABC):
-    SLOW: ClassVar[bool]
-
-    @abstractmethod
-    def __init__(self, model: ComponentModel, config: Config, **kwargs: Any): ...
-
-    @abstractmethod
-    def watch_batch(
-        self,
-        batch: Tensor,
-        target_out: Float[Tensor, "... vocab"],
-        ci: dict[str, Float[Tensor, "... C"]],
-    ) -> None: ...
-
-    @abstractmethod
-    def compute(self) -> Mapping[str, float | Image.Image]: ...
-
-
-class CI_L0(StreamingEval):
-    SLOW = False
-
-    def __init__(
-        self, model: ComponentModel, config: Config, groups: dict[str, list[str]] | None = None
-    ):
-        self.l0_threshold = config.ci_alive_threshold
-        self.l0s = defaultdict[str, list[float]](list)
-        self.groups = groups  # Optional: {"layer_0": ["model.layers.0.*"], ...}
-
-    @override
-    def watch_batch(
-        self,
-        batch: Int[Tensor, "..."] | Float[Tensor, "..."],
-        target_out: Float[Tensor, "... vocab"],
-        ci: dict[str, Float[Tensor, "... C"]],
-    ) -> None:
-        import re
-
-        # Track group sums for this batch
-        group_sums = defaultdict(float) if self.groups else {}
-
-        for layer_name, layer_ci in ci.items():
-            l0_val = calc_ci_l_zero(layer_ci, self.l0_threshold)
-            self.l0s[layer_name].append(l0_val)
-
-            # Accumulate into matching groups
-            if self.groups:
-                for group_name, patterns in self.groups.items():
-                    for pattern in patterns:
-                        if re.match(pattern.replace("*", ".*"), layer_name):
-                            group_sums[group_name] += l0_val
-                            break
-
-        # Append group sums to their lists
-        for group_name, group_sum in group_sums.items():
-            self.l0s[group_name].append(group_sum)
-
-    @override
-    def compute(self) -> Mapping[str, float]:
-        out = {}
-        table_data = []
-        for name, l0s in self.l0s.items():
-            avg_l0 = sum(l0s) / len(l0s)
-            out[f"l0_{self.l0_threshold}/{name}"] = avg_l0
-            table_data.append((name, avg_l0))
-
-        bar_chart = wandb.plot.bar(
-            table=wandb.Table(columns=["layer", "l0"], data=table_data),
-            label="layer",
-            value="l0",
-            title=f"L0_{self.l0_threshold}",
-        )
-        out["l0_bar_chart"] = bar_chart
-        return out
-
-
-class CEandKLLosses(StreamingEval):
-    SLOW = False
-
-    def __init__(self, model: ComponentModel, config: Config, rounding_threshold: float):
-        self.model = model
-        self.config = config
-        self.rounding_threshold = rounding_threshold
-        self.ce_losses = defaultdict[str, list[float]](list)
-
-    @override
-    def watch_batch(
-        self,
-        batch: Int[Tensor, "..."] | Float[Tensor, "..."],
-        target_out: Float[Tensor, "... vocab"],
-        ci: dict[str, Float[Tensor, "... C"]],
-    ) -> None:
-        ce_losses = self._calc_ce_and_kl_losses(batch, target_out, ci)
-        for key, value in ce_losses.items():
-            self.ce_losses[key].append(value)
-
-    def _calc_ce_and_kl_losses(
-        self,
-        batch: Int[Tensor, "..."] | Float[Tensor, "..."],
-        target_out: Float[Tensor, "... vocab"],
-        ci: dict[str, Float[Tensor, "... C"]],
-    ) -> Mapping[str, float]:
-        assert batch.ndim == 2, "Batch must be 2D (batch, seq_len)"
-
-        # make sure labels don't "wrap around": you **can't** predict the first token.
-        masked_batch = batch.clone()
-        masked_batch[:, 0] = -100
-        flat_masked_batch = masked_batch.flatten()
-
-        def ce_vs_labels(logits: Tensor) -> float:
-            flat_logits = einops.rearrange(logits, "b seq_len vocab -> (b seq_len) vocab")
-            return F.cross_entropy(
-                flat_logits[:-1], flat_masked_batch[1:], ignore_index=-100
-            ).item()
-
-        def kl_vs_target(logits: Tensor) -> float:
-            return calc_kl_divergence_lm(pred=logits, target=target_out).item()
-
-        # CE When...
-        # we use the causal importances as a mask
-        ci_mask_infos = make_mask_infos(ci)
-        ci_masked_logits = self.model(batch, mode="components", mask_infos=ci_mask_infos)
-        ci_masked_ce_loss = ce_vs_labels(ci_masked_logits)
-        ci_masked_kl_loss = kl_vs_target(ci_masked_logits)
-
-        # we sample stochastic masks based on the causal importances
-        mask_infos = calc_stochastic_component_mask_info(
-            causal_importances=ci,
-            sampling=self.config.sampling,
-            routing="all",
-            weight_deltas=None,
-        )
-        stoch_masked_logits = self.model(batch, mode="components", mask_infos=mask_infos)
-        stoch_masked_ce_loss = ce_vs_labels(stoch_masked_logits)
-        stoch_masked_kl_loss = kl_vs_target(stoch_masked_logits)
-
-        # we use all components
-        nonmask_infos = make_mask_infos({k: torch.ones_like(v) for k, v in ci.items()})
-        unmasked_logits = self.model(batch, mode="components", mask_infos=nonmask_infos)
-        unmasked_ce_loss = ce_vs_labels(unmasked_logits)
-        unmasked_kl_loss = kl_vs_target(unmasked_logits)
-
-        # we use completely random masks
-        rand_mask_infos = make_mask_infos({k: torch.rand_like(v) for k, v in ci.items()})
-        random_masked_logits = self.model(batch, mode="components", mask_infos=rand_mask_infos)
-        random_masked_ce_loss = ce_vs_labels(random_masked_logits)
-        random_masked_kl_loss = kl_vs_target(random_masked_logits)
-
-        # we use rounded causal importances as masks
-
-        rounded_mask_infos = make_mask_infos(
-            {k: (v > self.rounding_threshold).float() for k, v in ci.items()}
-        )
-        rounded_masked_logits = self.model(batch, mode="components", mask_infos=rounded_mask_infos)
-        rounded_masked_ce_loss = ce_vs_labels(rounded_masked_logits)
-        rounded_masked_kl_loss = kl_vs_target(rounded_masked_logits)
-
-        # we zero all the components
-        zero_mask_infos = make_mask_infos({k: torch.zeros_like(v) for k, v in ci.items()})
-        zero_masked_logits = self.model(batch, mode="components", mask_infos=zero_mask_infos)
-        zero_masked_ce_loss = ce_vs_labels(zero_masked_logits)
-        zero_masked_kl_loss = kl_vs_target(zero_masked_logits)
-
-        target_model_ce_loss = ce_vs_labels(target_out)
-
-        def pct_ce_unrecovered(ce: float) -> float:
-            """pct of ce loss that is unrecovered, between zero masked and target model ce loss"""
-            return (ce - target_model_ce_loss) / (zero_masked_ce_loss - target_model_ce_loss)
-
-        def ce_difference(ce: float) -> float:
-            """difference between ce loss and target model ce loss"""
-            return ce - target_model_ce_loss
-
-        return {
-            # "ce/target": target_model_ce_loss,
-            # "ce/ci_masked": ci_masked_ce_loss,
-            # "ce/unmasked": unmasked_ce_loss,
-            # "ce/stoch_masked": stoch_masked_ce_loss,
-            # "ce/random_masked": random_masked_ce_loss,
-            # "ce/rounded_masked": rounded_masked_ce_loss,
-            # "ce/zero_masked": zero_masked_ce_loss,
-            "kl/ci_masked": ci_masked_kl_loss,
-            "kl/unmasked": unmasked_kl_loss,
-            "kl/stoch_masked": stoch_masked_kl_loss,
-            "kl/random_masked": random_masked_kl_loss,
-            "kl/rounded_masked": rounded_masked_kl_loss,
-            "kl/zero_masked": zero_masked_kl_loss,
-            "ce_difference/ci_masked": ce_difference(ci_masked_ce_loss),
-            "ce_difference/unmasked": ce_difference(unmasked_ce_loss),
-            "ce_difference/stoch_masked": ce_difference(stoch_masked_ce_loss),
-            "ce_difference/random_masked": ce_difference(random_masked_ce_loss),
-            "ce_difference/rounded_masked": ce_difference(rounded_masked_ce_loss),
-            "ce_unrecovered/ci_masked": pct_ce_unrecovered(ci_masked_ce_loss),
-            "ce_unrecovered/unmasked": pct_ce_unrecovered(unmasked_ce_loss),
-            "ce_unrecovered/stoch_masked": pct_ce_unrecovered(stoch_masked_ce_loss),
-            "ce_unrecovered/random_masked": pct_ce_unrecovered(random_masked_ce_loss),
-            "ce_unrecovered/rounded_masked": pct_ce_unrecovered(rounded_masked_ce_loss),
-            # no zero masked ce_unrecovered because it's tautologically 100%
-        }
-
-    @override
-    def compute(self) -> Mapping[str, float]:
-        return {k: sum(v) / len(v) for k, v in self.ce_losses.items()}
-
-
-class CIHistograms(StreamingEval):
-    SLOW = True
-
-    def __init__(self, model: ComponentModel, config: Config, n_batches_accum: int | None = None):
-        self.causal_importances = defaultdict[str, list[Float[Tensor, "... C"]]](list)
-        self.n_batches_accum = n_batches_accum
-        self.batches_seen = 0
-
-    @override
-    def watch_batch(
-        self,
-        batch: Int[Tensor, "..."] | Float[Tensor, "..."],
-        target_out: Float[Tensor, "... vocab"],
-        ci: dict[str, Float[Tensor, "... C"]],
-    ) -> None:
-        self.batches_seen += 1
-        if self.n_batches_accum is not None and self.batches_seen > self.n_batches_accum:
-            return
-        for k, v in ci.items():
-            self.causal_importances[k].append(v.detach().cpu())
-
-    @override
-    def compute(self) -> Mapping[str, Image.Image]:
-        combined_causal_importances = {k: torch.cat(v) for k, v in self.causal_importances.items()}
-        fig = plot_ci_values_histograms(causal_importances=combined_causal_importances)
-        return {"figures/causal_importance_values": fig}
-
-
-class ComponentActivationDensity(StreamingEval):
-    SLOW = True
-
-    def __init__(self, model: ComponentModel, config: Config):
-        self.model = model
-        self.config = config
-        self.device = next(iter(model.parameters())).device
-
-        self.n_tokens = 0
-        self.component_activation_counts: dict[str, Float[Tensor, " C"]] = {
-            module_name: torch.zeros(model.C, device=self.device)
-            for module_name in model.components
-        }
-
-    @override
-    def watch_batch(
-        self,
-        batch: Int[Tensor, "..."] | Float[Tensor, "..."],
-        target_out: Float[Tensor, "... vocab"],
-        ci: dict[str, Float[Tensor, "... C"]],
-    ) -> None:
-        n_tokens = next(iter(ci.values())).shape[:-1].numel()
-        self.n_tokens += n_tokens
-
-        for module_name, ci_vals in ci.items():
-            active_components = ci_vals > self.config.ci_alive_threshold
-            n_activations_per_component = reduce(active_components, "... C -> C", "sum")
-            self.component_activation_counts[module_name] += n_activations_per_component
-
-    @override
-    def compute(self) -> Mapping[str, Image.Image]:
-        activation_densities = {
-            module_name: self.component_activation_counts[module_name] / self.n_tokens
-            for module_name in self.model.components
-        }
-        fig = plot_component_activation_density(activation_densities)
-        return {"figures/component_activation_density": fig}
-
-
-class PermutedCIPlots(StreamingEval):
-    SLOW = True
-
-    def __init__(
-        self,
-        model: ComponentModel,
-        config: Config,
-        identity_patterns: list[str] | None = None,
-        dense_patterns: list[str] | None = None,
-    ):
-        self.model = model
-        self.config = config
-        self.device = next(iter(model.parameters())).device
-        self.identity_patterns = identity_patterns
-        self.dense_patterns = dense_patterns
-
-        self.batch_shape = None
-        assert config.task_config.task_name != "lm", (
-            "PermutedCIPlots currently only works with models that take float inputs (not lms). "
-        )
-
-    @override
-    def watch_batch(
-        self,
-        batch: Int[Tensor, "..."] | Float[Tensor, "..."],
-        target_out: Float[Tensor, "... vocab"],
-        ci: dict[str, Float[Tensor, "... C"]],
-    ) -> None:
-        if self.batch_shape is None:
-            self.batch_shape = batch.shape
-
-    @override
-    def compute(self) -> Mapping[str, Image.Image]:
-        assert self.batch_shape is not None, "haven't seen any inputs yet"
-
-        figures = plot_causal_importance_vals(
-            model=self.model,
-            batch_shape=self.batch_shape,
-            device=self.device,
-            input_magnitude=0.75,
-            sigmoid_type=self.config.sigmoid_type,
-            identity_patterns=self.identity_patterns,
-            dense_patterns=self.dense_patterns,
-            sampling=self.config.sampling,
-        )[0]
-
-        return {f"figures/{k}": v for k, v in figures.items()}
-
-
-class UVPlots(StreamingEval):
-    SLOW = True
-
-    def __init__(
-        self,
-        model: ComponentModel,
-        config: Config,
-        identity_patterns: list[str] | None = None,
-        dense_patterns: list[str] | None = None,
-    ):
-        self.model = model
-        self.config = config
-        self.device = next(iter(model.parameters())).device
-        self.identity_patterns = identity_patterns
-        self.dense_patterns = dense_patterns
-
-        self.batch_shape = None
-        assert config.task_config.task_name != "lm", (
-            "UVPlots currently only works with models that take float inputs (not lms). "
-        )
-
-    @override
-    def watch_batch(
-        self,
-        batch: Int[Tensor, "..."] | Float[Tensor, "..."],
-        target_out: Float[Tensor, "... vocab"],
-        ci: dict[str, Float[Tensor, "... C"]],
-    ) -> None:
-        if self.batch_shape is None:
-            self.batch_shape = batch.shape
-
-    @override
-    def compute(self) -> Mapping[str, Image.Image]:
-        assert self.batch_shape is not None, "haven't seen any inputs yet"
-
-        all_perm_indices = plot_causal_importance_vals(
-            model=self.model,
-            batch_shape=self.batch_shape,
-            device=self.device,
-            input_magnitude=0.75,
-            sigmoid_type=self.config.sigmoid_type,
-            identity_patterns=self.identity_patterns,
-            dense_patterns=self.dense_patterns,
-            sampling=self.config.sampling,
-        )[1]
-
-        uv_matrices = plot_UV_matrices(
-            components=self.model.components, all_perm_indices=all_perm_indices
-        )
-
-        return {"figures/uv_matrices": uv_matrices}
-
-
-class IdentityCIError(StreamingEval):
-    SLOW = True
-
-    def __init__(
-        self,
-        model: ComponentModel,
-        config: Config,
-        identity_ci: list[dict[str, str | int]] | None = None,
-        dense_ci: list[dict[str, str | int]] | None = None,
-    ):
-        self.model = model
-        self.config = config
-        self.device = next(iter(model.parameters())).device
-        self.identity_ci = identity_ci
-        self.dense_ci = dense_ci
->>>>>>> 49108628
 
 
 def _should_run_metric(cfg: MetricConfig, cls: type, run_slow: bool) -> bool:
@@ -445,7 +37,6 @@
         assert computed_raw.numel() == 1, (
             f"Only scalar tensors supported, got shape {computed_raw.shape}"
         )
-<<<<<<< HEAD
         item = computed_raw.item()
         computed[metric_name] = item
     else:
@@ -459,279 +50,22 @@
 
             computed[k] = v
     return computed
-=======
-
-        return target_metrics
 
 
-class CIMeanPerComponent(StreamingEval):
-    SLOW = True
+def avg_eval_metrics_across_ranks(metrics: MetricOutType, device: str) -> DistMetricOutType:
+    """Get the average of eval metrics across ranks.
 
-    def __init__(self, model: ComponentModel, config: Config) -> None:
-        self.model = model
-        self.config = config
-        self.device = next(iter(model.parameters())).device
-
-        self.component_ci_sums: dict[str, Float[Tensor, " C"]] = {
-            module_name: torch.zeros(model.C, device=self.device)
-            for module_name in model.components
-        }
-
-        self.samples_seen: dict[str, int] = {module_name: 0 for module_name in model.components}
-
-    @override
-    def watch_batch(
-        self,
-        batch: Int[Tensor, "..."] | Float[Tensor, "..."],
-        target_out: Float[Tensor, "... vocab"],
-        ci: dict[str, Float[Tensor, "... C"]],
-    ) -> None:
-        for module_name, ci_vals in ci.items():
-            n_batch_dims = ci_vals.ndim - 1
-            batch_indices = tuple(range(n_batch_dims))
-            batch_size = ci_vals.shape[:n_batch_dims].numel()
-            self.samples_seen[module_name] += batch_size
-
-            self.component_ci_sums[module_name] += ci_vals.sum(dim=batch_indices)
-
-    @override
-    def compute(self) -> Mapping[str, Image.Image]:
-        """Calculate the mean CI per component across all ranks."""
-        all_samples_seen = (
-            sum_metrics_across_ranks(self.samples_seen, device=self.device)
-            if is_distributed()
-            else self.samples_seen
-        )
-
-        mean_component_cis = {
-            module_name: all_reduce(self.component_ci_sums[module_name], op=ReduceOp.SUM)
-            / all_samples_seen[module_name]
-            for module_name in self.model.components
-        }
-
-        img_linear, img_log = plot_mean_component_cis_both_scales(mean_component_cis)
-
-        return {
-            "figures/ci_mean_per_component": img_linear,
-            "figures/ci_mean_per_component_log": img_log,
-        }
-
-
-class SubsetReconstructionLoss(StreamingEval):
-    """Compute reconstruction loss for specific subsets of components."""
-
-    SLOW = False
-
-    def __init__(
-        self,
-        model: ComponentModel,
-        config: Config,
-        include_patterns: dict[str, list[str]] | None = None,
-        exclude_patterns: dict[str, list[str]] | None = None,
-        n_mask_samples: int = 5,
-    ):
-        """Initialize SubsetReconstructionLoss.
-
-        Args:
-            include_patterns: Dict mapping subset names to patterns for modules to REPLACE
-                            e.g., {"layer_0_only": ["model.layers.0.*"]}
-            exclude_patterns: Dict mapping subset names to patterns for modules to EXCLUDE from replacement
-                            e.g., {"all_but_layer_0": ["model.layers.0.*"]}
-            n_mask_samples: Number of stochastic mask samples to average over
-        """
-        self.model = model
-        self.config = config
-        self.n_mask_samples = n_mask_samples
-        self.include_patterns = include_patterns or {}
-        self.exclude_patterns = exclude_patterns or {}
-
-        if not self.include_patterns and not self.exclude_patterns:
-            raise ValueError(
-                "At least one of include_patterns or exclude_patterns must be provided"
-            )
-
-        self.losses = defaultdict[str, list[float]](list)
-
-    @override
-    def watch_batch(
-        self,
-        batch: Int[Tensor, "..."] | Float[Tensor, "..."],
-        target_out: Float[Tensor, "... vocab"],
-        ci: dict[str, Float[Tensor, "... C"]],
-    ) -> None:
-        losses = self._calc_subset_losses(batch, target_out, ci)
-        for key, value in losses.items():
-            self.losses[key].append(value)
-
-    def _calc_subset_losses(
-        self,
-        batch: Int[Tensor, "..."] | Float[Tensor, "..."],
-        target_out: Float[Tensor, "... vocab"],
-        ci: dict[str, Float[Tensor, "... C"]],
-    ) -> Mapping[str, float]:
-        assert batch.ndim == 2, "Batch must be 2D (batch, seq_len)"
-
-        # Setup CE calculation
-        masked_batch = batch.clone()
-        masked_batch[:, 0] = -100
-        flat_masked_batch = masked_batch.flatten()
-
-        def ce_vs_labels(logits: Tensor) -> float:
-            flat_logits = einops.rearrange(logits, "b seq_len vocab -> (b seq_len) vocab")
-            return F.cross_entropy(
-                flat_logits[:-1], flat_masked_batch[1:], ignore_index=-100
-            ).item()
-
-        def kl_vs_target(logits: Tensor) -> float:
-            return calc_kl_divergence_lm(pred=logits, target=target_out).item()
-
-        # Compute baselines for CE unrecovered
-        target_ce = ce_vs_labels(target_out)
-
-        zero_mask_infos = make_mask_infos({k: torch.zeros_like(v) for k, v in ci.items()})
-        zero_out = self.model(batch, mode="components", mask_infos=zero_mask_infos)
-        zero_ce = ce_vs_labels(zero_out)
-
-        # Generate stochastic masks
-        masks_list = [
-            calc_stochastic_component_mask_info(
-                ci,
-                sampling=self.config.sampling,
-                routing="all",
-                weight_deltas=self.model.calc_weight_deltas()
-                if self.config.use_delta_component
-                else None,
-            )
-            for _ in range(self.n_mask_samples)
-        ]
-
-        results = {}
-        all_modules = list(ci.keys())
-
-        # Process include patterns
-        for name, patterns in self.include_patterns.items():
-            active = [m for m in all_modules if any(fnmatch(m, p) for p in patterns)]
-
-            outputs: list[Float[Tensor, "... vocab"]] = []  # pyright: ignore[reportRedeclaration]
-            for layers_masks in masks_list:
-                mask_infos = {module: layers_masks[module] for module in active}
-                outputs.append(self.model(batch, mode="components", mask_infos=mask_infos))
-
-            kl_losses = [kl_vs_target(out) for out in outputs]
-            ce_losses = [ce_vs_labels(out) for out in outputs]
-
-            mean_kl = sum(kl_losses) / len(kl_losses)
-            mean_ce = sum(ce_losses) / len(ce_losses)
-            ce_unrec = (mean_ce - target_ce) / (zero_ce - target_ce) if zero_ce != target_ce else 0
-
-            results[f"subset/{name}/kl"] = mean_kl
-            results[f"subset/{name}/ce"] = mean_ce
-            results[f"subset/{name}/ce_unrec"] = ce_unrec
-
-        # Process exclude patterns
-        for name, exclude_patterns in self.exclude_patterns.items():
-            active = [m for m in all_modules if not any(fnmatch(m, p) for p in exclude_patterns)]
-
-            outputs: list[Float[Tensor, "... vocab"]] = []
-            for layers_masks in masks_list:
-                mask_infos = {module: layers_masks[module] for module in active}
-                outputs.append(self.model(batch, mode="components", mask_infos=mask_infos))
-
-            kl_losses = [kl_vs_target(out) for out in outputs]
-            ce_losses = [ce_vs_labels(out) for out in outputs]
-
-            mean_kl = sum(kl_losses) / len(kl_losses)
-            mean_ce = sum(ce_losses) / len(ce_losses)
-            ce_unrec = (mean_ce - target_ce) / (zero_ce - target_ce) if zero_ce != target_ce else 0
-
-            results[f"subset/{name}/kl"] = mean_kl
-            results[f"subset/{name}/ce"] = mean_ce
-            results[f"subset/{name}/ce_unrec"] = ce_unrec
-
-        return results
-
-    @override
-    def compute(self) -> Mapping[str, float]:
-        # Compute averages for all metrics
-        results = {k: sum(v) / len(v) for k, v in self.losses.items()}
-
-        # Find worst (highest) metrics across all subsets
-        metrics_by_type = {"kl": {}, "ce": {}, "ce_unrec": {}}
-
-        for key, value in results.items():
-            if not key.startswith("subset/"):
-                continue
-
-            parts = key.split("/")
-            if len(parts) != 3:
-                continue
-
-            subset_name = parts[1]
-            metric_type = parts[2]
-
-            # Skip all_ones variants for worst tracking
-            if metric_type.endswith("_all_ones"):
-                continue
-
-            # Group metrics by type
-            if metric_type == "kl":
-                metrics_by_type["kl"][subset_name] = value
-            elif metric_type == "ce":
-                metrics_by_type["ce"][subset_name] = value
-            elif metric_type == "ce_unrec":
-                metrics_by_type["ce_unrec"][subset_name] = value
-
-        # Add worst metrics to results
-        for metric_type, subset_values in metrics_by_type.items():
-            if subset_values:
-                worst_subset = max(subset_values, key=lambda k: subset_values[k])
-                worst_value = subset_values[worst_subset]
-                results[f"subset_worst/{metric_type}"] = worst_value
-                results[f"subset_worst/{metric_type}_subset"] = worst_subset
-
-        return results
-
-
-class FaithfulnessLoss(StreamingEval):
-    SLOW = False
-
-    def __init__(self, model: ComponentModel, config: Config):
-        self.model = model
-        self.config = config
-        self.device = next(iter(model.parameters())).device
-
-    @override
-    def watch_batch(
-        self,
-        batch: Int[Tensor, "..."] | Float[Tensor, "..."],
-        target_out: Float[Tensor, "... vocab"],
-        ci: dict[str, Float[Tensor, "... C"]],
-    ) -> None:
-        pass
-
-    @override
-    def compute(self) -> Mapping[str, float]:
-        weight_deltas = self.model.calc_weight_deltas()
-        loss = calc_faithfulness_loss(weight_deltas, device=self.device)
-        return {"loss/faithfulness": loss.item()}
-
-
-EVAL_CLASSES = {
-    cls.__name__: cls
-    for cls in [
-        CI_L0,
-        CEandKLLosses,
-        CIHistograms,
-        ComponentActivationDensity,
-        PermutedCIPlots,
-        UVPlots,
-        IdentityCIError,
-        CIMeanPerComponent,
-        SubsetReconstructionLoss,
-        FaithfulnessLoss,
-    ]
-}
->>>>>>> 49108628
+    Ignores any metrics that are not numbers. Currently, the image metrics do not need to be
+    averaged. If this changes for future metrics, we will need to do a reduce during calculcation
+    of the metric.
+    """
+    assert is_distributed(), "Can only average metrics across ranks if running in distributed mode"
+    metrics_keys_to_avg = {k: v for k, v in metrics.items() if isinstance(v, Number)}
+    if metrics_keys_to_avg:
+        avg_metrics = avg_metrics_across_ranks(metrics_keys_to_avg, device)
+    else:
+        avg_metrics = {}
+    return {**metrics, **avg_metrics}
 
 
 def evaluate(
@@ -765,13 +99,7 @@
         batch = extract_batch_data(batch_raw).to(device)
 
         target_out, pre_weight_acts = model(
-<<<<<<< HEAD
-            batch,
-            mode="pre_forward_cache",
-            module_names=list(model.components.keys()),
-=======
             batch, mode="input_cache", module_names=list(model.components.keys())
->>>>>>> 49108628
         )
         ci, ci_upper_leaky = model.calc_causal_importances(
             pre_weight_acts=pre_weight_acts,
