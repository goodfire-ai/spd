"""Metrics and figures for SPD experiments.

This file contains metrics and visualizations that can be logged during SPD optimization.
These can be selected and configured in the Config.
"""

from abc import ABC, abstractmethod
from collections import defaultdict
from collections.abc import Iterator, Mapping
from fnmatch import fnmatch
from typing import Any, ClassVar, override

import einops
import torch
import torch.nn.functional as F
from einops import reduce
from jaxtyping import Float, Int
from PIL import Image
from torch import Tensor

from spd.configs import Config
from spd.losses import calc_faithfulness_loss, calc_weight_deltas
from spd.mask_info import make_mask_infos
from spd.models.component_model import ComponentModel
from spd.plotting import (
    get_single_feature_causal_importances,
    plot_causal_importance_vals,
    plot_ci_values_histograms,
    plot_component_activation_density,
    plot_mean_component_cis,
    plot_UV_matrices,
)
from spd.utils.component_utils import calc_ci_l_zero, calc_stochastic_masks
from spd.utils.general_utils import calc_kl_divergence_lm, extract_batch_data
from spd.utils.target_ci_solutions import compute_target_metrics, make_target_ci_solution


class StreamingEval(ABC):
    SLOW: ClassVar[bool]

    @abstractmethod
    def __init__(self, model: ComponentModel, config: Config, **kwargs: Any): ...

    @abstractmethod
    def watch_batch(
        self,
        batch: Tensor,
        target_out: Float[Tensor, "... vocab"],
        ci: dict[str, Float[Tensor, "... C"]],
    ) -> None: ...

    @abstractmethod
    def compute(self) -> Mapping[str, float | Image.Image]: ...


class CI_L0(StreamingEval):
    SLOW = False

    def __init__(
        self, model: ComponentModel, config: Config, groups: dict[str, list[str]] | None = None
    ):
        self.l0_threshold = config.ci_alive_threshold
        self.l0s = defaultdict[str, list[float]](list)
        self.groups = groups  # Optional: {"layer_0": ["model.layers.0.*"], ...}

    @override
    def watch_batch(
        self,
        batch: Int[Tensor, "..."] | Float[Tensor, "..."],
        target_out: Float[Tensor, "... vocab"],
        ci: dict[str, Float[Tensor, "... C"]],
    ) -> None:
        import re

        # Track group sums for this batch
        group_sums = defaultdict(float) if self.groups else {}

        for layer_name, layer_ci in ci.items():
            l0_val = calc_ci_l_zero(layer_ci, self.l0_threshold)
            self.l0s[layer_name].append(l0_val)

            # Accumulate into matching groups
            if self.groups:
                for group_name, patterns in self.groups.items():
                    for pattern in patterns:
                        if re.match(pattern.replace("*", ".*"), layer_name):
                            group_sums[group_name] += l0_val
                            break

        # Append group sums to their lists
        for group_name, group_sum in group_sums.items():
            self.l0s[group_name].append(group_sum)

    @override
    def compute(self) -> Mapping[str, float]:
        out = {}
        for name, l0s in self.l0s.items():
            avg_l0 = sum(l0s) / len(l0s)
            out[f"l0_{self.l0_threshold}/{name}"] = avg_l0
        return out


class CEandKLLosses(StreamingEval):
    SLOW = False

    def __init__(self, model: ComponentModel, config: Config, rounding_threshold: float):
        self.model = model
        self.config = config
        self.rounding_threshold = rounding_threshold
        self.ce_losses = defaultdict[str, list[float]](list)

    @override
    def watch_batch(
        self,
        batch: Int[Tensor, "..."] | Float[Tensor, "..."],
        target_out: Float[Tensor, "... vocab"],
        ci: dict[str, Float[Tensor, "... C"]],
    ) -> None:
        ce_losses = self._calc_ce_and_kl_losses(batch, target_out, ci)
        for key, value in ce_losses.items():
            self.ce_losses[key].append(value)

    def _calc_ce_and_kl_losses(
        self,
        batch: Int[Tensor, "..."] | Float[Tensor, "..."],
        target_out: Float[Tensor, "... vocab"],
        ci: dict[str, Float[Tensor, "... C"]],
    ) -> Mapping[str, float]:
        assert batch.ndim == 2, "Batch must be 2D (batch, seq_len)"

        # make sure labels don't "wrap around": you **can't** predict the first token.
        masked_batch = batch.clone()
        masked_batch[:, 0] = -100  # F.cross_entropy ignores -99
        flat_masked_batch = masked_batch.flatten()

        def ce_vs_labels(logits: Tensor) -> float:
            flat_logits = einops.rearrange(logits, "b seq_len vocab -> (b seq_len) vocab")
            return F.cross_entropy(
                flat_logits[:-1], flat_masked_batch[1:], ignore_index=-100
            ).item()

        def kl_vs_target(logits: Tensor) -> float:
            return calc_kl_divergence_lm(pred=logits, target=target_out).item()

        # CE When...
        # we use the causal importances as a mask
        ci_mask_infos = make_mask_infos(ci)
        ci_masked_logits = self.model(batch, mode="components", mask_infos=ci_mask_infos)
        ci_masked_ce_loss = ce_vs_labels(ci_masked_logits)
        ci_masked_kl_loss = kl_vs_target(ci_masked_logits)

        # we use the regular stochastic masks
        stoch_masks = calc_stochastic_masks(ci, n_mask_samples=1, sampling=self.config.sampling)[0]
        stoch_masked_logits = self.model(
            batch, mode="components", mask_infos=make_mask_infos(stoch_masks[0])
        )
        stoch_masked_ce_loss = ce_vs_labels(stoch_masked_logits)
        stoch_masked_kl_loss = kl_vs_target(stoch_masked_logits)

        # we use all components
        nonmask = {k: torch.ones_like(v) for k, v in ci.items()}
        unmasked_logits = self.model(batch, mode="components", mask_infos=make_mask_infos(nonmask))
        unmasked_ce_loss = ce_vs_labels(unmasked_logits)
        unmasked_kl_loss = kl_vs_target(unmasked_logits)

        # we use completely random masks
        rand_masks = {layer: torch.rand_like(v) for layer, v in ci.items()}
        random_masked_logits = self.model(
            batch, mode="components", mask_infos=make_mask_infos(rand_masks)
        )
        random_masked_ce_loss = ce_vs_labels(random_masked_logits)
        random_masked_kl_loss = kl_vs_target(random_masked_logits)

        # we use rounded causal importances as masks
        rounded_ci = {k: (v > self.rounding_threshold).float() for k, v in ci.items()}
        rounded_masked_logits = self.model(
            batch, mode="components", mask_infos=make_mask_infos(rounded_ci)
        )
        rounded_masked_ce_loss = ce_vs_labels(rounded_masked_logits)
        rounded_masked_kl_loss = kl_vs_target(rounded_masked_logits)

        # we zero all the components
        zero_masks = {k: torch.zeros_like(v) for k, v in ci.items()}
        zero_masked_logits = self.model(
            batch, mode="components", mask_infos=make_mask_infos(zero_masks)
        )
        zero_masked_ce_loss = ce_vs_labels(zero_masked_logits)
        zero_masked_kl_loss = kl_vs_target(zero_masked_logits)

        target_model_ce_loss = ce_vs_labels(target_out)

        def pct_ce_unrecovered(ce: float) -> float:
            """pct of ce loss that is unrecovered, between zero masked and target model ce loss"""
            return (ce - target_model_ce_loss) / (zero_masked_ce_loss - target_model_ce_loss)

        def ce_difference(ce: float) -> float:
            """difference between ce loss and target model ce loss"""
            return ce - target_model_ce_loss

        return {
            # "ce/target": target_model_ce_loss,
            # "ce/ci_masked": ci_masked_ce_loss,
            # "ce/unmasked": unmasked_ce_loss,
            # "ce/stoch_masked": stoch_masked_ce_loss,
            # "ce/random_masked": random_masked_ce_loss,
            # "ce/rounded_masked": rounded_masked_ce_loss,
            # "ce/zero_masked": zero_masked_ce_loss,
            "kl/ci_masked": ci_masked_kl_loss,
            "kl/unmasked": unmasked_kl_loss,
            "kl/stoch_masked": stoch_masked_kl_loss,
            "kl/random_masked": random_masked_kl_loss,
            "kl/rounded_masked": rounded_masked_kl_loss,
            "kl/zero_masked": zero_masked_kl_loss,
            "ce_difference/ci_masked": ce_difference(ci_masked_ce_loss),
            "ce_difference/unmasked": ce_difference(unmasked_ce_loss),
            "ce_difference/stoch_masked": ce_difference(stoch_masked_ce_loss),
            "ce_difference/random_masked": ce_difference(random_masked_ce_loss),
            "ce_difference/rounded_masked": ce_difference(rounded_masked_ce_loss),
            "ce_unrecovered/ci_masked": pct_ce_unrecovered(ci_masked_ce_loss),
            "ce_unrecovered/unmasked": pct_ce_unrecovered(unmasked_ce_loss),
            "ce_unrecovered/stoch_masked": pct_ce_unrecovered(stoch_masked_ce_loss),
            "ce_unrecovered/random_masked": pct_ce_unrecovered(random_masked_ce_loss),
            "ce_unrecovered/rounded_masked": pct_ce_unrecovered(rounded_masked_ce_loss),
            # no zero masked ce_unrecovered because it's tautologically 100%
        }

    @override
    def compute(self) -> Mapping[str, float]:
        return {k: sum(v) / len(v) for k, v in self.ce_losses.items()}


class CIHistograms(StreamingEval):
    SLOW = True

    def __init__(self, model: ComponentModel, config: Config, n_batches_accum: int | None = None):
        self.causal_importances = defaultdict[str, list[Float[Tensor, "... C"]]](list)
        self.n_batches_accum = n_batches_accum
        self.batches_seen = 0

    @override
    def watch_batch(
        self,
        batch: Int[Tensor, "..."] | Float[Tensor, "..."],
        target_out: Float[Tensor, "... vocab"],
        ci: dict[str, Float[Tensor, "... C"]],
    ) -> None:
        self.batches_seen += 1
        if self.n_batches_accum is not None and self.batches_seen > self.n_batches_accum:
            return
        for k, v in ci.items():
            self.causal_importances[k].append(v.detach().cpu())

    @override
    def compute(self) -> Mapping[str, Image.Image]:
        combined_causal_importances = {k: torch.cat(v) for k, v in self.causal_importances.items()}
        fig = plot_ci_values_histograms(causal_importances=combined_causal_importances)
        return {"figures/causal_importance_values": fig}


class ComponentActivationDensity(StreamingEval):
    SLOW = True

    def __init__(self, model: ComponentModel, config: Config):
        self.model = model
        self.config = config
        self.device = next(iter(model.parameters())).device

        self.n_tokens = 0
        self.component_activation_counts: dict[str, Float[Tensor, " C"]] = {
            module_name: torch.zeros(model.C, device=self.device)
            for module_name in model.components
        }

    @override
    def watch_batch(
        self,
        batch: Int[Tensor, "..."] | Float[Tensor, "..."],
        target_out: Float[Tensor, "... vocab"],
        ci: dict[str, Float[Tensor, "... C"]],
    ) -> None:
        n_tokens = next(iter(ci.values())).shape[:-1].numel()
        self.n_tokens += n_tokens

        for module_name, ci_vals in ci.items():
            active_components = ci_vals > self.config.ci_alive_threshold
            n_activations_per_component = reduce(active_components, "... C -> C", "sum")
            self.component_activation_counts[module_name] += n_activations_per_component

    @override
    def compute(self) -> Mapping[str, Image.Image]:
        activation_densities = {
            module_name: self.component_activation_counts[module_name] / self.n_tokens
            for module_name in self.model.components
        }
        fig = plot_component_activation_density(activation_densities)
        return {"figures/component_activation_density": fig}


class PermutedCIPlots(StreamingEval):
    SLOW = True

    def __init__(
        self,
        model: ComponentModel,
        config: Config,
        identity_patterns: list[str] | None = None,
        dense_patterns: list[str] | None = None,
    ):
        self.model = model
        self.config = config
        self.device = next(iter(model.parameters())).device
        self.identity_patterns = identity_patterns
        self.dense_patterns = dense_patterns

        self.batch_shape = None
        assert config.task_config.task_name != "lm", (
            "PermutedCIPlots currently only works with models that take float inputs (not lms). "
        )

    @override
    def watch_batch(
        self,
        batch: Int[Tensor, "..."] | Float[Tensor, "..."],
        target_out: Float[Tensor, "... vocab"],
        ci: dict[str, Float[Tensor, "... C"]],
    ) -> None:
        if self.batch_shape is None:
            self.batch_shape = batch.shape

    @override
    def compute(self) -> Mapping[str, Image.Image]:
        assert self.batch_shape is not None, "haven't seen any inputs yet"

        figures = plot_causal_importance_vals(
            model=self.model,
            batch_shape=self.batch_shape,
            device=self.device,
            input_magnitude=0.75,
            sigmoid_type=self.config.sigmoid_type,
            identity_patterns=self.identity_patterns,
            dense_patterns=self.dense_patterns,
            sampling=self.config.sampling,
        )[0]

        return {f"figures/{k}": v for k, v in figures.items()}


class UVPlots(StreamingEval):
    SLOW = True

    def __init__(
        self,
        model: ComponentModel,
        config: Config,
        identity_patterns: list[str] | None = None,
        dense_patterns: list[str] | None = None,
    ):
        self.model = model
        self.config = config
        self.device = next(iter(model.parameters())).device
        self.identity_patterns = identity_patterns
        self.dense_patterns = dense_patterns

        self.batch_shape = None
        assert config.task_config.task_name != "lm", (
            "UVPlots currently only works with models that take float inputs (not lms). "
        )

    @override
    def watch_batch(
        self,
        batch: Int[Tensor, "..."] | Float[Tensor, "..."],
        target_out: Float[Tensor, "... vocab"],
        ci: dict[str, Float[Tensor, "... C"]],
    ) -> None:
        if self.batch_shape is None:
            self.batch_shape = batch.shape

    @override
    def compute(self) -> Mapping[str, Image.Image]:
        assert self.batch_shape is not None, "haven't seen any inputs yet"

        all_perm_indices = plot_causal_importance_vals(
            model=self.model,
            batch_shape=self.batch_shape,
            device=self.device,
            input_magnitude=0.75,
            sigmoid_type=self.config.sigmoid_type,
            identity_patterns=self.identity_patterns,
            dense_patterns=self.dense_patterns,
            sampling=self.config.sampling,
        )[1]

        uv_matrices = plot_UV_matrices(
            components=self.model.components, all_perm_indices=all_perm_indices
        )

        return {"figures/uv_matrices": uv_matrices}


class IdentityCIError(StreamingEval):
    SLOW = True

    def __init__(
        self,
        model: ComponentModel,
        config: Config,
        identity_ci: list[dict[str, str | int]] | None = None,
        dense_ci: list[dict[str, str | int]] | None = None,
    ):
        self.model = model
        self.config = config
        self.device = next(iter(model.parameters())).device
        self.identity_ci = identity_ci
        self.dense_ci = dense_ci

        self.batch_shape = None
        assert config.task_config.task_name != "lm", (
            "IdentityCIError currently only works with models that take float inputs (not lms). "
        )

    @override
    def watch_batch(
        self,
        batch: Int[Tensor, "..."] | Float[Tensor, "..."],
        target_out: Float[Tensor, "... vocab"],
        ci: dict[str, Float[Tensor, "... C"]],
    ) -> None:
        if self.batch_shape is None:
            self.batch_shape = batch.shape

    @override
    def compute(self) -> Mapping[str, float]:
        assert self.batch_shape is not None, "haven't seen any inputs yet"

        # Create target solution from config parameters
        target_solution = make_target_ci_solution(
            identity_ci=self.identity_ci,
            dense_ci=self.dense_ci,
        )

        if target_solution is None:
            return {}

        # Get causal importance arrays using single active features
        ci_arrays, _ = get_single_feature_causal_importances(
            model=self.model,
            batch_shape=self.batch_shape,
            device=self.device,
            input_magnitude=0.75,
            sampling=self.config.sampling,
            sigmoid_type=self.config.sigmoid_type,
        )

        target_metrics = compute_target_metrics(
            causal_importances=ci_arrays,
            target_solution=target_solution,
        )

        return target_metrics


class CIMeanPerComponent(StreamingEval):
    SLOW = False

    def __init__(self, model: ComponentModel, config: Config) -> None:
        self.model = model
        self.config = config
        self.device = next(iter(model.parameters())).device

        self.component_ci_sums: dict[str, Float[Tensor, " C"]] = {
            module_name: torch.zeros(model.C, device=self.device)
            for module_name in model.components
        }

        self.samples_seen: dict[str, int] = {module_name: 0 for module_name in model.components}

    @override
    def watch_batch(
        self,
        batch: Int[Tensor, "..."] | Float[Tensor, "..."],
        target_out: Float[Tensor, "... vocab"],
        ci: dict[str, Float[Tensor, "... C"]],
    ) -> None:
        for module_name, ci_vals in ci.items():
            n_batch_dims = ci_vals.ndim - 1
            batch_indices = tuple(range(n_batch_dims))
            batch_size = ci_vals.shape[:n_batch_dims].numel()
            self.samples_seen[module_name] += batch_size

            self.component_ci_sums[module_name] += ci_vals.sum(dim=batch_indices)

    @override
    def compute(self) -> Mapping[str, Image.Image]:
        mean_component_cis = {
            module_name: (component_sums / self.samples_seen[module_name])
            for module_name, component_sums in self.component_ci_sums.items()
        }

        img = plot_mean_component_cis(mean_component_cis)

        return {"figures/ci_mean_per_component": img}


class StochasticReconLayerwiseLoss(StreamingEval):
    """Compute stochastic reconstruction layerwise loss for evaluation."""

    SLOW = False

    def __init__(self, model: ComponentModel, config: Config):
        self.model = model
        self.config = config
        self.device = next(model.parameters()).device
        self.loss_sum = 0.0
        self.n_batches = 0

    @override
    def watch_batch(
        self,
        batch: Int[Tensor, "..."] | Float[Tensor, "..."],
        target_out: Float[Tensor, "... vocab"],
        ci: dict[str, Float[Tensor, "... C"]],
    ) -> None:
        from spd.losses import (
            calc_masked_recon_layerwise_loss,
            calc_stochastic_masks,
            calc_weight_deltas,
            make_mask_infos,
        )

        # Calculate weight deltas for sans-faithfulness mode
        weight_deltas = calc_weight_deltas(self.model, str(self.device))

        # Calculate stochastic masks (returns masks and weight_delta_masks)
        layerwise_stochastic_masks, layerwise_weight_delta_masks = calc_stochastic_masks(
            causal_importances=ci,
            n_mask_samples=self.config.n_mask_samples,
            sampling=self.config.sampling,
        )
        
        # Create mask infos list exactly as done in training
        layerwise_mask_infos_list = [
            make_mask_infos(
                masks=layerwise_stochastic_masks[i],
                weight_deltas=weight_deltas,
                weight_delta_masks=layerwise_weight_delta_masks[i],
            )
            for i in range(len(layerwise_stochastic_masks))
        ]

        # Calculate loss
        loss = calc_masked_recon_layerwise_loss(
            model=self.model,
            batch=batch,
            device=str(self.device),
            mask_infos_list=layerwise_mask_infos_list,
            target_out=target_out,
            loss_type=self.config.output_loss_type,
        )

        self.loss_sum += loss.item()
        self.n_batches += 1

    @override
    def compute(self) -> Mapping[str, float]:
        if self.n_batches == 0:
            return {"loss/stochastic_recon_layerwise_eval": 0.0}
        return {"loss/stochastic_recon_layerwise_eval": self.loss_sum / self.n_batches}


class SubsetReconstructionLoss(StreamingEval):
    """Compute reconstruction loss for specific subsets of components."""

    SLOW = False

    def __init__(
        self,
        model: ComponentModel,
        config: Config,
        include_patterns: dict[str, list[str]] | None = None,
        exclude_patterns: dict[str, list[str]] | None = None,
        n_mask_samples: int = 5,
    ):
        """Initialize SubsetReconstructionLoss.

        Args:
            include_patterns: Dict mapping subset names to patterns for modules to REPLACE
                            e.g., {"layer_0_only": ["model.layers.0.*"]}
            exclude_patterns: Dict mapping subset names to patterns for modules to EXCLUDE from replacement
                            e.g., {"all_but_layer_0": ["model.layers.0.*"]}
            n_mask_samples: Number of stochastic mask samples to average over
        """
        self.model = model
        self.config = config
        self.n_mask_samples = n_mask_samples
        self.include_patterns = include_patterns or {}
        self.exclude_patterns = exclude_patterns or {}

        if not self.include_patterns and not self.exclude_patterns:
            raise ValueError(
                "At least one of include_patterns or exclude_patterns must be provided"
            )

        self.losses = defaultdict[str, list[float]](list)

    @override
    def watch_batch(
        self,
        batch: Int[Tensor, "..."] | Float[Tensor, "..."],
        target_out: Float[Tensor, "... vocab"],
        ci: dict[str, Float[Tensor, "... C"]],
    ) -> None:
        losses = self._calc_subset_losses(batch, target_out, ci)
        for key, value in losses.items():
            self.losses[key].append(value)

    def _calc_subset_losses(
        self,
        batch: Int[Tensor, "..."] | Float[Tensor, "..."],
        target_out: Float[Tensor, "... vocab"],
        ci: dict[str, Float[Tensor, "... C"]],
    ) -> Mapping[str, float]:
        assert batch.ndim == 2, "Batch must be 2D (batch, seq_len)"

        # Setup CE calculation
        masked_batch = batch.clone()
        masked_batch[:, 0] = -100
        flat_masked_batch = masked_batch.flatten()

        def ce_vs_labels(logits: Tensor) -> float:
            flat_logits = einops.rearrange(logits, "b seq_len vocab -> (b seq_len) vocab")
            return F.cross_entropy(
                flat_logits[:-1], flat_masked_batch[1:], ignore_index=-100
            ).item()

        def kl_vs_target(logits: Tensor) -> float:
            return calc_kl_divergence_lm(pred=logits, target=target_out).item()

        # Import calc_weight_deltas
        from spd.losses import calc_weight_deltas
        
        # Calculate weight deltas for sans-faithfulness mode
        device = next(self.model.parameters()).device
        weight_deltas = calc_weight_deltas(self.model, str(device))
        
        # Compute baselines for CE unrecovered
        target_ce = ce_vs_labels(target_out)
        zero_masks = {k: torch.zeros_like(v) for k, v in ci.items()}
        # For baseline, create zero weight delta masks with proper batch shape
        batch_size = batch.shape[0]
        seq_len = batch.shape[1] if batch.ndim > 1 else 1
        zero_weight_delta_masks = {k: torch.zeros(batch_size, seq_len, device=device) for k in ci.keys()}
        zero_out = self.model(batch, mode="components", mask_infos=make_mask_infos(zero_masks, weight_deltas, zero_weight_delta_masks))
        zero_ce = ce_vs_labels(zero_out)

<<<<<<< HEAD
        # Generate stochastic masks (now returns both masks and weight_delta_masks)
        stoch_masks, stoch_weight_delta_masks = calc_stochastic_masks(ci, self.n_mask_samples, self.config.sampling)
=======
        weight_deltas = calc_weight_deltas(self.model, device=target_out.device)
        # Generate stochastic masks
        stoch_masks, weight_delta_masks = calc_stochastic_masks(
            ci, self.n_mask_samples, self.config.sampling
        )
>>>>>>> 17ba6119

        results = {}
        all_modules = list(ci.keys())

        # Process include patterns
        for name, patterns in self.include_patterns.items():
            active = [m for m in all_modules if any(fnmatch(m, p) for p in patterns)]

            kl_losses, ce_losses = [], []
            for i, stoch_mask in enumerate(stoch_masks):
<<<<<<< HEAD
                # Only include masks for active modules
                mask = {m: stoch_mask[m] for m in active}
                weight_delta_mask = {m: stoch_weight_delta_masks[i][m] for m in active}
                
                # Only pass weight_deltas for active modules
                active_weight_deltas = {m: weight_deltas[m] for m in active}
                
                out = self.model(batch, mode="components", mask_infos=make_mask_infos(mask, active_weight_deltas, weight_delta_mask))
=======
                mask = {}
                raw_deltas = {}
                raw_delta_masks = {}
                for m in all_modules:
                    if m in active:
                        raw_deltas[m] = weight_deltas[m]
                        raw_delta_masks[m] = weight_delta_masks[i][m]
                        mask[m] = stoch_mask[m]
                    elif self.use_all_ones_for_non_replaced:
                        mask[m] = torch.ones_like(stoch_mask[m])

                deltas = raw_deltas if self.config.use_delta_component and raw_deltas else None
                delta_masks = (
                    raw_delta_masks if self.config.use_delta_component and raw_delta_masks else None
                )
                out = self.model(
                    batch,
                    mode="components",
                    mask_infos=make_mask_infos(
                        mask,
                        weight_deltas=deltas,
                        weight_delta_masks=delta_masks,
                    ),
                )
>>>>>>> 17ba6119
                kl_losses.append(kl_vs_target(out))
                ce_losses.append(ce_vs_labels(out))

            mean_kl = sum(kl_losses) / len(kl_losses)
            mean_ce = sum(ce_losses) / len(ce_losses)
            ce_unrec = (mean_ce - target_ce) / (zero_ce - target_ce) if zero_ce != target_ce else 0

            results[f"subset/{name}/kl"] = mean_kl
            results[f"subset/{name}/ce"] = mean_ce
            results[f"subset/{name}/ce_unrec"] = ce_unrec

        # Process exclude patterns
        for name, patterns in self.exclude_patterns.items():
            excluded = [m for m in all_modules if any(fnmatch(m, p) for p in patterns)]
            active = [m for m in all_modules if m not in excluded]

            kl_losses, ce_losses = [], []
            for i, stoch_mask in enumerate(stoch_masks):
<<<<<<< HEAD
                # Only include masks for active modules
                mask = {m: stoch_mask[m] for m in active}
                weight_delta_mask = {m: stoch_weight_delta_masks[i][m] for m in active}
                
                # Only pass weight_deltas for active modules
                active_weight_deltas = {m: weight_deltas[m] for m in active}
                
                out = self.model(batch, mode="components", mask_infos=make_mask_infos(mask, active_weight_deltas, weight_delta_mask))
=======
                mask = {}
                raw_deltas = {}
                raw_delta_masks = {}
                for m in all_modules:
                    if m in active:
                        raw_deltas[m] = weight_deltas[m]
                        raw_delta_masks[m] = weight_delta_masks[i][m]
                        mask[m] = stoch_mask[m]
                    elif self.use_all_ones_for_non_replaced:
                        mask[m] = torch.ones_like(stoch_mask[m])

                deltas = raw_deltas if self.config.use_delta_component and raw_deltas else None
                delta_masks = (
                    raw_delta_masks if self.config.use_delta_component and raw_delta_masks else None
                )
                out = self.model(
                    batch,
                    mode="components",
                    mask_infos=make_mask_infos(
                        mask,
                        weight_deltas=deltas,
                        weight_delta_masks=delta_masks,
                    ),
                )
>>>>>>> 17ba6119
                kl_losses.append(kl_vs_target(out))
                ce_losses.append(ce_vs_labels(out))

            mean_kl = sum(kl_losses) / len(kl_losses)
            mean_ce = sum(ce_losses) / len(ce_losses)
            ce_unrec = (mean_ce - target_ce) / (zero_ce - target_ce) if zero_ce != target_ce else 0

            results[f"subset/{name}/kl"] = mean_kl
            results[f"subset/{name}/ce"] = mean_ce
            results[f"subset/{name}/ce_unrec"] = ce_unrec

        return results

    @override
    def compute(self) -> Mapping[str, float]:
        # Compute averages for all metrics
        results = {k: sum(v) / len(v) for k, v in self.losses.items()}

        # Find worst (highest) metrics across all subsets
        metrics_by_type = {"kl": {}, "ce": {}, "ce_unrec": {}}

        for key, value in results.items():
            if not key.startswith("subset/"):
                continue

            parts = key.split("/")
            if len(parts) != 3:
                continue

            subset_name = parts[1]
            metric_type = parts[2]

            # Skip all_ones variants for worst tracking
            if metric_type.endswith("_all_ones"):
                continue

            # Group metrics by type
            if metric_type == "kl":
                metrics_by_type["kl"][subset_name] = value
            elif metric_type == "ce":
                metrics_by_type["ce"][subset_name] = value
            elif metric_type == "ce_unrec":
                metrics_by_type["ce_unrec"][subset_name] = value

        # Add worst metrics to results
        for metric_type, subset_values in metrics_by_type.items():
            if subset_values:
                worst_subset = max(subset_values, key=lambda k: subset_values[k])
                worst_value = subset_values[worst_subset]
                results[f"subset_worst/{metric_type}"] = worst_value
                results[f"subset_worst/{metric_type}_subset"] = worst_subset

        return results


class FaithfulnessLoss(StreamingEval):
    SLOW = False

    def __init__(self, model: ComponentModel, config: Config):
        self.model = model
        self.config = config
        self.device = next(iter(model.parameters())).device

    @override
    def watch_batch(
        self,
        batch: Int[Tensor, "..."] | Float[Tensor, "..."],
        target_out: Float[Tensor, "... vocab"],
        ci: dict[str, Float[Tensor, "... C"]],
    ) -> None:
        pass

    @override
    def compute(self) -> Mapping[str, float]:
        weight_deltas = calc_weight_deltas(self.model, device=self.device)
        loss = calc_faithfulness_loss(weight_deltas, device=self.device)
        return {"loss/faithfulness": loss.item()}


EVAL_CLASSES = {
    cls.__name__: cls
    for cls in [
        CI_L0,
        CEandKLLosses,
        CIHistograms,
        ComponentActivationDensity,
        PermutedCIPlots,
        UVPlots,
        IdentityCIError,
        CIMeanPerComponent,
        StochasticReconLayerwiseLoss,
        SubsetReconstructionLoss,
        FaithfulnessLoss,
    ]
}


def evaluate(
    model: ComponentModel,
    eval_iterator: Iterator[Int[Tensor, "..."]]
    | Iterator[tuple[Float[Tensor, "..."], Float[Tensor, "..."]]],
    device: str | torch.device,
    config: Config,
    run_slow: bool,
    n_steps: int,
) -> dict[str, float | Image.Image]:
    evals: list[StreamingEval] = []
    for eval_config in config.eval_metrics:
        eval_cls = EVAL_CLASSES[eval_config.classname]
        if not run_slow and eval_cls.SLOW:
            continue
        evals.append(eval_cls(model, config, **eval_config.extra_init_kwargs))

    for _ in range(n_steps):
        # Do the common work:
        batch = extract_batch_data(next(eval_iterator))
        batch = batch.to(device)
        target_out, pre_weight_acts = model(
            batch, mode="pre_forward_cache", module_names=list(model.components.keys())
        )
        ci, _ci_upper_leaky = model.calc_causal_importances(
            pre_weight_acts,
            sigmoid_type=config.sigmoid_type,
            sampling=config.sampling,
        )

        for eval in evals:
            eval.watch_batch(batch=batch, target_out=target_out, ci=ci)

    out: dict[str, float | Image.Image] = {}
    all_dicts = [eval.compute() for eval in evals]
    for d in all_dicts:
        if set(d.keys()).intersection(out.keys()):
            raise ValueError(f"Keys {set(d.keys()).intersection(out.keys())} already in output")
        out.update(d)

    return out<|MERGE_RESOLUTION|>--- conflicted
+++ resolved
@@ -502,72 +502,6 @@
         return {"figures/ci_mean_per_component": img}
 
 
-class StochasticReconLayerwiseLoss(StreamingEval):
-    """Compute stochastic reconstruction layerwise loss for evaluation."""
-
-    SLOW = False
-
-    def __init__(self, model: ComponentModel, config: Config):
-        self.model = model
-        self.config = config
-        self.device = next(model.parameters()).device
-        self.loss_sum = 0.0
-        self.n_batches = 0
-
-    @override
-    def watch_batch(
-        self,
-        batch: Int[Tensor, "..."] | Float[Tensor, "..."],
-        target_out: Float[Tensor, "... vocab"],
-        ci: dict[str, Float[Tensor, "... C"]],
-    ) -> None:
-        from spd.losses import (
-            calc_masked_recon_layerwise_loss,
-            calc_stochastic_masks,
-            calc_weight_deltas,
-            make_mask_infos,
-        )
-
-        # Calculate weight deltas for sans-faithfulness mode
-        weight_deltas = calc_weight_deltas(self.model, str(self.device))
-
-        # Calculate stochastic masks (returns masks and weight_delta_masks)
-        layerwise_stochastic_masks, layerwise_weight_delta_masks = calc_stochastic_masks(
-            causal_importances=ci,
-            n_mask_samples=self.config.n_mask_samples,
-            sampling=self.config.sampling,
-        )
-        
-        # Create mask infos list exactly as done in training
-        layerwise_mask_infos_list = [
-            make_mask_infos(
-                masks=layerwise_stochastic_masks[i],
-                weight_deltas=weight_deltas,
-                weight_delta_masks=layerwise_weight_delta_masks[i],
-            )
-            for i in range(len(layerwise_stochastic_masks))
-        ]
-
-        # Calculate loss
-        loss = calc_masked_recon_layerwise_loss(
-            model=self.model,
-            batch=batch,
-            device=str(self.device),
-            mask_infos_list=layerwise_mask_infos_list,
-            target_out=target_out,
-            loss_type=self.config.output_loss_type,
-        )
-
-        self.loss_sum += loss.item()
-        self.n_batches += 1
-
-    @override
-    def compute(self) -> Mapping[str, float]:
-        if self.n_batches == 0:
-            return {"loss/stochastic_recon_layerwise_eval": 0.0}
-        return {"loss/stochastic_recon_layerwise_eval": self.loss_sum / self.n_batches}
-
-
 class SubsetReconstructionLoss(StreamingEval):
     """Compute reconstruction loss for specific subsets of components."""
 
@@ -579,6 +513,7 @@
         config: Config,
         include_patterns: dict[str, list[str]] | None = None,
         exclude_patterns: dict[str, list[str]] | None = None,
+        use_all_ones_for_non_replaced: bool = False,
         n_mask_samples: int = 5,
     ):
         """Initialize SubsetReconstructionLoss.
@@ -588,10 +523,12 @@
                             e.g., {"layer_0_only": ["model.layers.0.*"]}
             exclude_patterns: Dict mapping subset names to patterns for modules to EXCLUDE from replacement
                             e.g., {"all_but_layer_0": ["model.layers.0.*"]}
+            use_all_ones_for_non_replaced: If True, use all-ones mask for non-replaced modules
             n_mask_samples: Number of stochastic mask samples to average over
         """
         self.model = model
         self.config = config
+        self.use_all_ones_for_non_replaced = use_all_ones_for_non_replaced
         self.n_mask_samples = n_mask_samples
         self.include_patterns = include_patterns or {}
         self.exclude_patterns = exclude_patterns or {}
@@ -636,33 +573,17 @@
         def kl_vs_target(logits: Tensor) -> float:
             return calc_kl_divergence_lm(pred=logits, target=target_out).item()
 
-        # Import calc_weight_deltas
-        from spd.losses import calc_weight_deltas
-        
-        # Calculate weight deltas for sans-faithfulness mode
-        device = next(self.model.parameters()).device
-        weight_deltas = calc_weight_deltas(self.model, str(device))
-        
         # Compute baselines for CE unrecovered
         target_ce = ce_vs_labels(target_out)
         zero_masks = {k: torch.zeros_like(v) for k, v in ci.items()}
-        # For baseline, create zero weight delta masks with proper batch shape
-        batch_size = batch.shape[0]
-        seq_len = batch.shape[1] if batch.ndim > 1 else 1
-        zero_weight_delta_masks = {k: torch.zeros(batch_size, seq_len, device=device) for k in ci.keys()}
-        zero_out = self.model(batch, mode="components", mask_infos=make_mask_infos(zero_masks, weight_deltas, zero_weight_delta_masks))
+        zero_out = self.model(batch, mode="components", mask_infos=make_mask_infos(zero_masks))
         zero_ce = ce_vs_labels(zero_out)
 
-<<<<<<< HEAD
-        # Generate stochastic masks (now returns both masks and weight_delta_masks)
-        stoch_masks, stoch_weight_delta_masks = calc_stochastic_masks(ci, self.n_mask_samples, self.config.sampling)
-=======
         weight_deltas = calc_weight_deltas(self.model, device=target_out.device)
         # Generate stochastic masks
         stoch_masks, weight_delta_masks = calc_stochastic_masks(
             ci, self.n_mask_samples, self.config.sampling
         )
->>>>>>> 17ba6119
 
         results = {}
         all_modules = list(ci.keys())
@@ -673,16 +594,6 @@
 
             kl_losses, ce_losses = [], []
             for i, stoch_mask in enumerate(stoch_masks):
-<<<<<<< HEAD
-                # Only include masks for active modules
-                mask = {m: stoch_mask[m] for m in active}
-                weight_delta_mask = {m: stoch_weight_delta_masks[i][m] for m in active}
-                
-                # Only pass weight_deltas for active modules
-                active_weight_deltas = {m: weight_deltas[m] for m in active}
-                
-                out = self.model(batch, mode="components", mask_infos=make_mask_infos(mask, active_weight_deltas, weight_delta_mask))
-=======
                 mask = {}
                 raw_deltas = {}
                 raw_delta_masks = {}
@@ -707,7 +618,6 @@
                         weight_delta_masks=delta_masks,
                     ),
                 )
->>>>>>> 17ba6119
                 kl_losses.append(kl_vs_target(out))
                 ce_losses.append(ce_vs_labels(out))
 
@@ -715,9 +625,10 @@
             mean_ce = sum(ce_losses) / len(ce_losses)
             ce_unrec = (mean_ce - target_ce) / (zero_ce - target_ce) if zero_ce != target_ce else 0
 
-            results[f"subset/{name}/kl"] = mean_kl
-            results[f"subset/{name}/ce"] = mean_ce
-            results[f"subset/{name}/ce_unrec"] = ce_unrec
+            suffix = "_all_ones" if self.use_all_ones_for_non_replaced else ""
+            results[f"subset/{name}/kl{suffix}"] = mean_kl
+            results[f"subset/{name}/ce{suffix}"] = mean_ce
+            results[f"subset/{name}/ce_unrec{suffix}"] = ce_unrec
 
         # Process exclude patterns
         for name, patterns in self.exclude_patterns.items():
@@ -726,16 +637,6 @@
 
             kl_losses, ce_losses = [], []
             for i, stoch_mask in enumerate(stoch_masks):
-<<<<<<< HEAD
-                # Only include masks for active modules
-                mask = {m: stoch_mask[m] for m in active}
-                weight_delta_mask = {m: stoch_weight_delta_masks[i][m] for m in active}
-                
-                # Only pass weight_deltas for active modules
-                active_weight_deltas = {m: weight_deltas[m] for m in active}
-                
-                out = self.model(batch, mode="components", mask_infos=make_mask_infos(mask, active_weight_deltas, weight_delta_mask))
-=======
                 mask = {}
                 raw_deltas = {}
                 raw_delta_masks = {}
@@ -760,7 +661,6 @@
                         weight_delta_masks=delta_masks,
                     ),
                 )
->>>>>>> 17ba6119
                 kl_losses.append(kl_vs_target(out))
                 ce_losses.append(ce_vs_labels(out))
 
@@ -768,9 +668,10 @@
             mean_ce = sum(ce_losses) / len(ce_losses)
             ce_unrec = (mean_ce - target_ce) / (zero_ce - target_ce) if zero_ce != target_ce else 0
 
-            results[f"subset/{name}/kl"] = mean_kl
-            results[f"subset/{name}/ce"] = mean_ce
-            results[f"subset/{name}/ce_unrec"] = ce_unrec
+            suffix = "_all_ones" if self.use_all_ones_for_non_replaced else ""
+            results[f"subset/{name}/kl{suffix}"] = mean_kl
+            results[f"subset/{name}/ce{suffix}"] = mean_ce
+            results[f"subset/{name}/ce_unrec{suffix}"] = ce_unrec
 
         return results
 
@@ -851,7 +752,6 @@
         UVPlots,
         IdentityCIError,
         CIMeanPerComponent,
-        StochasticReconLayerwiseLoss,
         SubsetReconstructionLoss,
         FaithfulnessLoss,
     ]
