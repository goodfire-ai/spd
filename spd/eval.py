"""Evaluation utilities using the new Metric classes."""

from collections.abc import Iterator
from typing import Any

from jaxtyping import Float, Int
from PIL import Image
from torch import Tensor
from torch.types import Number
from wandb.plot.custom_chart import CustomChart

from spd.configs import (
    CEandKLLossesConfig,
    CI_L0Config,
    CIHistogramsConfig,
    CIMaskedReconLayerwiseLossTrainConfig,
    CIMaskedReconLossTrainConfig,
    CIMaskedReconSubsetLossTrainConfig,
    CIMeanPerComponentConfig,
    ComponentActivationDensityConfig,
    Config,
    FaithfulnessLossTrainConfig,
    IdentityCIErrorConfig,
    ImportanceMinimalityLossTrainConfig,
    MetricConfigType,
    PermutedCIPlotsConfig,
<<<<<<< HEAD
    StochasticHiddenActsReconConfig,
=======
    StochasticHiddenActsReconLossConfig,
>>>>>>> ade13772
    StochasticReconLayerwiseLossTrainConfig,
    StochasticReconLossTrainConfig,
    StochasticReconSubsetCEAndKLConfig,
    StochasticReconSubsetLossTrainConfig,
    UVPlotsConfig,
)
from spd.metrics.base import Metric
from spd.metrics.ce_and_kl_losses import CEandKLLosses
from spd.metrics.ci_histograms import CIHistograms
from spd.metrics.ci_l0 import CI_L0
from spd.metrics.ci_masked_recon_layerwise_loss import CIMaskedReconLayerwiseLoss
from spd.metrics.ci_masked_recon_loss import CIMaskedReconLoss
from spd.metrics.ci_masked_recon_subset_loss import CIMaskedReconSubsetLoss
from spd.metrics.ci_mean_per_component import CIMeanPerComponent
from spd.metrics.component_activation_density import ComponentActivationDensity
from spd.metrics.faithfulness_loss import FaithfulnessLoss
from spd.metrics.identity_ci_error import IdentityCIError
from spd.metrics.importance_minimality_loss import ImportanceMinimalityLoss
from spd.metrics.permuted_ci_plots import PermutedCIPlots
<<<<<<< HEAD
from spd.metrics.stochastic_hidden_acts_recon import StochasticHiddenActsRecon
=======
from spd.metrics.stochastic_hidden_acts_recon_loss import StochasticHiddenActsReconLoss
>>>>>>> ade13772
from spd.metrics.stochastic_recon_layerwise_loss import StochasticReconLayerwiseLoss
from spd.metrics.stochastic_recon_loss import StochasticReconLoss
from spd.metrics.stochastic_recon_subset_ce_and_kl import StochasticReconSubsetCEAndKL
from spd.metrics.stochastic_recon_subset_loss import StochasticReconSubsetLoss
from spd.metrics.uv_plots import UVPlots
<<<<<<< HEAD
from spd.models.component_model import CachedOutput, ComponentModel
=======
from spd.models.component_model import ComponentModel, OutputWithCache
>>>>>>> ade13772
from spd.utils.distributed_utils import avg_metrics_across_ranks, is_distributed
from spd.utils.general_utils import extract_batch_data

MetricOutType = dict[str, str | Number | Image.Image | CustomChart]
DistMetricOutType = dict[str, str | float | Image.Image | CustomChart]


def clean_metric_output(metric_name: str, computed_raw: Any) -> MetricOutType:
    """Clean metric output by converting tensors to floats/ints and ensuring the correct types.

    Expects outputs to be either a scalar tensor or a mapping of strings to scalars/images/tensors.
    """
    computed: MetricOutType = {}
    assert isinstance(computed_raw, dict | Tensor), f"{type(computed_raw)} not supported"
    if isinstance(computed_raw, Tensor):
        assert computed_raw.numel() == 1, (
            f"Only scalar tensors supported, got shape {computed_raw.shape}"
        )
        item = computed_raw.item()
        computed[metric_name] = item
    else:
        for k, v in computed_raw.items():
            assert isinstance(k, str), f"Only supports string keys, got {type(k)}"
            assert isinstance(v, str | Number | Image.Image | CustomChart | Tensor), (
                f"{type(v)} not supported"
            )
            if isinstance(v, Tensor):
                v = v.item()

            computed[k] = v
    return computed


def avg_eval_metrics_across_ranks(metrics: MetricOutType, device: str) -> DistMetricOutType:
    """Get the average of eval metrics across ranks.

    Ignores any metrics that are not numbers. Currently, the image metrics do not need to be
    averaged. If this changes for future metrics, we will need to do a reduce during calculcation
    of the metric.
    """
    assert is_distributed(), "Can only average metrics across ranks if running in distributed mode"
    metrics_keys_to_avg = {k: v for k, v in metrics.items() if isinstance(v, Number)}
    if metrics_keys_to_avg:
        avg_metrics = avg_metrics_across_ranks(metrics_keys_to_avg, device)
    else:
        avg_metrics = {}
    return {**metrics, **avg_metrics}


def init_metric(
    cfg: MetricConfigType,
    model: ComponentModel,
    run_config: Config,
    device: str,
) -> Metric:
    match cfg:
        case ImportanceMinimalityLossTrainConfig():
            metric = ImportanceMinimalityLoss(
                model=model,
                device=device,
                pnorm=cfg.pnorm,
                p_anneal_start_frac=cfg.p_anneal_start_frac,
                p_anneal_final_p=cfg.p_anneal_final_p,
                p_anneal_end_frac=cfg.p_anneal_end_frac,
            )
        case CEandKLLossesConfig():
            metric = CEandKLLosses(
                model=model,
                device=device,
                sampling=run_config.sampling,
                rounding_threshold=cfg.rounding_threshold,
            )
        case CIHistogramsConfig():
            metric = CIHistograms(model=model, n_batches_accum=cfg.n_batches_accum)
        case CI_L0Config():
            metric = CI_L0(
                model=model,
                device=device,
                ci_alive_threshold=run_config.ci_alive_threshold,
                groups=cfg.groups,
            )
        case CIMaskedReconSubsetLossTrainConfig():
            metric = CIMaskedReconSubsetLoss(
                model=model, device=device, output_loss_type=run_config.output_loss_type
            )
        case CIMaskedReconLayerwiseLossTrainConfig():
            metric = CIMaskedReconLayerwiseLoss(
                model=model, device=device, output_loss_type=run_config.output_loss_type
            )
        case CIMaskedReconLossTrainConfig():
            metric = CIMaskedReconLoss(
                model=model, device=device, output_loss_type=run_config.output_loss_type
            )
        case CIMeanPerComponentConfig():
            metric = CIMeanPerComponent(model=model, device=device)
        case ComponentActivationDensityConfig():
            metric = ComponentActivationDensity(
                model=model, device=device, ci_alive_threshold=run_config.ci_alive_threshold
            )
        case FaithfulnessLossTrainConfig():
            metric = FaithfulnessLoss(model=model, device=device)
        case IdentityCIErrorConfig():
            metric = IdentityCIError(
                model=model,
                sampling=run_config.sampling,
                sigmoid_type=run_config.sigmoid_type,
                identity_ci=cfg.identity_ci,
                dense_ci=cfg.dense_ci,
            )
        case PermutedCIPlotsConfig():
            metric = PermutedCIPlots(
                model=model,
                sampling=run_config.sampling,
                sigmoid_type=cfg.sigmoid_type,
                identity_patterns=cfg.identity_patterns,
                dense_patterns=cfg.dense_patterns,
            )
        case StochasticReconLayerwiseLossTrainConfig():
            metric = StochasticReconLayerwiseLoss(
                model=model,
                device=device,
                sampling=run_config.sampling,
                use_delta_component=run_config.use_delta_component,
                n_mask_samples=run_config.n_mask_samples,
                output_loss_type=run_config.output_loss_type,
            )
        case StochasticReconLossTrainConfig():
            metric = StochasticReconLoss(
                model=model,
                device=device,
                sampling=run_config.sampling,
                use_delta_component=run_config.use_delta_component,
                n_mask_samples=run_config.n_mask_samples,
                output_loss_type=run_config.output_loss_type,
            )
        case StochasticReconSubsetLossTrainConfig():
            metric = StochasticReconSubsetLoss(
                model=model,
                device=device,
                sampling=run_config.sampling,
                use_delta_component=run_config.use_delta_component,
                n_mask_samples=run_config.n_mask_samples,
                output_loss_type=run_config.output_loss_type,
            )
        case StochasticReconSubsetCEAndKLConfig():
            metric = StochasticReconSubsetCEAndKL(
                model=model,
                device=device,
                sampling=run_config.sampling,
                use_delta_component=run_config.use_delta_component,
                n_mask_samples=run_config.n_mask_samples,
                include_patterns=cfg.include_patterns,
                exclude_patterns=cfg.exclude_patterns,
            )
<<<<<<< HEAD
        case StochasticHiddenActsReconConfig():
            metric = StochasticHiddenActsRecon(
=======
        case StochasticHiddenActsReconLossConfig():
            metric = StochasticHiddenActsReconLoss(
>>>>>>> ade13772
                model=model,
                device=device,
                sampling=run_config.sampling,
                use_delta_component=run_config.use_delta_component,
                n_mask_samples=run_config.n_mask_samples,
            )
        case UVPlotsConfig():
            metric = UVPlots(
                model=model,
                sampling=run_config.sampling,
                sigmoid_type=run_config.sigmoid_type,
                identity_patterns=cfg.identity_patterns,
                dense_patterns=cfg.dense_patterns,
            )
    return metric


def evaluate(
    metric_configs: list[MetricConfigType],
    model: ComponentModel,
    eval_iterator: Iterator[Int[Tensor, "..."] | tuple[Float[Tensor, "..."], Float[Tensor, "..."]]],
    device: str,
    run_config: Config,
    slow_step: bool,
    n_eval_steps: int,
    current_frac_of_training: float,
) -> MetricOutType:
    """Run evaluation and return a mapping of metric names to values/images."""

    metrics: list[Metric] = []
    for cfg in metric_configs:
        metric = init_metric(cfg=cfg, model=model, run_config=run_config, device=device)
        if metric.slow and not slow_step:
            continue
        metrics.append(metric)

    # Weight deltas can be computed once per eval since params are frozen
    weight_deltas = model.calc_weight_deltas()

    for _ in range(n_eval_steps):
        batch_raw = next(eval_iterator)
        batch = extract_batch_data(batch_raw).to(device)

<<<<<<< HEAD
        target_output: CachedOutput = model(batch, cache_type="input")
=======
        target_output: OutputWithCache = model(batch, cache_type="input")
>>>>>>> ade13772
        ci, ci_upper_leaky = model.calc_causal_importances(
            pre_weight_acts=target_output.cache,
            sigmoid_type=run_config.sigmoid_type,
            detach_inputs=False,
            sampling=run_config.sampling,
        )

        for metric in metrics:
            metric.update(
                batch=batch,
                target_out=target_output.output,
                pre_weight_acts=target_output.cache,
                ci=ci,
                current_frac_of_training=current_frac_of_training,
                ci_upper_leaky=ci_upper_leaky,
                weight_deltas=weight_deltas,
            )

    outputs: MetricOutType = {}
    for metric in metrics:
        computed_raw: Any = metric.compute()
        computed = clean_metric_output(metric_name=type(metric).__name__, computed_raw=computed_raw)
        outputs.update(computed)

    return outputs<|MERGE_RESOLUTION|>--- conflicted
+++ resolved
@@ -24,11 +24,7 @@
     ImportanceMinimalityLossTrainConfig,
     MetricConfigType,
     PermutedCIPlotsConfig,
-<<<<<<< HEAD
-    StochasticHiddenActsReconConfig,
-=======
     StochasticHiddenActsReconLossConfig,
->>>>>>> ade13772
     StochasticReconLayerwiseLossTrainConfig,
     StochasticReconLossTrainConfig,
     StochasticReconSubsetCEAndKLConfig,
@@ -48,21 +44,13 @@
 from spd.metrics.identity_ci_error import IdentityCIError
 from spd.metrics.importance_minimality_loss import ImportanceMinimalityLoss
 from spd.metrics.permuted_ci_plots import PermutedCIPlots
-<<<<<<< HEAD
-from spd.metrics.stochastic_hidden_acts_recon import StochasticHiddenActsRecon
-=======
 from spd.metrics.stochastic_hidden_acts_recon_loss import StochasticHiddenActsReconLoss
->>>>>>> ade13772
 from spd.metrics.stochastic_recon_layerwise_loss import StochasticReconLayerwiseLoss
 from spd.metrics.stochastic_recon_loss import StochasticReconLoss
 from spd.metrics.stochastic_recon_subset_ce_and_kl import StochasticReconSubsetCEAndKL
 from spd.metrics.stochastic_recon_subset_loss import StochasticReconSubsetLoss
 from spd.metrics.uv_plots import UVPlots
-<<<<<<< HEAD
-from spd.models.component_model import CachedOutput, ComponentModel
-=======
 from spd.models.component_model import ComponentModel, OutputWithCache
->>>>>>> ade13772
 from spd.utils.distributed_utils import avg_metrics_across_ranks, is_distributed
 from spd.utils.general_utils import extract_batch_data
 
@@ -217,13 +205,8 @@
                 include_patterns=cfg.include_patterns,
                 exclude_patterns=cfg.exclude_patterns,
             )
-<<<<<<< HEAD
-        case StochasticHiddenActsReconConfig():
-            metric = StochasticHiddenActsRecon(
-=======
         case StochasticHiddenActsReconLossConfig():
             metric = StochasticHiddenActsReconLoss(
->>>>>>> ade13772
                 model=model,
                 device=device,
                 sampling=run_config.sampling,
@@ -267,11 +250,7 @@
         batch_raw = next(eval_iterator)
         batch = extract_batch_data(batch_raw).to(device)
 
-<<<<<<< HEAD
-        target_output: CachedOutput = model(batch, cache_type="input")
-=======
         target_output: OutputWithCache = model(batch, cache_type="input")
->>>>>>> ade13772
         ci, ci_upper_leaky = model.calc_causal_importances(
             pre_weight_acts=target_output.cache,
             sigmoid_type=run_config.sigmoid_type,
