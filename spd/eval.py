--- conflicted
+++ resolved
@@ -449,7 +449,6 @@
         return target_metrics
 
 
-<<<<<<< HEAD
 class CIMeanPerComponent(StreamingEval):
     SLOW = False
 
@@ -464,7 +463,34 @@
         }
 
         self.samples_seen: dict[str, int] = {module_name: 0 for module_name in model.components}
-=======
+
+    @override
+    def watch_batch(
+        self,
+        batch: Int[Tensor, "..."] | Float[Tensor, "..."],
+        target_out: Float[Tensor, "... vocab"],
+        ci: dict[str, Float[Tensor, "... C"]],
+    ) -> None:
+        for module_name, ci_vals in ci.items():
+            n_batch_dims = ci_vals.ndim - 1
+            batch_indices = tuple(range(n_batch_dims))
+            batch_size = ci_vals.shape[:n_batch_dims].numel()
+            self.samples_seen[module_name] += batch_size
+
+            self.component_ci_sums[module_name] += ci_vals.sum(dim=batch_indices)
+
+    @override
+    def compute(self) -> Mapping[str, Image.Image]:
+        mean_component_cis = {
+            module_name: (component_sums / self.samples_seen[module_name])
+            for module_name, component_sums in self.component_ci_sums.items()
+        }
+
+        img = plot_mean_component_cis(mean_component_cis)
+
+        return {"figures/ci_mean_per_component": img}
+
+
 class SubsetReconstructionLoss(StreamingEval):
     """Compute reconstruction loss for specific subsets of components."""
 
@@ -502,35 +528,14 @@
             )
 
         self.losses = defaultdict[str, list[float]](list)
->>>>>>> be623758
-
-    @override
-    def watch_batch(
-        self,
-        batch: Int[Tensor, "..."] | Float[Tensor, "..."],
-        target_out: Float[Tensor, "... vocab"],
-        ci: dict[str, Float[Tensor, "... C"]],
-    ) -> None:
-<<<<<<< HEAD
-        for module_name, ci_vals in ci.items():
-            n_batch_dims = ci_vals.ndim - 1
-            batch_indices = tuple(range(n_batch_dims))
-            batch_size = ci_vals.shape[:n_batch_dims].numel()
-            self.samples_seen[module_name] += batch_size
-
-            self.component_ci_sums[module_name] += ci_vals.sum(dim=batch_indices)
-
-    @override
-    def compute(self) -> Mapping[str, Image.Image]:
-        mean_component_cis = {
-            module_name: (component_sums / self.samples_seen[module_name])
-            for module_name, component_sums in self.component_ci_sums.items()
-        }
-
-        img = plot_mean_component_cis(mean_component_cis)
-
-        return {"figures/ci_mean_per_component": img}
-=======
+
+    @override
+    def watch_batch(
+        self,
+        batch: Int[Tensor, "..."] | Float[Tensor, "..."],
+        target_out: Float[Tensor, "... vocab"],
+        ci: dict[str, Float[Tensor, "... C"]],
+    ) -> None:
         losses = self._calc_subset_losses(batch, target_out, ci)
         for key, value in losses.items():
             self.losses[key].append(value)
@@ -664,7 +669,6 @@
                 results[f"subset_worst/{metric_type}_subset"] = worst_subset
 
         return results
->>>>>>> be623758
 
 
 EVAL_CLASSES = {
@@ -677,11 +681,8 @@
         PermutedCIPlots,
         UVPlots,
         IdentityCIError,
-<<<<<<< HEAD
         CIMeanPerComponent,
-=======
         SubsetReconstructionLoss,
->>>>>>> be623758
     ]
 }
 
