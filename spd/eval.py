--- conflicted
+++ resolved
@@ -153,15 +153,9 @@
         stoch_masks = [
             m.component_masks
             for m in calc_stochastic_masks(ci, n_mask_samples=1, sampling=self.config.sampling)
-<<<<<<< HEAD
-        ]
-        stoch_masked_logits = self.model(
-            batch, mode="components", mask_infos=make_mask_infos(stoch_masks[0])
-=======
         ][0]
         stoch_masked_logits = self.model(
             batch, mode="components", mask_infos=make_mask_infos(stoch_masks)
->>>>>>> 2747e4b5
         )
         stoch_masked_ce_loss = ce_vs_labels(stoch_masked_logits)
         stoch_masked_kl_loss = kl_vs_target(stoch_masked_logits)
@@ -641,19 +635,11 @@
             active = [m for m in all_modules if any(fnmatch(m, p) for p in patterns)]
 
             outputs = self._get_masked_model_outputs(
-<<<<<<< HEAD
-                batch,
-                masks_list,
-                weight_deltas,
-                active,
-                all_modules,
-=======
                 batch=batch,
                 masks_list=masks_list,
                 weight_deltas=weight_deltas,
                 active=active,
                 all_modules=all_modules,
->>>>>>> 2747e4b5
             )
             kl_losses = [kl_vs_target(out) for out in outputs]
             ce_losses = [ce_vs_labels(out) for out in outputs]
@@ -672,19 +658,11 @@
             active = [m for m in all_modules if not any(fnmatch(m, p) for p in exclude_patterns)]
 
             outputs = self._get_masked_model_outputs(
-<<<<<<< HEAD
-                batch,
-                masks_list,
-                weight_deltas,
-                active,
-                all_modules,
-=======
                 batch=batch,
                 masks_list=masks_list,
                 weight_deltas=weight_deltas,
                 active=active,
                 all_modules=all_modules,
->>>>>>> 2747e4b5
             )
             kl_losses = [kl_vs_target(out) for out in outputs]
             ce_losses = [ce_vs_labels(out) for out in outputs]
