"""Registry of all experiments."""

from dataclasses import dataclass
from pathlib import Path
from typing import Any, Literal

import yaml

from spd.settings import REPO_ROOT

TaskName = Literal["tms", "resid_mlp", "lm", "ih"]


@dataclass
class ExperimentConfig:
    """Configuration for a single experiment.

    Attributes:
        task_name: Name of the task the experiment is for.
        decomp_script: Path to the decomposition script
        config_path: Path to the configuration YAML file
        expected_runtime: Expected runtime of the experiment in minutes. Used for SLURM job names.
        canonical_run: Wandb path (i.e. prefixed with "wandb:") to a canonical run of the experiment.
            We test that these runs can be loaded to a ComponentModel in
            `tests/test_wandb_run_loading.py`. If None, no canonical run is available.
    """

    task_name: TaskName
    decomp_script: Path
    config_path: Path
    expected_runtime: int
    canonical_run: str


EXPERIMENT_REGISTRY: dict[str, ExperimentConfig] = {
    "tms_5-2": ExperimentConfig(
        task_name="tms",
        decomp_script=Path("spd/experiments/tms/tms_decomposition.py"),
        config_path=Path("spd/experiments/tms/tms_5-2_config.yaml"),
        expected_runtime=4,
        canonical_run="wandb:goodfire/spd/runs/55exmro2",
    ),
    "tms_5-2-id": ExperimentConfig(
        task_name="tms",
        decomp_script=Path("spd/experiments/tms/tms_decomposition.py"),
        config_path=Path("spd/experiments/tms/tms_5-2-id_config.yaml"),
        expected_runtime=4,
        canonical_run="wandb:goodfire/spd/runs/5irnz0qq",
    ),
    "tms_40-10": ExperimentConfig(
        task_name="tms",
        decomp_script=Path("spd/experiments/tms/tms_decomposition.py"),
        config_path=Path("spd/experiments/tms/tms_40-10_config.yaml"),
        expected_runtime=5,
        canonical_run="wandb:goodfire/spd/runs/esgvio15",
    ),
    "tms_40-10-id": ExperimentConfig(
        task_name="tms",
        decomp_script=Path("spd/experiments/tms/tms_decomposition.py"),
        config_path=Path("spd/experiments/tms/tms_40-10-id_config.yaml"),
        expected_runtime=5,
        canonical_run="wandb:goodfire/spd/runs/5cknnujj",
    ),
    "resid_mlp1": ExperimentConfig(
        task_name="resid_mlp",
        decomp_script=Path("spd/experiments/resid_mlp/resid_mlp_decomposition.py"),
        config_path=Path("spd/experiments/resid_mlp/resid_mlp1_config.yaml"),
        expected_runtime=3,
        canonical_run="wandb:goodfire/spd/runs/glbtwl6g",
    ),
    "resid_mlp2": ExperimentConfig(
        task_name="resid_mlp",
        decomp_script=Path("spd/experiments/resid_mlp/resid_mlp_decomposition.py"),
        config_path=Path("spd/experiments/resid_mlp/resid_mlp2_config.yaml"),
        expected_runtime=11,
        canonical_run="wandb:goodfire/spd/runs/84yirdkb",
    ),
    "resid_mlp3": ExperimentConfig(
        task_name="resid_mlp",
        decomp_script=Path("spd/experiments/resid_mlp/resid_mlp_decomposition.py"),
        config_path=Path("spd/experiments/resid_mlp/resid_mlp3_config.yaml"),
        expected_runtime=60,
        canonical_run="wandb:goodfire/spd/runs/xawvyhq3",  # A few imperfections in layers 0 and 1
    ),
<<<<<<< HEAD
    # "ss_mlp": ExperimentConfig(
    #     task_name="lm",
    #     decomp_script=Path("spd/experiments/lm/lm_decomposition.py"),
    #     config_path=Path("spd/experiments/lm/ss_mlp_config.yaml"),
    #     expected_runtime=30,
    #     canonical_run="UNKNOWN",
    # ),
=======
    "ss_llama": ExperimentConfig(
        task_name="lm",
        decomp_script=Path("spd/experiments/lm/lm_decomposition.py"),
        config_path=Path("spd/experiments/lm/ss_llama_config.yaml"),
        expected_runtime=60,
    ),
    "ss_gpt2": ExperimentConfig(
        task_name="lm",
        decomp_script=Path("spd/experiments/lm/lm_decomposition.py"),
        config_path=Path("spd/experiments/lm/ss_gpt2_config.yaml"),
        expected_runtime=60,
    ),
    "gpt2": ExperimentConfig(
        task_name="lm",
        decomp_script=Path("spd/experiments/lm/lm_decomposition.py"),
        config_path=Path("spd/experiments/lm/gpt2_config.yaml"),
        expected_runtime=60,
    ),
>>>>>>> 011d2533
    # "ss_emb": ExperimentConfig(
    #     task_name="lm",
    #     decomp_script=Path("spd/experiments/lm/lm_decomposition.py"),
    #     config_path=Path("spd/experiments/lm/ss_emb_config.yaml"),
    #     expected_runtime=60,
    # ),
    # "ts": ExperimentConfig(
    #     experiment_type="lm",
    #     decomp_script=Path("spd/experiments/lm/lm_decomposition.py"),
    #     config_path=Path("spd/experiments/lm/ts_config.yaml"),
    #     expected_runtime=120,
    # ),
}


def get_experiment_config_file_contents(key: str) -> dict[str, Any]:
    """given a key in the `EXPERIMENT_REGISTRY`, return contents of the config file as a dict.

    note that since paths are of the form `Path("spd/experiments/tms/tms_5-2_config.yaml")`,
    we strip the "spd/" prefix to be able to read the file using `importlib`.
    This makes our ability to find the file independent of the current working directory.
    """

    return yaml.safe_load((REPO_ROOT / EXPERIMENT_REGISTRY[key].config_path).read_text())


def get_max_expected_runtime(experiments_list: list[str]) -> str:
    """Get the max expected runtime of a list of experiments in XhYm format.

    Args:
        experiments_list: List of experiment names

    Returns:
        Max expected runtime in XhYm format
    """
    max_expected_runtime = max(
        EXPERIMENT_REGISTRY[experiment].expected_runtime for experiment in experiments_list
    )
    return f"{max_expected_runtime // 60}h{max_expected_runtime % 60}m"<|MERGE_RESOLUTION|>--- conflicted
+++ resolved
@@ -82,15 +82,6 @@
         expected_runtime=60,
         canonical_run="wandb:goodfire/spd/runs/xawvyhq3",  # A few imperfections in layers 0 and 1
     ),
-<<<<<<< HEAD
-    # "ss_mlp": ExperimentConfig(
-    #     task_name="lm",
-    #     decomp_script=Path("spd/experiments/lm/lm_decomposition.py"),
-    #     config_path=Path("spd/experiments/lm/ss_mlp_config.yaml"),
-    #     expected_runtime=30,
-    #     canonical_run="UNKNOWN",
-    # ),
-=======
     "ss_llama": ExperimentConfig(
         task_name="lm",
         decomp_script=Path("spd/experiments/lm/lm_decomposition.py"),
@@ -109,7 +100,6 @@
         config_path=Path("spd/experiments/lm/gpt2_config.yaml"),
         expected_runtime=60,
     ),
->>>>>>> 011d2533
     # "ss_emb": ExperimentConfig(
     #     task_name="lm",
     #     decomp_script=Path("spd/experiments/lm/lm_decomposition.py"),
