--- conflicted
+++ resolved
@@ -73,14 +73,11 @@
     c_components: int = coact.shape[0]
     assert coact.shape[1] == c_components, "Coactivation matrix must be square"
 
-<<<<<<< HEAD
     # determine number of iterations based on config and number of components
     num_iters: int = merge_config.get_num_iters(c_components)
 
-=======
     # pop logic setup
     # --------------------------------------------------
->>>>>>> b00243e6
     # for speed, we precompute whether to pop components and which components to pop
     # if we are not popping, we don't need these variables and can also delete other things
     do_pop: bool = merge_config.pop_component_prob > 0.0
@@ -120,17 +117,11 @@
 
     # merge iteration
     # ==================================================
-<<<<<<< HEAD
-    # while i < num_iters:
     pbar: tqdm[int] = tqdm(
         range(num_iters),
         unit="iter",
         total=num_iters,
     )
-=======
-    # while i < merge_config.iters:
-    pbar: tqdm[int] = tqdm(range(merge_config.iters), unit="iter", total=merge_config.iters)
->>>>>>> b00243e6
     for iter_idx in pbar:
         # pop components
         # --------------------------------------------------
