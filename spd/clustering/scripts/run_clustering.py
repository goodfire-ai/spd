"""Perform a single clustering run.

This can be run as a standalone script, or called via `spd-cluster` (i.e. clustering/scripts/run_pipeline.py).
If called via spd-cluster, the ensemble-key is passed in to identify the run within the pipeline ensemble.

Output structure:
    <ExecutionStamp.out_dir>/  # from execution stamp (run_type="cluster")
    ├── clustering_run_config.json
    └── history.npz
"""

import argparse
import gc
import os
import tempfile
from collections.abc import Callable
from functools import partial
from pathlib import Path
from typing import Any

import matplotlib.pyplot as plt
import torch
import wandb
from jaxtyping import Float, Int
from matplotlib.figure import Figure
from torch import Tensor
from wandb.sdk.wandb_run import Run

from spd.clustering.activations import (
    ProcessedActivations,
    component_activations,
    process_activations,
)
from spd.clustering.clustering_run_config import ClusteringRunConfig
from spd.clustering.consts import (
    ActivationsTensor,
    BatchTensor,
    ClusterCoactivationShaped,
    SubComponentKey,
)
from spd.clustering.dataset import load_dataset
from spd.clustering.ensemble_registry import _ENSEMBLE_REGISTRY_DB, register_clustering_run
from spd.clustering.math.merge_matrix import GroupMerge
from spd.clustering.math.semilog import semilog
from spd.clustering.merge import merge_iteration
from spd.clustering.merge_history import MergeHistory
from spd.clustering.plotting.activations import plot_activations
from spd.clustering.plotting.merge import plot_merge_history_cluster_sizes, plot_merge_iteration
from spd.clustering.storage import StorageBase
from spd.clustering.wandb_tensor_info import wandb_log_tensor
from spd.log import logger
from spd.models.component_model import ComponentModel, SPDRunInfo
from spd.spd_types import TaskName
from spd.utils.distributed_utils import get_device
from spd.utils.general_utils import replace_pydantic_model
from spd.utils.run_utils import _NO_ARG_PARSSED_SENTINEL, ExecutionStamp, read_noneable_str

os.environ["WANDB_QUIET"] = "true"


class ClusteringRunStorage(StorageBase):
    """Storage paths for a single clustering run.

    All paths are relative to ExecutionStamp.out_dir.
    """

    # Relative path constants
    _CONFIG = "clustering_run_config.json"
    # we are saving a zip file with things in it besides npy files -- hence, `.zip` and not `.npz`
    _HISTORY = "history.zip"

    def __init__(self, execution_stamp: ExecutionStamp) -> None:
        super().__init__(execution_stamp)
        self.config_path: Path = self.base_dir / self._CONFIG
        self.history_path: Path = self.base_dir / self._HISTORY


LogCallback = Callable[
    [
        ClusterCoactivationShaped,
        list[SubComponentKey],
        GroupMerge,
        ClusterCoactivationShaped,
        MergeHistory,
        int,
        int,
        float,
        float,
        float,
        Float[Tensor, " k_groups"],
    ],
    None,
]


def _log_merge_history_plots(run: Run, history: MergeHistory) -> None:
    """Log merge history plots to WandB."""
    fig_cs: Figure = plot_merge_history_cluster_sizes(history=history)
    run.log(
        {"plots/merge_history_cluster_sizes": wandb.Image(fig_cs)},
        step=history.n_iters_current,
    )
    plt.close(fig_cs)


def _save_merge_history_artifact(
    run: Run,
    history_path: Path,
    history: MergeHistory,
) -> None:
    """Save merge history as WandB artifact."""
    artifact: wandb.Artifact = wandb.Artifact(
        name="merge_history",
        type="merge_history",
        description="Merge history",
        metadata={"n_iters_current": history.n_iters_current, "filename": str(history_path)},
    )
    artifact.add_file(str(history_path))
    run.log_artifact(artifact)


def _log_callback(
    run: Run,
    run_config: ClusteringRunConfig,
    current_coact: ClusterCoactivationShaped,
    subcomponent_keys: list[SubComponentKey],
    current_merge: GroupMerge,
    costs: ClusterCoactivationShaped,
    merge_history: MergeHistory,
    iter_idx: int,
    k_groups: int,
    merge_pair_cost: float,
    mdl_loss: float,
    mdl_loss_norm: float,
    diag_acts: Float[Tensor, " k_groups"],
) -> None:
    """Callback for logging during merge iteration."""
    if iter_idx % run_config.logging_intervals.stat == 0:
        run.log(
            {
                "k_groups": int(k_groups),
                "merge_pair_cost": merge_pair_cost,
                "merge_pair_cost_semilog[1e-3]": semilog(merge_pair_cost, epsilon=1e-3),
                "mdl_loss": float(mdl_loss),
                "mdl_loss_norm": float(mdl_loss_norm),
            },
            step=iter_idx,
        )

    if iter_idx % run_config.logging_intervals.tensor == 0:
        group_sizes: Int[Tensor, " k_groups"] = current_merge.components_per_group

        tensor_data: dict[str, Tensor] = {
            "coactivation": current_coact,
            "costs": costs,
            "group_sizes": group_sizes,
            "group_activations": diag_acts,
            "group_activations_over_sizes": (
                diag_acts / group_sizes.to(device=diag_acts.device).float()
            ),
        }

        fraction_singleton_groups: float = (group_sizes == 1).float().mean().item()
        if fraction_singleton_groups > 0:
            tensor_data["group_sizes.log1p"] = torch.log1p(group_sizes.float())

        fraction_zero_coacts: float = (current_coact == 0).float().mean().item()
        if fraction_zero_coacts > 0:
            tensor_data["coactivation.log1p"] = torch.log1p(current_coact.float())

        wandb_log_tensor(run, tensor_data, name="iters", step=iter_idx)

        run.log(
            {
                "fraction_singleton_groups": float(fraction_singleton_groups),
                "num_nonsingleton_groups": int((group_sizes > 1).sum().item()),
                "fraction_zero_coacts": float(fraction_zero_coacts),
            },
            step=iter_idx,
        )

    if iter_idx > 0 and iter_idx % run_config.logging_intervals.artifact == 0:
        with tempfile.NamedTemporaryFile() as tmp_file:
            file: Path = Path(tmp_file.name)
            merge_history.save(file)
            artifact: wandb.Artifact = wandb.Artifact(
                name=f"merge_hist_iter.iter_{iter_idx}",
                type="merge_hist_iter",
                description=f"Group indices at iteration {iter_idx}",
                metadata={
                    "iteration": iter_idx,
                    "config": merge_history.merge_config.model_dump(mode="json"),
                },
            )
            artifact.add_file(str(file))
            run.log_artifact(artifact)

    if iter_idx % run_config.logging_intervals.plot == 0:
        fig: Figure = plot_merge_iteration(
            current_merge=current_merge,
            current_coact=current_coact,
            costs=costs,
            iteration=iter_idx,
            subcomponent_keys=subcomponent_keys,
            show=False,
        )
        run.log({"plots/merges": wandb.Image(fig)}, step=iter_idx)
        plt.close(fig)


def main(run_config: ClusteringRunConfig) -> Path:
    """A single clustering run.

    Args:
        run_config: Runtime parameters for this clustering run

    Returns:
        Path to saved merge history file
    """
    # Create ExecutionStamp and storage
    # don't create git snapshot -- if we are part of an ensemble, the snapshot should be created by the pipeline
    execution_stamp = ExecutionStamp.create(
        run_type="cluster",
        create_snapshot=False,
    )
    storage = ClusteringRunStorage(execution_stamp)
    clustering_run_id = execution_stamp.run_id
    logger.info(f"Clustering run ID: {clustering_run_id}")

    # Register with ensemble if this is part of a pipeline
    assigned_idx: int | None
    if run_config.ensemble_id:
<<<<<<< HEAD
        assert run_config.idx_in_ensemble is not None, (
            "idx_in_ensemble must be set when ensemble_id is provided! to auto-assign, set idx_in_ensemble = -1.\n"
            f"{'!' * 50}\nNOTE: this should be an unreachable state -- such a case should have been caught by the pydantic validator.\n{'!' * 50}"
        )
        assigned_idx: int = register_clustering_run(
            run_config.ensemble_id,
            run_config.idx_in_ensemble,
            clustering_run_id,
        )

        # Update config if index was auto-assigned
        if run_config.idx_in_ensemble == -1:
            run_config = replace_pydantic_model(run_config, {"idx_in_ensemble": assigned_idx})
            logger.info(f"Auto-assigned ensemble index: {assigned_idx}")

=======
        assigned_idx = register_clustering_run(
            pipeline_run_id=run_config.ensemble_id,
            clustering_run_id=clustering_run_id,
        )

>>>>>>> 2a9f731b
        logger.info(
            f"Registered with pipeline {run_config.ensemble_id} at index {assigned_idx} in {_ENSEMBLE_REGISTRY_DB}"
        )
        # IMPORTANT: set dataset seed based on assigned index
        run_config = replace_pydantic_model(
            run_config,
            {"dataset_seed": run_config.dataset_seed + assigned_idx},
        )
    else:
        assigned_idx = None

    # save config
    run_config.to_file(storage.config_path)
    logger.info(f"Config saved to {storage.config_path}")

<<<<<<< HEAD
    # save config
    run_config.to_file(storage.config_path)
    logger.info(f"Config saved to {storage.config_path}")

=======
>>>>>>> 2a9f731b
    # start
    logger.info("Starting clustering run")
    logger.info(f"Output directory: {storage.base_dir}")
    device = get_device()

    spd_run = SPDRunInfo.from_path(run_config.model_path)
    task_name: TaskName = spd_run.config.task_config.task_name

    # 1. Load dataset
    logger.info(f"Loading dataset (seed={run_config.dataset_seed})")
    load_dataset_kwargs: dict[str, Any] = dict()
    if run_config.dataset_streaming:
        logger.info("Using streaming dataset loading")
        load_dataset_kwargs["config_kwargs"] = dict(streaming=True)
        assert task_name == "lm", (
            f"Streaming dataset loading only supported for 'lm' task, got '{task_name = }'. Remove dataset_streaming=True from config or use a different task."
        )
    batch: BatchTensor = load_dataset(
        model_path=run_config.model_path,
        task_name=task_name,
        batch_size=run_config.batch_size,
        seed=run_config.dataset_seed,
        **load_dataset_kwargs,
    )
    batch = batch.to(device)

    # 2. Setup WandB for this run
    wandb_run: Run | None = None
    if run_config.wandb_project is not None:
        wandb_run = wandb.init(
            id=clustering_run_id,
            entity=run_config.wandb_entity,
            project=run_config.wandb_project,
            group=run_config.ensemble_id,
            config=run_config.model_dump(mode="json"),
            tags=[
                "clustering",
                f"task:{task_name}",
                f"model:{run_config.wandb_decomp_model}",
                f"ensemble_id:{run_config.ensemble_id}",
                f"assigned_idx:{assigned_idx}",
            ],
        )
        # logger.info(f"WandB run: {wandb_run.url}")

    # 3. Load model
    logger.info("Loading model")
    model = ComponentModel.from_run_info(spd_run).to(device)

    # 4. Compute activations
    logger.info("Computing activations")
    activations_dict: (
        dict[str, Float[Tensor, "batch seq C"]] | dict[str, Float[Tensor, "batch C"]]
    ) = component_activations(
        model=model,
        batch=batch,
        device=device,
    )

    # 5. Process activations
    logger.info("Processing activations")
    processed_activations: ProcessedActivations = process_activations(
        activations=activations_dict,
        filter_dead_threshold=run_config.merge_config.filter_dead_threshold,
        seq_mode="concat" if task_name == "lm" else None,
        filter_modules=run_config.merge_config.filter_modules,
    )

    # 6. Log activations (if WandB enabled)
    if wandb_run is not None:
        logger.info("Plotting activations")
        plot_activations(
            processed_activations=processed_activations,
            save_dir=None,  # Don't save to disk, only WandB
            n_samples_max=256,
            wandb_run=wandb_run,
        )
        wandb_log_tensor(
            wandb_run,
            processed_activations.activations,
            "activations",
            0,
            single=True,
        )

    # Clean up memory
    activations: ActivationsTensor = processed_activations.activations
    subcomponent_keys: list[SubComponentKey] = processed_activations.subcomponent_keys.copy()
    del processed_activations
    del activations_dict
    del model
    del batch
    gc.collect()

    # 7. Run merge iteration
    logger.info("Starting merging")
    log_callback: LogCallback | None = (
        partial(_log_callback, run=wandb_run, run_config=run_config)
        if wandb_run is not None
        else None
    )

    history: MergeHistory = merge_iteration(
        merge_config=run_config.merge_config,
        activations=activations,
        subcomponent_keys=subcomponent_keys,
        log_callback=log_callback,
    )

    # 8. Save merge history

    history.save(storage.history_path)
    logger.info(f"History saved to {storage.history_path}")

    # 9. Log to WandB
    if wandb_run is not None:
        _log_merge_history_plots(wandb_run, history)
        _save_merge_history_artifact(wandb_run, storage.history_path, history)
        wandb_run.finish()
        logger.info("WandB run finished")

    return storage.history_path


def cli() -> None:
    """CLI for running a single clustering run."""
    parser = argparse.ArgumentParser(description="Run clustering on a single dataset")
    parser.add_argument(
        "--config",
        type=Path,
        required=True,
        help="Path to ClusteringRunConfig file",
    )
    parser.add_argument(
        "--pipeline-run-id",
        type=str,
        default=None,
        help="Pipeline run ID (ensemble identifier). If provided with --idx-in-ensemble, registers run.",
    )
    parser.add_argument(
        "--idx-in-ensemble",
        type=int,
        default=None,
        help="Index of this run in the ensemble",
    )
    parser.add_argument(
        "--wandb-project",
        type=read_noneable_str,
        default=_NO_ARG_PARSSED_SENTINEL,
        help="WandB project name (if not provided, WandB logging is disabled)",
    )
    parser.add_argument(
        "--wandb-entity",
        type=str,
        default=None,
        help="WandB entity name (user or team)",
    )
    parser.add_argument(
        "--dataset-streaming",
        action="store_true",
        help="Whether to use streaming dataset loading (if supported by the dataset)",
    )

    args: argparse.Namespace = parser.parse_args()

    # Load base config
    run_config = ClusteringRunConfig.from_file(args.config)

    # Override config values from CLI
    overrides: dict[str, Any] = {
        "dataset_streaming": args.dataset_streaming,
    }

    # Handle ensemble-related overrides
    if args.pipeline_run_id is not None:
        overrides["ensemble_id"] = args.pipeline_run_id

    if args.wandb_project is not _NO_ARG_PARSSED_SENTINEL:
        overrides["wandb_project"] = args.wandb_project
    if args.wandb_entity is not None:
        overrides["wandb_entity"] = args.wandb_entity

    run_config = replace_pydantic_model(run_config, overrides)

    # Run clustering
    main(run_config)


if __name__ == "__main__":
    cli()<|MERGE_RESOLUTION|>--- conflicted
+++ resolved
@@ -230,29 +230,11 @@
     # Register with ensemble if this is part of a pipeline
     assigned_idx: int | None
     if run_config.ensemble_id:
-<<<<<<< HEAD
-        assert run_config.idx_in_ensemble is not None, (
-            "idx_in_ensemble must be set when ensemble_id is provided! to auto-assign, set idx_in_ensemble = -1.\n"
-            f"{'!' * 50}\nNOTE: this should be an unreachable state -- such a case should have been caught by the pydantic validator.\n{'!' * 50}"
-        )
-        assigned_idx: int = register_clustering_run(
-            run_config.ensemble_id,
-            run_config.idx_in_ensemble,
-            clustering_run_id,
-        )
-
-        # Update config if index was auto-assigned
-        if run_config.idx_in_ensemble == -1:
-            run_config = replace_pydantic_model(run_config, {"idx_in_ensemble": assigned_idx})
-            logger.info(f"Auto-assigned ensemble index: {assigned_idx}")
-
-=======
         assigned_idx = register_clustering_run(
             pipeline_run_id=run_config.ensemble_id,
             clustering_run_id=clustering_run_id,
         )
 
->>>>>>> 2a9f731b
         logger.info(
             f"Registered with pipeline {run_config.ensemble_id} at index {assigned_idx} in {_ENSEMBLE_REGISTRY_DB}"
         )
@@ -268,13 +250,6 @@
     run_config.to_file(storage.config_path)
     logger.info(f"Config saved to {storage.config_path}")
 
-<<<<<<< HEAD
-    # save config
-    run_config.to_file(storage.config_path)
-    logger.info(f"Config saved to {storage.config_path}")
-
-=======
->>>>>>> 2a9f731b
     # start
     logger.info("Starting clustering run")
     logger.info(f"Output directory: {storage.base_dir}")
