from dataclasses import dataclass
from functools import cached_property
from typing import Literal, NamedTuple

import torch
from jaxtyping import Bool, Float, Float16, Int
from torch import Tensor

from spd.clustering.consts import (
    ActivationsTensor,
    BoolActivationsTensor,
    ClusterCoactivationShaped,
    ComponentLabels,
)
from spd.clustering.util import ModuleFilterFunc
from spd.models.component_model import ComponentModel, OutputWithCache


def component_activations(
    model: ComponentModel,
    device: torch.device | str,
    batch: Int[Tensor, "batch_size n_ctx"],
) -> dict[str, ActivationsTensor]:
    """Get the component activations over a **single** batch."""
    causal_importances: dict[str, ActivationsTensor]
    with torch.no_grad():
        model_output: OutputWithCache = model(
            batch.to(device),
            cache_type="input",
        )

<<<<<<< HEAD
        # TODO: !!!IMPORTANT!!! figure out if we want pre_sigmoid or lower/upper leaky
=======
        # TODO: !!!IMPORTANT!!! unclear what the right thing from CIOutputs is
>>>>>>> d18470b9
        causal_importances = model.calc_causal_importances(
            pre_weight_acts=model_output.cache,
            sampling="continuous",
            detach_inputs=False,
<<<<<<< HEAD
        ).pre_sigmoid
=======
        ).upper_leaky
>>>>>>> d18470b9

    return causal_importances


def compute_coactivatons(
    activations: ActivationsTensor | BoolActivationsTensor,
) -> ClusterCoactivationShaped:
    """Compute the coactivations matrix from the activations."""
    # TODO: this works for both boolean and continuous activations,
    # but we could do better by just using OR for boolean activations
    # and maybe even some bitshift hacks. but for now, we convert to float16
    activations_f16: Float16[Tensor, "samples C"] = activations.to(torch.float16)
    return activations_f16.T @ activations_f16


class FilteredActivations(NamedTuple):
    activations: ActivationsTensor
    "activations after filtering dead components"

    labels: ComponentLabels
    "list of length c with labels for each preserved component"

    dead_components_labels: ComponentLabels | None
    "list of labels for dead components, or None if no filtering was applied"

    @property
    def n_alive(self) -> int:
        """Number of alive components after filtering."""
        n_alive: int = len(self.labels)
        assert n_alive == self.activations.shape[1], (
            f"{n_alive = } != {self.activations.shape[1] = }"
        )
        return n_alive

    @property
    def n_dead(self) -> int:
        """Number of dead components after filtering."""
        return len(self.dead_components_labels) if self.dead_components_labels else 0


def filter_dead_components(
    activations: ActivationsTensor,
    labels: ComponentLabels,
    filter_dead_threshold: float = 0.01,
) -> FilteredActivations:
    """Filter out dead components based on a threshold

    if `filter_dead_threshold` is 0, no filtering is applied.
    activations and labels are returned as is, `dead_components_labels` is `None`.

    otherwise, components whose **maximum** activations across all samples is below the threshold
    are considered dead and filtered out. The labels of these components are returned in `dead_components_labels`.
    `dead_components_labels` will also be `None` if no components were below the threshold.
    """
    dead_components_lst: ComponentLabels | None = None
    if filter_dead_threshold > 0:
        dead_components_lst = ComponentLabels(list())
        max_act: Float[Tensor, " c"] = activations.max(dim=0).values
        dead_components: Bool[Tensor, " c"] = max_act < filter_dead_threshold

        if dead_components.any():
            activations = activations[:, ~dead_components]
            alive_labels: list[tuple[str, bool]] = [
                (lbl, bool(keep.item()))
                for lbl, keep in zip(labels, ~dead_components, strict=False)
            ]
            # re-assign labels only if we are filtering
            labels = ComponentLabels([label for label, keep in alive_labels if keep])
            dead_components_lst = ComponentLabels(
                [label for label, keep in alive_labels if not keep]
            )

    return FilteredActivations(
        activations=activations,
        labels=labels,
        dead_components_labels=dead_components_lst if dead_components_lst else None,
    )


@dataclass(frozen=True)
class ProcessedActivations:
    """Processed activations after filtering and concatenation"""

    activations_raw: dict[str, ActivationsTensor]
    "activations after filtering, but prior to concatenation"

    activations: ActivationsTensor
    "activations after filtering and concatenation"

    labels: ComponentLabels
    "list of length c with labels for each preserved component, format `{module_name}:{component_index}`"

    dead_components_lst: ComponentLabels | None
    "list of labels for dead components, or None if no filtering was applied"

    def validate(self) -> None:
        """Validate the processed activations"""
        # getting this property will also perform a variety of other checks
        assert self.n_components_alive > 0

    @property
    def n_components_original(self) -> int:
        """Total number of components before filtering. equal to the sum of all components in `activations_raw`, or to `n_components_alive + n_components_dead`"""
        return sum(act.shape[1] for act in self.activations_raw.values())

    @property
    def n_components_alive(self) -> int:
        """Number of alive components after filtering. equal to the length of `labels`"""
        n_alive: int = len(self.labels)
        assert n_alive + self.n_components_dead == self.n_components_original, (
            f"({n_alive = }) + ({self.n_components_dead = }) != ({self.n_components_original = })"
        )
        assert n_alive == self.activations.shape[1], (
            f"{n_alive = } != {self.activations.shape[1] = }"
        )

        return n_alive

    @property
    def n_components_dead(self) -> int:
        """Number of dead components after filtering. equal to the length of `dead_components_lst` if it is not None, or 0 otherwise"""
        return len(self.dead_components_lst) if self.dead_components_lst else 0

    @cached_property
    def label_index(self) -> dict[str, int | None]:
        """Create a mapping from label to alive index (`None` if dead)"""
        return {
            **{label: i for i, label in enumerate(self.labels)},
            **(
                {label: None for label in self.dead_components_lst}
                if self.dead_components_lst
                else {}
            ),
        }

    def get_label_index(self, label: str) -> int | None:
        """Get the index of a label in the activations, or None if it is dead"""
        return self.label_index[label]

    def get_label_index_alive(self, label: str) -> int:
        """Get the index of a label in the activations, or raise if it is dead"""
        idx: int | None = self.get_label_index(label)
        if idx is None:
            raise ValueError(f"Label '{label}' is dead and has no index in the activations.")
        return idx

    @property
    def module_keys(self) -> list[str]:
        """Get the module keys from the activations_raw"""
        return list(self.activations_raw.keys())

    def get_module_indices(self, module_key: str) -> list[int | None]:
        """given a module key, return a list len "num components in that moduel", with int index in alive components, or None if dead"""
        num_components: int = self.activations_raw[module_key].shape[1]
        return [self.label_index[f"{module_key}:{i}"] for i in range(num_components)]


def process_activations(
    activations: dict[
        str,  # module name to
        Float[Tensor, "samples C"]  # (sample x component gate activations)
        | Float[Tensor, " n_sample n_ctx C"],  # (sample x seq index x component gate activations)
    ],
    filter_dead_threshold: float = 0.01,
    seq_mode: Literal["concat", "seq_mean", None] = None,
    filter_modules: ModuleFilterFunc | None = None,
) -> ProcessedActivations:
    """get back a dict of coactivations, slices, and concated activations

    Args:
        activations: Dictionary of activations by module
        filter_dead_threshold: Threshold for filtering dead components
        seq_mode: How to handle sequence dimension
        filter_modules: Function to filter modules
        sort_components: Whether to sort components by similarity within each module
    """

    # reshape -- special cases for llms
    # ============================================================
    activations_: dict[str, ActivationsTensor]
    if seq_mode == "concat":
        # Concatenate the sequence dimension into the sample dimension
        activations_ = {
            key: act.reshape(act.shape[0] * act.shape[1], act.shape[2])
            for key, act in activations.items()
        }
    elif seq_mode == "seq_mean":
        # Take the mean over the sequence dimension
        activations_ = {
            key: act.mean(dim=1) if act.ndim == 3 else act for key, act in activations.items()
        }
    else:
        # Use the activations as they are
        activations_ = activations

    # put the labelled activations into one big matrix and filter them
    # ============================================================

    # filter activations for only the modules we want
    if filter_modules is not None:
        activations_ = {key: act for key, act in activations_.items() if filter_modules(key)}

    # compute the labels and total component count
    total_c: int = 0
    labels: ComponentLabels = ComponentLabels(list())
    for key, act in activations_.items():
        c: int = act.shape[-1]
        labels.extend([f"{key}:{i}" for i in range(c)])
        total_c += c

    # concat the activations
    act_concat: ActivationsTensor = torch.cat([activations_[key] for key in activations_], dim=-1)

    # filter dead components
    filtered_components: FilteredActivations = filter_dead_components(
        activations=act_concat,
        labels=labels,
        filter_dead_threshold=filter_dead_threshold,
    )

    assert filtered_components.n_alive + filtered_components.n_dead == total_c, (
        f"({filtered_components.n_alive = }) + ({filtered_components.n_dead = }) != ({total_c = })"
    )

    return ProcessedActivations(
        activations_raw=activations_,
        activations=filtered_components.activations,
        labels=filtered_components.labels,
        dead_components_lst=filtered_components.dead_components_labels,
    )<|MERGE_RESOLUTION|>--- conflicted
+++ resolved
@@ -29,20 +29,12 @@
             cache_type="input",
         )
 
-<<<<<<< HEAD
-        # TODO: !!!IMPORTANT!!! figure out if we want pre_sigmoid or lower/upper leaky
-=======
         # TODO: !!!IMPORTANT!!! unclear what the right thing from CIOutputs is
->>>>>>> d18470b9
         causal_importances = model.calc_causal_importances(
             pre_weight_acts=model_output.cache,
             sampling="continuous",
             detach_inputs=False,
-<<<<<<< HEAD
-        ).pre_sigmoid
-=======
         ).upper_leaky
->>>>>>> d18470b9
 
     return causal_importances
 
