import fnmatch
from collections.abc import Sequence
from contextlib import contextmanager
from dataclasses import dataclass
from functools import partial
from pathlib import Path
from typing import Any, Literal, override

import torch
import wandb
import yaml
from jaxtyping import Float, Int
from torch import Tensor, nn
from torch.utils.hooks import RemovableHandle
from transformers.modeling_utils import Conv1D as RadfordConv1D
from wandb.apis.public import Run

from spd.configs import Config
from spd.interfaces import LoadableModule, RunInfo
from spd.mask_info import ComponentsMaskInfo
from spd.models.components import (
    Components,
    ComponentsOrModule,
    EmbeddingComponents,
    GateMLPs,
    GateType,
    LayerwiseGlobalGateMLP,
    LinearComponents,
    VectorGateMLPs,
)
from spd.models.sigmoids import SIGMOID_TYPES, SigmoidTypes
from spd.spd_types import WANDB_PATH_PREFIX, ModelPath
from spd.utils.general_utils import fetch_latest_local_checkpoint, resolve_class
from spd.utils.run_utils import check_run_exists
from spd.utils.wandb_utils import (
    download_wandb_file,
    fetch_latest_wandb_checkpoint,
    fetch_wandb_run_dir,
)


@dataclass
class SPDRunInfo(RunInfo[Config]):
    """Run info from training a ComponentModel (i.e. from an SPD run)."""

    @override
    @classmethod
    def from_path(cls, path: ModelPath) -> "SPDRunInfo":
        """Load the run info from a wandb run or a local path to a checkpoint."""
        if isinstance(path, str) and path.startswith(WANDB_PATH_PREFIX):
            # Check if run exists in shared filesystem first
            run_dir = check_run_exists(path)
            if run_dir:
                # Use local files from shared filesystem
                comp_model_path = fetch_latest_local_checkpoint(run_dir, prefix="model")
                config_path = run_dir / "final_config.yaml"
            else:
                # Download from wandb
                wandb_path = path.removeprefix(WANDB_PATH_PREFIX)
                comp_model_path, config_path = ComponentModel._download_wandb_files(wandb_path)
        else:
            comp_model_path = Path(path)
            config_path = Path(path).parent / "final_config.yaml"

        with open(config_path) as f:
            config = Config(**yaml.safe_load(f))

        return cls(checkpoint_path=comp_model_path, config=config)


class ComponentModel(LoadableModule):
    """Wrapper around an arbitrary model for running SPD.

    The underlying *base model* can be any subclass of `nn.Module` (e.g.
    `LlamaForCausalLM`, `AutoModelForCausalLM`) as long as its sub-module names
    match the patterns you pass in `target_module_patterns`.
    """

    def __init__(
        self,
        target_model: nn.Module,
        target_module_patterns: list[str],
        C: int,
        gate_type: GateType,
        gate_hidden_dims: list[int],
        pretrained_model_output_attr: str | None,
        identity_module_patterns: list[str] | None = None,
    ):
        super().__init__()

        for name, param in target_model.named_parameters():
            assert not param.requires_grad, (
                f"Target model should not have any trainable parameters. "
                f"Found {param.requires_grad} for {name}"
            )

        target_module_paths = ComponentModel._get_target_module_paths(
            target_model, target_module_patterns
        )
        identity_module_paths = []
        if identity_module_patterns is not None:
            identity_module_paths = ComponentModel._get_target_module_paths(
                target_model, identity_module_patterns
            )

        patched_model, components_or_modules = ComponentModel._patch_modules(
            model=target_model,
            module_paths=target_module_paths,
            identity_module_paths=identity_module_paths,
            C=C,
        )

        gates = ComponentModel._make_gates(gate_type, gate_hidden_dims, components_or_modules)

        self.C = C
        self.pretrained_model_output_attr = pretrained_model_output_attr
        self.target_module_paths = target_module_paths

        # We keep components_or_modules around to easily access the nested, inserted components
        # State_dict will pick the components up because they're attached to the target_model
        # via set_submodule
        self.components_or_modules = components_or_modules
        # We keep gates as a plain dict so it's properly typed, as ModuleDict isn't generic
        self.gates = gates

        # these are the actual registered submodules
        self.patched_model = patched_model
        self._gates = nn.ModuleDict(
            {k.replace(".", "-"): self.gates[k] for k in sorted(self.gates)}
        )

    @property
    def components(self) -> dict[str, Components]:
        result = {}
        for name, cm in self.components_or_modules.items():
            if cm.components is not None:
                result[name] = cm.components
            if cm.identity_components is not None:
                result[f"identity_{name}"] = cm.identity_components
        return result

    def _extract_output(self, raw_output: Any) -> Any:
        """Extract the desired output from the model's raw output.

        If pretrained_model_output_attr is None, returns the raw output directly.
        If pretrained_model_output_attr starts with "idx_", returns the index specified by the
        second part of the string. E.g. "idx_0" returns the first element of the raw output.
        Otherwise, returns the specified attribute from the raw output.

        Args:
            raw_output: The raw output from the model.

        Returns:
            The extracted output.
        """
        if self.pretrained_model_output_attr is None:
            return raw_output
        elif self.pretrained_model_output_attr.startswith("idx_"):
            idx_val = int(self.pretrained_model_output_attr.split("_")[1])
            assert isinstance(raw_output, Sequence), (
                f"raw_output must be a sequence, not {type(raw_output)}"
            )
            assert idx_val < len(raw_output), (
                f"Index {idx_val} out of range for raw_output of length {len(raw_output)}"
            )
            return raw_output[idx_val]
        else:
            return getattr(raw_output, self.pretrained_model_output_attr)

    @staticmethod
    def _get_target_module_paths(model: nn.Module, target_module_patterns: list[str]) -> list[str]:
        """Find the target_module_patterns that match real modules in the target model.

        e.g. `["layers.*.mlp_in"]` ->  `["layers.1.mlp_in", "layers.2.mlp_in"]`.
        """

        names_out: list[str] = []
        matched_patterns: set[str] = set()
        for name, _ in model.named_modules():
            for pattern in target_module_patterns:
                if fnmatch.fnmatch(name, pattern):
                    matched_patterns.add(pattern)
                    names_out.append(name)

        unmatched_patterns = set(target_module_patterns) - matched_patterns
        if unmatched_patterns:
            raise ValueError(
                f"The following patterns in target_module_patterns did not match any modules: "
                f"{sorted(unmatched_patterns)}"
            )

        return names_out

    @staticmethod
    def _patch_modules(
        model: nn.Module,
        module_paths: list[str],
        identity_module_paths: list[str],
        C: int,
    ) -> tuple[nn.Module, dict[str, ComponentsOrModule]]:
        """Replace nn.Modules with ComponentsOrModule objects based on target_module_paths.

        This method mutates and returns `model`, and returns a dictionary of references
        to the newly inserted ComponentsOrModule objects.

        A module is modified in the target model if that module exists in either module_paths or
        identity_module_patterns. If it exists in both, we just have the single ComponentsOrModule
        object with non-None values for components and identity_components.

        Args:
            model: The model to replace modules in.
            module_paths: The paths to the modules to replace.
            identity_module_paths: The paths to the modules to replace for identity components.
            C: The number of components to use.

        Returns:
            A dictionary mapping module paths to the newly inserted ComponentsOrModule objects
            within `model`.

        Example:
            >>> model
            MyModel(
                (linear): Linear(in_features=10, out_features=20, bias=True)
            )
            >>> target_module_paths = ["linear"]
            >>> module_paths = ["linear"]
            >>> components_or_modules = _patch_modules(
            ...     model,
            ...     module_paths,
            ...     identity_module_paths,
            ...     C=2,
            ... )
            >>> print(model)
            MyModel(
                (linear): ComponentsOrModule(
                    (original): Linear(in_features=10, out_features=20, bias=True),
                    (components): LinearComponents(C=2, d_in=10, d_out=20, bias=True),
                    (identity_components): LinearComponents(C=2, d_in=10, d_out=10, bias=None),
                )
            )
        """
        components_or_modules: dict[str, ComponentsOrModule] = {}
        identity_paths_set = set(identity_module_paths)

        # Deterministic, order-preserving union (critical for DDP param order)
        all_paths = list(dict.fromkeys(list(module_paths) + list(identity_module_paths)))

        for module_path in all_paths:
            module = model.get_submodule(module_path)
            needs_components = module_path in module_paths
            needs_identity = module_path in identity_paths_set
            components: Components | None = None

            if needs_components:
                if isinstance(module, nn.Linear):
                    d_out, d_in = module.weight.shape
                    components = LinearComponents(
                        C=C,
                        d_in=d_in,
                        d_out=d_out,
                        bias=module.bias.data if module.bias is not None else None,  # pyright: ignore[reportUnnecessaryComparison]
                    )
                elif isinstance(module, nn.Embedding):
                    components = EmbeddingComponents(
                        C=C,
                        vocab_size=module.num_embeddings,
                        embedding_dim=module.embedding_dim,
                    )
                elif isinstance(module, RadfordConv1D):
                    d_in, d_out = module.weight.shape
                    components = LinearComponents(
                        C=C,
                        d_in=d_in,
                        d_out=d_out,
                        bias=module.bias.data if module.bias is not None else None,  # pyright: ignore[reportUnnecessaryComparison]
                    )
                else:
                    raise ValueError(
                        f"Module '{module_path}' matched pattern is not nn.Linear, nn.Embedding,"
                        f"or Huggingface Conv1D. Found type: {type(module)}"
                    )

            identity_components: Components | None = None
            if needs_identity:
                if isinstance(module, nn.Linear):
                    d_identity = module.weight.shape[1]
                elif isinstance(module, RadfordConv1D):
                    d_identity = module.weight.shape[0]
                elif isinstance(module, nn.Embedding):
                    raise ValueError("Identity components not supported for Embedding modules")
                else:
                    raise ValueError(
                        f"Cannot determine input dimension for module type {type(module)} "
                        f"at path '{module_path}' for identity components"
                    )

                identity_components = LinearComponents(
                    C=C, d_in=d_identity, d_out=d_identity, bias=None
                )

            assert components is not None or identity_components is not None
            replacement = ComponentsOrModule(
                original=module,
                components=components,
                identity_components=identity_components,
            )

            model.set_submodule(module_path, replacement)
            components_or_modules[module_path] = replacement

        return model, components_or_modules

    @staticmethod
    def _create_gate(
        original_module: nn.Module,
        component_C: int,
        gate_type: GateType,
        gate_hidden_dims: list[int],
    ) -> nn.Module:
        """Helper to create a gate based on gate_type and module type."""
        if gate_type == "mlp":
            gate = GateMLPs(C=component_C, hidden_dims=gate_hidden_dims)
        else:
            assert gate_type in ["vector_mlp", "layerwise_global_mlp"], (
                f"Unknown gate type: {gate_type}"
            )
            if isinstance(original_module, nn.Linear):
                input_dim = original_module.weight.shape[1]
            elif isinstance(original_module, RadfordConv1D):
                input_dim = original_module.weight.shape[0]
            else:
                assert isinstance(original_module, nn.Embedding)
<<<<<<< HEAD
                input_dim = original_module.num_embeddings

            if gate_type == "vector_mlp":
                gate = VectorGateMLPs(
                    C=component_C, input_dim=input_dim, hidden_dims=gate_hidden_dims
                )
            else:
                assert gate_type == "layerwise_global_mlp"
                gate = LayerwiseGlobalGateMLP(
                    C=component_C, input_dim=input_dim, hidden_dims=gate_hidden_dims
                )
        return gate
=======
                raise ValueError("Embedding modules only supported for gate_type='vector_mlp'")
            return VectorGateMLPs(C=component_C, input_dim=input_dim, hidden_dims=gate_hidden_dims)
>>>>>>> 6e833a30

    @staticmethod
    def _make_gates(
        gate_type: GateType,
        gate_hidden_dims: list[int],
        components_or_modules: dict[str, ComponentsOrModule],
    ) -> dict[str, nn.Module]:
        gates: dict[str, nn.Module] = {}

        for module_path in sorted(components_or_modules):
            component_or_module = components_or_modules[module_path]
            if component_or_module.components is not None:
                gates[module_path] = ComponentModel._create_gate(
                    component_or_module.original,
                    component_or_module.components.C,
                    gate_type,
                    gate_hidden_dims,
                )

            if component_or_module.identity_components is not None:
                gates[f"identity_{module_path}"] = ComponentModel._create_gate(
                    component_or_module.original,
                    component_or_module.identity_components.C,
                    gate_type,
                    gate_hidden_dims,
                )

        return gates

    @override
    def forward(
        self,
        *args: Any,
        mode: Literal["target", "components", "pre_forward_cache"] | None = "target",
        mask_infos: dict[str, ComponentsMaskInfo] | None = None,
        module_names: list[str] | None = None,
        **kwargs: Any,
    ) -> Any:
        """Forward pass of the patched model.

        NOTE: We need all the forward options in forward in order for DistributedDataParallel to
        work (https://discuss.pytorch.org/t/is-it-ok-to-use-methods-other-than-forward-in-ddp/176509).

        Args:
            mode: The type of forward pass to perform:
                - 'target': Standard forward pass of the target model
                - 'components': Forward with component replacements (requires masks)
                - 'pre_forward_cache': Forward with pre-forward caching (requires module_names)
            mask_infos: Dictionary mapping module names to ComponentMaskInfo
                (required for mode='components'). Use `identity_` prefix for identity modules.
            module_names: List of module names to cache inputs for
                (required for mode='pre_forward_cache')

        If `pretrained_model_output_attr` is set, return the attribute of the model's output.
        """
        if mode == "components":
            assert mask_infos is not None, "mask_infos are required for mode='components'"
            return self._forward_with_components(*args, mask_infos=mask_infos, **kwargs)
        elif mode == "pre_forward_cache":
            assert module_names is not None, (
                "module_names parameter is required for mode='pre_forward_cache'"
            )
            return self._forward_with_pre_forward_cache_hooks(
                *args, module_names=module_names, **kwargs
            )
        else:
            return self._forward_target(*args, **kwargs)

    @contextmanager
    def _replaced_modules(self, mask_infos: dict[str, ComponentsMaskInfo]):
        """Set the forward_mode of ComponentOrModule objects and apply masks.

        A module's forward_mode is set to "components" if there is an entry in mask_infos for
        either the module name or its `identity_`-prefixed variant.

        Args:
            mask_infos: Dictionary mapping module names to ComponentMaskInfo. Use `identity_` prefix
                for identity components where applicable.
        """
        for module_name, component in self.components_or_modules.items():
            component.assert_pristine()

            replace_module = module_name in mask_infos
            replace_identity = f"identity_{module_name}" in mask_infos

            if replace_module or replace_identity:
                component.forward_mode = "components"
                if replace_module:
                    assert component.components is not None
                    mask_info = mask_infos[module_name]
                    component.mask = mask_info.mask
                    component.weight_delta = mask_info.weight_delta
                    component.weight_delta_mask = mask_info.weight_delta_mask
                if replace_identity:
                    assert component.identity_components is not None
                    identity_mask_info = mask_infos[f"identity_{module_name}"]
                    component.identity_mask = identity_mask_info.mask
                    component.identity_weight_delta = identity_mask_info.weight_delta
                    component.identity_weight_delta_mask = identity_mask_info.weight_delta_mask
            else:
                component.forward_mode = "original"
        try:
            yield
        finally:
            for component in self.components_or_modules.values():
                component.make_pristine()

    def _forward_target(self, *args: Any, **kwargs: Any) -> Any:
        """Forward pass of the target model."""
        for module in self.components_or_modules.values():
            module.assert_pristine()
            module.forward_mode = "original"
        try:
            out = self.patched_model(*args, **kwargs)
        finally:
            for module in self.components_or_modules.values():
                module.make_pristine()

        out = self._extract_output(out)

        return out

    def _forward_with_components(
        self, *args: Any, mask_infos: dict[str, ComponentsMaskInfo], **kwargs: Any
    ) -> Any:
        """Forward pass with temporary component replacements. `masks` is a dictionary mapping
        component paths to masks. A mask being present means that the module will be replaced
        with components, and the value of the mask will be used as the mask for the components.

        Args:
            mask_infos: Dictionary mapping module names to ComponentMaskInfo
        """
        with self._replaced_modules(mask_infos=mask_infos):
            raw_out = self.patched_model(*args, **kwargs)
            out = self._extract_output(raw_out)
            return out

    def _forward_with_pre_forward_cache_hooks(
        self, *args: Any, module_names: list[str], **kwargs: Any
    ) -> tuple[Any, dict[str, Tensor]]:
        """Forward pass with caching at the input to the modules given by `module_names`.

        Args:
            module_names: List of module names to cache the inputs to.

        Returns:
            Tuple of (model output, cache dictionary)
        """
        cache = {}
        handles: list[RemovableHandle] = []

        def cache_hook(_: nn.Module, input: tuple[Tensor, "..."], param_name: str) -> None:
            cache[param_name] = input[0]

        # Register hooks
        for raw_module_name in module_names:
            # NOTE: Currently this might create two hooks on the same module if there is both an
            # identity and a non-identity module with the same name. If memory is an issue for this
            # (which would be surprising), we could cache the non-identity module only.
            is_identity = raw_module_name.startswith("identity_")
            module_name = (
                raw_module_name.removeprefix("identity_") if is_identity else raw_module_name
            )
            module = self.patched_model.get_submodule(module_name)
            assert module is not None, f"Module {module_name} not found"
            handles.append(
                module.register_forward_pre_hook(partial(cache_hook, param_name=raw_module_name))
            )

        for module in self.components_or_modules.values():
            module.assert_pristine()
            module.forward_mode = "original"

        try:
            raw_out = self.patched_model(*args, **kwargs)
            out = self._extract_output(raw_out)
            return out, cache
        finally:
            for handle in handles:
                handle.remove()

            for module in self.components_or_modules.values():
                module.make_pristine()

    @staticmethod
    def _download_wandb_files(wandb_project_run_id: str) -> tuple[Path, Path]:
        """Download the relevant files from a wandb run.

        Returns:
            Tuple of (model_path, config_path)
        """
        api = wandb.Api()
        run: Run = api.run(wandb_project_run_id)

        checkpoint = fetch_latest_wandb_checkpoint(run, prefix="model")

        run_dir = fetch_wandb_run_dir(run.id)

        final_config_path = download_wandb_file(run, run_dir, "final_config.yaml")
        checkpoint_path = download_wandb_file(run, run_dir, checkpoint.name)

        return checkpoint_path, final_config_path

    @classmethod
    @override
    def from_run_info(cls, run_info: RunInfo[Config]) -> "ComponentModel":
        """Load a trained ComponentModel checkpoint from a run info object."""
        config = run_info.config

        # Load the target model
        model_class = resolve_class(config.pretrained_model_class)
        if config.pretrained_model_name is not None:
            assert hasattr(model_class, "from_pretrained"), (
                f"Model class {model_class} should have a `from_pretrained` method"
            )
            target_model_unpatched = model_class.from_pretrained(config.pretrained_model_name)  # pyright: ignore[reportAttributeAccessIssue]
        else:
            assert issubclass(model_class, LoadableModule), (
                f"Model class {model_class} should be a subclass of LoadableModule which "
                "defines a `from_pretrained` method"
            )
            assert run_info.config.pretrained_model_path is not None
            target_model_unpatched = model_class.from_pretrained(
                run_info.config.pretrained_model_path
            )

        target_model_unpatched.eval()
        target_model_unpatched.requires_grad_(False)

        comp_model = ComponentModel(
            target_model=target_model_unpatched,
            target_module_patterns=config.target_module_patterns,
            C=config.C,
            gate_hidden_dims=config.gate_hidden_dims,
            gate_type=config.gate_type,
            pretrained_model_output_attr=config.pretrained_model_output_attr,
            identity_module_patterns=config.identity_module_patterns,
        )

        comp_model_weights = torch.load(
            run_info.checkpoint_path, map_location="cpu", weights_only=True
        )

        comp_model.load_state_dict(comp_model_weights)
        return comp_model

    @classmethod
    @override
    def from_pretrained(cls, path: ModelPath) -> "ComponentModel":
        """Load a trained ComponentModel checkpoint from a local or wandb path."""
        run_info = SPDRunInfo.from_path(path)
        return cls.from_run_info(run_info)

    def calc_causal_importances(
        self,
        pre_weight_acts: dict[str, Float[Tensor, "... d_in"] | Int[Tensor, "... pos"]],
        sigmoid_type: SigmoidTypes,
        sampling: Literal["continuous", "binomial"],
        detach_inputs: bool = False,
    ) -> tuple[dict[str, Float[Tensor, "... C"]], dict[str, Float[Tensor, "... C"]]]:
        """Calculate causal importances.

        Args:
            pre_weight_acts: The activations before each layer in the target model.
            sigmoid_type: Type of sigmoid to use.
            detach_inputs: Whether to detach the inputs to the gates.

        Returns:
            Tuple of (causal_importances, causal_importances_upper_leaky) dictionaries for each layer.
        """
        causal_importances = {}
        causal_importances_upper_leaky = {}

        for param_name in pre_weight_acts:
            acts = pre_weight_acts[param_name]
            gates = self.gates[param_name]

            if isinstance(gates, GateMLPs):
                gate_input = self.components[param_name].get_inner_acts(acts)
            elif isinstance(gates, VectorGateMLPs | LayerwiseGlobalGateMLP):
                gate_input = acts
            else:
                raise ValueError(f"Unknown gate type: {type(gates)}")

            if detach_inputs:
                gate_input = gate_input.detach()

            gate_output = gates(gate_input)

            if sigmoid_type == "leaky_hard":
                lower_leaky_fn = SIGMOID_TYPES["lower_leaky_hard"]
                upper_leaky_fn = SIGMOID_TYPES["upper_leaky_hard"]
            else:
                # For other sigmoid types, use the same function for both
                lower_leaky_fn = SIGMOID_TYPES[sigmoid_type]
                upper_leaky_fn = SIGMOID_TYPES[sigmoid_type]

            gate_output_for_lower_leaky = gate_output
            if sampling == "binomial":
                gate_output_for_lower_leaky = 1.05 * gate_output - 0.05 * torch.rand_like(
                    gate_output
                )

            causal_importances[param_name] = lower_leaky_fn(gate_output_for_lower_leaky)
            causal_importances_upper_leaky[param_name] = upper_leaky_fn(gate_output).abs()

        return causal_importances, causal_importances_upper_leaky<|MERGE_RESOLUTION|>--- conflicted
+++ resolved
@@ -324,13 +324,15 @@
             assert gate_type in ["vector_mlp", "layerwise_global_mlp"], (
                 f"Unknown gate type: {gate_type}"
             )
+            assert not isinstance(original_module, nn.Embedding), (
+                "Embedding modules only supported for gate_type='mlp'"
+            )
             if isinstance(original_module, nn.Linear):
                 input_dim = original_module.weight.shape[1]
             elif isinstance(original_module, RadfordConv1D):
                 input_dim = original_module.weight.shape[0]
             else:
                 assert isinstance(original_module, nn.Embedding)
-<<<<<<< HEAD
                 input_dim = original_module.num_embeddings
 
             if gate_type == "vector_mlp":
@@ -343,10 +345,6 @@
                     C=component_C, input_dim=input_dim, hidden_dims=gate_hidden_dims
                 )
         return gate
-=======
-                raise ValueError("Embedding modules only supported for gate_type='vector_mlp'")
-            return VectorGateMLPs(C=component_C, input_dim=input_dim, hidden_dims=gate_hidden_dims)
->>>>>>> 6e833a30
 
     @staticmethod
     def _make_gates(
