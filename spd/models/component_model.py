--- conflicted
+++ resolved
@@ -66,7 +66,6 @@
             model=target_model,
             module_paths=target_module_paths,
             C=C,
-            gate_bias=gate_bias,
         )
 
         gates = ComponentModel._make_gates(gate_type, C, gate_hidden_dims, components_or_modules)
@@ -91,33 +90,8 @@
         return {name: cm.components for name, cm in self.components_or_modules.items()}
 
     @staticmethod
-<<<<<<< HEAD
-    def make_gates(
-        components: nn.ModuleDict,
-        gate_type: GateType,
-        gate_hidden_dims: list[int],
-        C: int,
-        gate_bias: float = 0.0,
-    ) -> nn.ModuleDict:
-        gates = nn.ModuleDict()
-        for component_name, component in components.items():
-            component = cast(LinearComponent | EmbeddingComponent, component)
-            if gate_type == "mlp":
-                gates[component_name] = GateMLP(C=C, hidden_dims=gate_hidden_dims, bias=gate_bias)
-            else:
-                input_dim = (
-                    component.vocab_size
-                    if isinstance(component, EmbeddingComponent)
-                    else component.d_in
-                )
-                gates[component_name] = VectorGateMLP(
-                    C=C, input_dim=input_dim, hidden_dims=gate_hidden_dims, bias=gate_bias
-                )
-        return gates
-=======
     def _get_target_module_paths(model: nn.Module, target_module_patterns: list[str]) -> list[str]:
         """Find the target_module_patterns that match real modules in the target model.
->>>>>>> 648af4d7
 
         e.g. `["layers.*.mlp_in"]` ->  `["layers.1.mlp_in", "layers.2.mlp_in"]`.
         """
