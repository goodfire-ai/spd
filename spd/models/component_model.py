from collections.abc import Callable, Generator, Sequence
from contextlib import contextmanager
from dataclasses import dataclass
from functools import partial
from pathlib import Path
from typing import Any, Literal, override

import torch
import wandb
import yaml
from jaxtyping import Float, Int
from torch import Tensor, nn
from torch.utils.hooks import RemovableHandle
from transformers.modeling_utils import Conv1D as RadfordConv1D
from wandb.apis.public import Run

from spd.configs import Config
from spd.identity_insertion import insert_identity_operations_
from spd.interfaces import LoadableModule, RunInfo
from spd.models.components import (
    CiFnType,
    Components,
    ComponentsMaskInfo,
    EmbeddingComponents,
    Identity,
    LinearComponents,
    MLPCiFn,
    VectorMLPCiFn,
    VectorSharedMLPCiFn,
)
from spd.models.sigmoids import SIGMOID_TYPES, SigmoidTypes
from spd.spd_types import WANDB_PATH_PREFIX, ModelPath
from spd.utils.general_utils import fetch_latest_local_checkpoint, resolve_class
from spd.utils.module_utils import get_target_module_paths
from spd.utils.run_utils import check_run_exists
from spd.utils.wandb_utils import (
    download_wandb_file,
    fetch_latest_wandb_checkpoint,
    fetch_wandb_run_dir,
)


@dataclass
class SPDRunInfo(RunInfo[Config]):
    """Run info from training a ComponentModel (i.e. from an SPD run)."""

    @override
    @classmethod
    def from_path(cls, path: ModelPath) -> "SPDRunInfo":
        """Load the run info from a wandb run or a local path to a checkpoint."""
        if isinstance(path, str) and path.startswith(WANDB_PATH_PREFIX):
            # Check if run exists in shared filesystem first
            run_dir = check_run_exists(path)
            if run_dir:
                # Use local files from shared filesystem
                comp_model_path = fetch_latest_local_checkpoint(run_dir, prefix="model")
                config_path = run_dir / "final_config.yaml"
            else:
                # Download from wandb
                wandb_path = path.removeprefix(WANDB_PATH_PREFIX)
                comp_model_path, config_path = ComponentModel._download_wandb_files(wandb_path)
        else:
            comp_model_path = Path(path)
            config_path = Path(path).parent / "final_config.yaml"

        with open(config_path) as f:
            config = Config(**yaml.safe_load(f))

        return cls(checkpoint_path=comp_model_path, config=config)


# TODO encapsulate Gates in a separate class (containing sigmoid type and sampling mode)
class ComponentModel(LoadableModule):
    """Wrapper around an arbitrary pytorch model for running SPD.

    The underlying *base model* can be any subclass of `nn.Module` (e.g.
    `LlamaForCausalLM`, `AutoModelForCausalLM`) as long as its sub-module names
    match the patterns you pass in `target_module_patterns`.

    Forward passes are performed in three modes:
    - 'target': Standard forward pass of the target model
    - 'components': Forward with (masked) components replacing chosen modules. The components are
        inserted in place of the chosen modules with the use of forward hooks.
    - 'input_cache': Forward with caching inputs to chosen modules

    We register components and causal importance functions (ci_fns) as modules in this class in order to have them update
    correctly when the model is wrapped in a `DistributedDataParallel` wrapper (and for other
    conveniences).
    """

    def __init__(
        self,
        target_model: nn.Module,
        target_module_patterns: list[str],
        C: int,
        ci_fn_type: CiFnType,
        ci_fn_hidden_dims: list[int],
        pretrained_model_output_attr: str | None,
    ):
        super().__init__()

        for name, param in target_model.named_parameters():
            assert not param.requires_grad, (
                f"Target model should not have any trainable parameters. "
                f"Found {param.requires_grad} for {name}"
            )

        self.target_model = target_model
        self.C = C
        self.pretrained_model_output_attr = pretrained_model_output_attr
<<<<<<< HEAD

        # this is useful for calling forward with input_cache
        self.module_paths: list[str] = get_target_module_paths(target_model, target_module_patterns)
=======
        self.module_paths = get_target_module_paths(target_model, target_module_patterns)
>>>>>>> ce5c3b03

        self.components = ComponentModel._create_components(
            target_model=target_model,
            module_paths=self.module_paths,
            C=C,
        )
        self._components = nn.ModuleDict(
            {k.replace(".", "-"): self.components[k] for k in sorted(self.components)}
        )

        self.ci_fns = ComponentModel._create_ci_fns(
            target_model=target_model,
            module_paths=self.module_paths,
            C=C,
            ci_fn_type=ci_fn_type,
            ci_fn_hidden_dims=ci_fn_hidden_dims,
        )
        self._ci_fns = nn.ModuleDict(
            {k.replace(".", "-"): self.ci_fns[k] for k in sorted(self.ci_fns)}
        )

    def target_weight(self, module_name: str) -> Float[Tensor, "rows cols"]:
        target_module = self.target_model.get_submodule(module_name)

        match target_module:
            case RadfordConv1D():
                return target_module.weight.T
            case nn.Linear() | nn.Embedding():
                return target_module.weight
            case Identity():
                p = next(self.parameters())
                return torch.eye(target_module.d, device=p.device, dtype=p.dtype)
            case _:
                raise ValueError(f"Module {target_module} not supported")

    @staticmethod
    def _create_component(
        target_module: nn.Module,
        C: int,
    ) -> Components:
        match target_module:
            case nn.Linear():
                d_out, d_in = target_module.weight.shape
                component = LinearComponents(
                    C=C,
                    d_in=d_in,
                    d_out=d_out,
                    bias=target_module.bias.data if target_module.bias is not None else None,  # pyright: ignore[reportUnnecessaryComparison]
                )
            case RadfordConv1D():
                d_in, d_out = target_module.weight.shape
                component = LinearComponents(
                    C=C,
                    d_in=d_in,
                    d_out=d_out,
                    bias=target_module.bias.data if target_module.bias is not None else None,  # pyright: ignore[reportUnnecessaryComparison]
                )
            case Identity():
                component = LinearComponents(
                    C=C,
                    d_in=target_module.d,
                    d_out=target_module.d,
                    bias=None,
                )
            case nn.Embedding():
                component = EmbeddingComponents(
                    C=C,
                    vocab_size=target_module.num_embeddings,
                    embedding_dim=target_module.embedding_dim,
                )
            case _:
                raise ValueError(f"Module {target_module} not supported")

        return component

    @staticmethod
    def _create_components(
        target_model: nn.Module,
        module_paths: list[str],
        C: int,
    ) -> dict[str, Components]:
        components: dict[str, Components] = {}
        for module_path in module_paths:
            target_module = target_model.get_submodule(module_path)
            components[module_path] = ComponentModel._create_component(target_module, C)
        return components

    @staticmethod
    def _create_ci_fn(
        target_module: nn.Module,
        component_C: int,
        ci_fn_type: CiFnType,
        ci_fn_hidden_dims: list[int],
    ) -> nn.Module:
        """Helper to create a causal importance function (ci_fn) based on ci_fn_type and module type."""
        if isinstance(target_module, nn.Embedding):
            assert ci_fn_type == "mlp", "Embedding modules only supported for ci_fn_type='mlp'"

        if ci_fn_type == "mlp":
            return MLPCiFn(C=component_C, hidden_dims=ci_fn_hidden_dims)

        match target_module:
            case nn.Linear():
                input_dim = target_module.weight.shape[1]
            case RadfordConv1D():
                input_dim = target_module.weight.shape[0]
            case Identity():
                input_dim = target_module.d
            case _:
                raise ValueError(f"Module {type(target_module)} not supported for {ci_fn_type=}")

        match ci_fn_type:
            case "vector_mlp":
                return VectorMLPCiFn(
                    C=component_C, input_dim=input_dim, hidden_dims=ci_fn_hidden_dims
                )
            case "shared_mlp":
                return VectorSharedMLPCiFn(
                    C=component_C, input_dim=input_dim, hidden_dims=ci_fn_hidden_dims
                )

    @staticmethod
    def _create_ci_fns(
        target_model: nn.Module,
        module_paths: list[str],
        C: int,
        ci_fn_type: CiFnType,
        ci_fn_hidden_dims: list[int],
    ) -> dict[str, nn.Module]:
        ci_fns: dict[str, nn.Module] = {}
        for module_path in module_paths:
            target_module = target_model.get_submodule(module_path)
            ci_fns[module_path] = ComponentModel._create_ci_fn(
                target_module,
                C,
                ci_fn_type,
                ci_fn_hidden_dims,
            )
        return ci_fns

    def _extract_output(self, raw_output: Any) -> Any:
        """Extract the desired output from the model's raw output.

        If pretrained_model_output_attr is None, returns the raw output directly.
        If pretrained_model_output_attr starts with "idx_", returns the index specified by the
        second part of the string. E.g. "idx_0" returns the first element of the raw output.
        Otherwise, returns the specified attribute from the raw output.

        Args:
            raw_output: The raw output from the model.

        Returns:
            The extracted output.
        """
        if self.pretrained_model_output_attr is None:
            return raw_output
        elif self.pretrained_model_output_attr.startswith("idx_"):
            idx_val = int(self.pretrained_model_output_attr.split("_")[1])
            assert isinstance(raw_output, Sequence), (
                f"raw_output must be a sequence, not {type(raw_output)}"
            )
            assert idx_val < len(raw_output), (
                f"Index {idx_val} out of range for raw_output of length {len(raw_output)}"
            )
            return raw_output[idx_val]
        else:
            return getattr(raw_output, self.pretrained_model_output_attr)

    @override
    def forward(
        self,
        *args: Any,
        mode: Literal["target", "components", "input_cache"] | None = "target",
        mask_infos: dict[str, ComponentsMaskInfo] | None = None,
        module_names: list[str] | None = None,
        **kwargs: Any,
    ) -> Any:
        """Forward pass of the patched model.

        NOTE: We need all the forward options in this method in order for DistributedDataParallel to
        work (https://discuss.pytorch.org/t/is-it-ok-to-use-methods-other-than-forward-in-ddp/176509).

        Args:
            mode: The type of forward pass to perform:
                - 'target': Standard forward pass of the target model
                - 'components': Forward with component replacements (requires masks)
                - 'input_cache': Forward with input caching (requires module_names)
            mask_infos: Dictionary mapping module names to ComponentsMaskInfo
                (required for mode='components').
            module_names: List of module names to cache inputs for
                (required for mode='input_cache')

        If `pretrained_model_output_attr` is set, return the attribute of the model's output.
        """
        match mode:
            case "components":
                assert mask_infos is not None, "mask_infos are required for mode='components'"
                return self._forward_with_components(*args, mask_infos=mask_infos, **kwargs)
            case "input_cache":
                assert module_names is not None, (
                    "module_names parameter is required for mode='input_cache'"
                )
                return self._forward_with_input_cache(*args, module_names=module_names, **kwargs)
            case "target" | None:
                return self._extract_output(self.target_model(*args, **kwargs))

    @contextmanager
    def _attach_forward_hooks(
        self, hooks: dict[str, Callable[..., Any]]
    ) -> Generator[None, None, None]:
        """Context manager to temporarily attach forward hooks to the target model."""
        handles: list[RemovableHandle] = []
        for module_name, hook in hooks.items():
            target_module = self.target_model.get_submodule(module_name)
            handle = target_module.register_forward_hook(hook, with_kwargs=True)
            handles.append(handle)
        try:
            yield
        finally:
            for handle in handles:
                handle.remove()

    def _forward_with_components(
        self, *args: Any, mask_infos: dict[str, ComponentsMaskInfo], **kwargs: Any
    ) -> Any:
        """Forward pass with temporary component replacements. `masks` is a dictionary mapping
        component paths to mask infos. A mask info being present means that the module will be replaced
        with components, and the value of the mask info will be used as the mask for the components.

        Args:
            mask_infos: Dictionary mapping module names to ComponentsMaskInfo
        """

        def fwd_hook(
            _module: nn.Module,
            args: list[Any],
            kwargs: dict[Any, Any],
            output: Any,
            components: Components,
            mask_info: ComponentsMaskInfo,
        ) -> None | Any:
            assert len(args) == 1, "Expected 1 argument"
            assert len(kwargs) == 0, "Expected no keyword arguments"
            x = args[0]
            assert isinstance(x, Tensor), "Expected input tensor"
            assert isinstance(output, Tensor), (
                "Only supports single-tensor outputs, got type(output)"
            )

            components_out = components(
                x,
                mask=mask_info.component_mask,
                weight_delta_and_mask=mask_info.weight_delta_and_mask,
            )
            if mask_info.routing_mask is not None:
                return torch.where(mask_info.routing_mask[..., None], components_out, output)

            return components_out

        hooks: dict[str, Callable[..., Any]] = {}
        for module_name, mask_info in mask_infos.items():
            components = self.components[module_name]
            hooks[module_name] = partial(fwd_hook, components=components, mask_info=mask_info)

        with self._attach_forward_hooks(hooks):
            raw_out = self.target_model(*args, **kwargs)

        return self._extract_output(raw_out)

    def _forward_with_input_cache(
        self, *args: Any, module_names: list[str], **kwargs: Any
    ) -> tuple[Any, dict[str, Tensor]]:
        """Forward pass with caching at the input to the modules given by `module_names`.
        Args:
            module_names: List of module names to cache the inputs to.
        Returns:
            Tuple of (model output, input cache dictionary)
        """

        cache = {}

        def cache_hook(
            _module: nn.Module,
            args: list[Any],
            kwargs: dict[Any, Any],
            _output: Any,
            param_name: str,
        ) -> None:
            assert len(args) == 1, "Expected 1 argument"
            assert len(kwargs) == 0, "Expected no keyword arguments"
            x = args[0]
            assert isinstance(x, Tensor), "Expected x to be a tensor"
            cache[param_name] = x

        hooks = {
            module_name: partial(cache_hook, param_name=module_name) for module_name in module_names
        }
        with self._attach_forward_hooks(hooks):
            raw_out = self.target_model(*args, **kwargs)

        out = self._extract_output(raw_out)
        return out, cache

    @staticmethod
    def _download_wandb_files(wandb_project_run_id: str) -> tuple[Path, Path]:
        """Download the relevant files from a wandb run.

        Returns:
            Tuple of (model_path, config_path)
        """
        api = wandb.Api()
        run: Run = api.run(wandb_project_run_id)

        checkpoint = fetch_latest_wandb_checkpoint(run, prefix="model")

        run_dir = fetch_wandb_run_dir(run.id)

        final_config_path = download_wandb_file(run, run_dir, "final_config.yaml")
        checkpoint_path = download_wandb_file(run, run_dir, checkpoint.name)

        return checkpoint_path, final_config_path

    @classmethod
    @override
    def from_run_info(cls, run_info: RunInfo[Config]) -> "ComponentModel":
        """Load a trained ComponentModel checkpoint from a run info object."""
        config = run_info.config

        # Load the target model
        model_class = resolve_class(config.pretrained_model_class)
        if config.pretrained_model_name is not None:
            assert hasattr(model_class, "from_pretrained"), (
                f"Model class {model_class} should have a `from_pretrained` method"
            )
            target_model = model_class.from_pretrained(config.pretrained_model_name)  # pyright: ignore[reportAttributeAccessIssue]
        else:
            assert issubclass(model_class, LoadableModule), (
                f"Model class {model_class} should be a subclass of LoadableModule which "
                "defines a `from_pretrained` method"
            )
            assert run_info.config.pretrained_model_path is not None
            target_model = model_class.from_pretrained(run_info.config.pretrained_model_path)

        target_model.eval()
        target_model.requires_grad_(False)

        if config.identity_module_patterns is not None:
            insert_identity_operations_(
                target_model, identity_patterns=config.identity_module_patterns
            )

        comp_model = ComponentModel(
            target_model=target_model,
            target_module_patterns=config.all_module_patterns,
            C=config.C,
            ci_fn_hidden_dims=config.ci_fn_hidden_dims,
            ci_fn_type=config.ci_fn_type,
            pretrained_model_output_attr=config.pretrained_model_output_attr,
        )

        comp_model_weights = torch.load(
            run_info.checkpoint_path, map_location="cpu", weights_only=True
        )

        handle_deprecated_state_dict_keys_(comp_model_weights)

        comp_model.load_state_dict(comp_model_weights)
        return comp_model

    @classmethod
    @override
    def from_pretrained(cls, path: ModelPath) -> "ComponentModel":
        """Load a trained ComponentModel checkpoint from a local or wandb path."""
        run_info = SPDRunInfo.from_path(path)
        return cls.from_run_info(run_info)

    def calc_causal_importances(
        self,
        pre_weight_acts: dict[str, Float[Tensor, "... d_in"] | Int[Tensor, "... pos"]],
        sigmoid_type: SigmoidTypes,
        sampling: Literal["continuous", "binomial"],
        detach_inputs: bool = False,
    ) -> tuple[dict[str, Float[Tensor, "... C"]], dict[str, Float[Tensor, "... C"]]]:
        """Calculate causal importances.

        Args:
            pre_weight_acts: The activations before each layer in the target model.
            sigmoid_type: Type of sigmoid to use.
            detach_inputs: Whether to detach the inputs to the causal importance function.

        Returns:
            Tuple of (causal_importances, causal_importances_upper_leaky) dictionaries for each layer.
        """
        causal_importances = {}
        causal_importances_upper_leaky = {}

        for param_name in pre_weight_acts:
            acts = pre_weight_acts[param_name]
            ci_fns = self.ci_fns[param_name]

            match ci_fns:
                case MLPCiFn():
                    ci_fn_input = self.components[param_name].get_inner_acts(acts)
                case VectorMLPCiFn() | VectorSharedMLPCiFn():
                    ci_fn_input = acts
                case _:
                    raise ValueError(f"Unknown ci_fn type: {type(ci_fns)}")

            if detach_inputs:
                ci_fn_input = ci_fn_input.detach()

            ci_fn_output = ci_fns(ci_fn_input)

            if sigmoid_type == "leaky_hard":
                lower_leaky_fn = SIGMOID_TYPES["lower_leaky_hard"]
                upper_leaky_fn = SIGMOID_TYPES["upper_leaky_hard"]
            else:
                # For other sigmoid types, use the same function for both
                lower_leaky_fn = SIGMOID_TYPES[sigmoid_type]
                upper_leaky_fn = SIGMOID_TYPES[sigmoid_type]

            ci_fn_output_for_lower_leaky = ci_fn_output
            if sampling == "binomial":
                ci_fn_output_for_lower_leaky = 1.05 * ci_fn_output - 0.05 * torch.rand_like(
                    ci_fn_output
                )

            causal_importances[param_name] = lower_leaky_fn(ci_fn_output_for_lower_leaky)
            causal_importances_upper_leaky[param_name] = upper_leaky_fn(ci_fn_output).abs()

        return causal_importances, causal_importances_upper_leaky

    def calc_weight_deltas(self) -> dict[str, Float[Tensor, " d_out d_in"]]:
        """Calculate the weight differences between the target and component weights (V@U) for each layer."""
        weight_deltas: dict[str, Float[Tensor, " d_out d_in"]] = {}
        for comp_name, components in self.components.items():
            weight_deltas[comp_name] = self.target_weight(comp_name) - components.weight
        return weight_deltas


def handle_deprecated_state_dict_keys_(state_dict: dict[str, Tensor]) -> None:
    """Maps deprecated state dict keys to new state dict keys"""
    for key in list(state_dict.keys()):
        # We used to have "_gates.*", now we have "_ci_fns.*"
        if "_gates." in key:
            state_dict[key.replace("_gates.", "_ci_fns.")] = state_dict.pop(key)<|MERGE_RESOLUTION|>--- conflicted
+++ resolved
@@ -108,13 +108,9 @@
         self.target_model = target_model
         self.C = C
         self.pretrained_model_output_attr = pretrained_model_output_attr
-<<<<<<< HEAD
 
         # this is useful for calling forward with input_cache
         self.module_paths: list[str] = get_target_module_paths(target_model, target_module_patterns)
-=======
-        self.module_paths = get_target_module_paths(target_model, target_module_patterns)
->>>>>>> ce5c3b03
 
         self.components = ComponentModel._create_components(
             target_model=target_model,
