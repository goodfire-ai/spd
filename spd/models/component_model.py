import fnmatch
from contextlib import contextmanager
from dataclasses import dataclass
from functools import partial
from pathlib import Path
from typing import Any, Literal, override

import torch
import wandb
import yaml
from jaxtyping import Float, Int
from torch import Tensor, nn
from torch.utils.hooks import RemovableHandle
<<<<<<< HEAD
from transformers.modeling_utils import Conv1D as RadfordConv1D
=======
from transformers import PreTrainedModel
>>>>>>> 11241f4c
from wandb.apis.public import Run

from spd.configs import Config
from spd.interfaces import LoadableModule, RunInfo
from spd.models.components import (
    Components,
    ComponentsOrModule,
    EmbeddingComponents,
    GateMLPs,
    GateType,
    LinearComponents,
    VectorGateMLPs,
)
from spd.models.sigmoids import SIGMOID_TYPES, SigmoidTypes
from spd.spd_types import WANDB_PATH_PREFIX, ModelPath
from spd.utils.general_utils import fetch_latest_local_checkpoint, resolve_class
from spd.utils.run_utils import check_run_exists
from spd.utils.wandb_utils import (
    download_wandb_file,
    fetch_latest_wandb_checkpoint,
    fetch_wandb_run_dir,
)


@dataclass
class SPDRunInfo(RunInfo[Config]):
    """Run info from training a ComponentModel (i.e. from an SPD run)."""

    @override
    @classmethod
    def from_path(cls, path: ModelPath) -> "SPDRunInfo":
        """Load the run info from a wandb run or a local path to a checkpoint."""
        if isinstance(path, str) and path.startswith(WANDB_PATH_PREFIX):
            # Check if run exists in shared filesystem first
            run_dir = check_run_exists(path)
            if run_dir:
                # Use local files from shared filesystem
                comp_model_path = fetch_latest_local_checkpoint(run_dir, prefix="model")
                config_path = run_dir / "final_config.yaml"
            else:
                # Download from wandb
                wandb_path = path.removeprefix(WANDB_PATH_PREFIX)
                comp_model_path, config_path = ComponentModel._download_wandb_files(wandb_path)
        else:
            comp_model_path = Path(path)
            config_path = Path(path).parent / "final_config.yaml"

        with open(config_path) as f:
            config = Config(**yaml.safe_load(f))

        return cls(checkpoint_path=comp_model_path, config=config)


class ComponentModel(LoadableModule):
    """Wrapper around an arbitrary model for running SPD.

    The underlying *base model* can be any subclass of `nn.Module` (e.g.
    `LlamaForCausalLM`, `AutoModelForCausalLM`) as long as its sub-module names
    match the patterns you pass in `target_module_patterns`.
    """

    def __init__(
        self,
        target_model: nn.Module,
        target_module_patterns: list[str],
        C: int,
        gate_type: GateType,
        gate_hidden_dims: list[int],
        pretrained_model_output_attr: str | None,
    ):
        super().__init__()

        for name, param in target_model.named_parameters():
            assert not param.requires_grad, (
                f"Target model should not have any trainable parameters. "
                f"Found {param.requires_grad} for {name}"
            )

        target_module_paths = ComponentModel._get_target_module_paths(
            target_model, target_module_patterns
        )

        patched_model, components_or_modules = ComponentModel._patch_modules(
            model=target_model,
            module_paths=target_module_paths,
            C=C,
        )

        gates = ComponentModel._make_gates(gate_type, C, gate_hidden_dims, components_or_modules)

        self.C = C
        self.pretrained_model_output_attr = pretrained_model_output_attr
        self.target_module_paths = target_module_paths

        # We keep components_or_modules around to easily access the nested, inserted components
        # State_dict will pick the components up because they're attached to the target_model
        # via set_submodule
        self.components_or_modules = components_or_modules
        # We keep gates as a plain dict so it's properly typed, as ModuleDict isn't generic
        self.gates = gates

        # these are the actual registered submodules
        self.patched_model = patched_model
        self._gates = nn.ModuleDict({k.replace(".", "-"): v for k, v in self.gates.items()})

    @property
    def components(self) -> dict[str, Components]:
        return {name: cm.components for name, cm in self.components_or_modules.items()}

    def _extract_output(self, raw_output: Any) -> Any:
        """Extract the desired output from the model's raw output.

        If pretrained_model_output_attr is None, returns the raw output directly.
        Otherwise, returns the specified attribute from the raw output.

        Args:
            raw_output: The raw output from the model.

        Returns:
            The extracted output.
        """
        if self.pretrained_model_output_attr is None:
            return raw_output
        else:
            return getattr(raw_output, self.pretrained_model_output_attr)

    @staticmethod
    def _get_target_module_paths(model: nn.Module, target_module_patterns: list[str]) -> list[str]:
        """Find the target_module_patterns that match real modules in the target model.

        e.g. `["layers.*.mlp_in"]` ->  `["layers.1.mlp_in", "layers.2.mlp_in"]`.
        """

        names_out: list[str] = []
        matched_patterns: set[str] = set()
        for name, _ in model.named_modules():
            for pattern in target_module_patterns:
                if fnmatch.fnmatch(name, pattern):
                    matched_patterns.add(pattern)
                    names_out.append(name)

        unmatched_patterns = set(target_module_patterns) - matched_patterns
        if unmatched_patterns:
            raise ValueError(
                f"The following patterns in target_module_patterns did not match any modules: "
                f"{sorted(unmatched_patterns)}"
            )

        return names_out

    @staticmethod
    def _patch_modules(
        model: nn.Module,
        module_paths: list[str],
        C: int,
    ) -> tuple[nn.Module, dict[str, ComponentsOrModule]]:
        """Replace nn.Modules with ComponentsOrModule objects based on target_module_paths.

        NOTE: This method mutates and returns `model`, and returns a dictionary of references
        to the newly inserted ComponentsOrModule objects.

        Example:
            >>> model
            MyModel(
                (linear): Linear(in_features=10, out_features=10, bias=True)
            )
            >>> target_module_paths = ["linear"]
            >>> components_or_modules = create_components_or_modules(
            ...     model,
            ...     target_module_paths,
            ...     C=2,
            ... )
            >>> print(model)
            MyModel(
                (linear): ComponentsOrModule(
                    (original): Linear(in_features=10, out_features=10, bias=True),
                    (components): LinearComponents(C=2, d_in=10, d_out=10, bias=True),
                )
            )
            >>> print(components_or_modules)
            {
                "linear": ComponentsOrModule(
                    (original): Linear(in_features=10, out_features=10, bias=True),
                    (components): LinearComponents(C=2, d_in=10, d_out=10, bias=True),
                ),
            }

        Args:
            model: The model to replace modules in.
            module_paths: The paths to the modules to replace.
            C: The number of components to use.

        Returns:
            A dictionary mapping module paths to the newly inserted ComponentsOrModule objects
            within `model`.
        """
        components_or_modules: dict[str, ComponentsOrModule] = {}

        for module_path in module_paths:
            module = model.get_submodule(module_path)

            if isinstance(module, nn.Linear):
                d_out, d_in = module.weight.shape
                component = LinearComponents(
                    C=C,
                    d_in=d_in,
                    d_out=d_out,
                    bias=module.bias.data if module.bias is not None else None,  # pyright: ignore[reportUnnecessaryComparison]
                )
                component.init_from_target_weight(module.weight.T)
            elif isinstance(module, nn.Embedding):
                component = EmbeddingComponents(
                    C=C,
                    vocab_size=module.num_embeddings,
                    embedding_dim=module.embedding_dim,
                )
                component.init_from_target_weight(module.weight)
            elif isinstance(module, RadfordConv1D):
                d_in, d_out = module.weight.shape
                component = LinearComponents(
                    C=C,
                    d_in=d_in,
                    d_out=d_out,
                    bias=None,
                )
                component.init_from_target_weight(module.weight)
            else:
                raise ValueError(
                    f"Module '{module_path}' matched pattern is not nn.Linear, nn.Embedding,"
                    f"or Huggingface Conv1D. Found type: {type(module)}"
                )

            replacement = ComponentsOrModule(original=module, components=component)

            model.set_submodule(module_path, replacement)

            components_or_modules[module_path] = replacement

        return model, components_or_modules

    @staticmethod
    def _make_gates(
        gate_type: GateType,
        C: int,
        gate_hidden_dims: list[int],
        components_or_modules: dict[str, ComponentsOrModule],
    ) -> dict[str, nn.Module]:
        gates: dict[str, nn.Module] = {}
        for module_path, component in components_or_modules.items():
            if gate_type == "mlp":
                gate = GateMLPs(C=C, hidden_dims=gate_hidden_dims)
            else:
                if isinstance(component.original, nn.Linear):
                    input_dim = component.original.weight.shape[1]
                elif isinstance(component.original, RadfordConv1D):
                    input_dim = component.original.weight.shape[0]
                else:
                    assert isinstance(component.original, nn.Embedding)
                    input_dim = component.original.num_embeddings
                gate = VectorGateMLPs(C=C, input_dim=input_dim, hidden_dims=gate_hidden_dims)
            gates[module_path] = gate
        return gates

    @override
    def forward(
        self,
        *args: Any,
        mode: Literal["target", "components", "pre_forward_cache"] | None = "target",
        masks: dict[str, Float[Tensor, "... C"]] | None = None,
        module_names: list[str] | None = None,
        **kwargs: Any,
    ) -> Any:
        """Forward pass of the patched model.

        NOTE: We need all the forward options in forward in order for DistributedDataParallel to
        work (https://discuss.pytorch.org/t/is-it-ok-to-use-methods-other-than-forward-in-ddp/176509).

        Args:
            mode: The type of forward pass to perform:
                - 'target': Standard forward pass of the target model
                - 'components': Forward with component replacements (requires masks)
                - 'pre_forward_cache': Forward with pre-forward caching (requires module_names)
            masks: Dictionary mapping component names to masks (required for mode='components')
            module_names: List of module names to cache inputs for (required for mode='pre_forward_cache')

        If `pretrained_model_output_attr` is set, return the attribute of the model's output.
        """
        if mode == "components":
            assert masks is not None, "masks parameter is required for mode='components'"
            return self._forward_with_components(*args, masks=masks, **kwargs)
        elif mode == "pre_forward_cache":
            assert module_names is not None, (
                "module_names parameter is required for mode='pre_forward_cache'"
            )
            return self._forward_with_pre_forward_cache_hooks(
                *args, module_names=module_names, **kwargs
            )
        else:
            # target forward pass of the patched model
            raw_out = self.patched_model(*args, **kwargs)
            out = self._extract_output(raw_out)
            return out

    @contextmanager
    def _replaced_modules(self, masks: dict[str, Float[Tensor, "... C"]]):
        """Context manager for temporarily replacing modules with components.

        Args:
            masks: Optional dictionary mapping component names to masks
        """
        for module_name, component in self.components_or_modules.items():
            assert component.forward_mode is None, (
                f"Component must be in pristine state, but forward_mode is {component.forward_mode}"
            )
            assert component.mask is None, (
                "Component must be in pristine state, but mask is not None"
            )

            if module_name in masks:
                component.forward_mode = "components"
                component.mask = masks[module_name]
            else:
                component.forward_mode = "original"
                component.mask = None
        try:
            yield
        finally:
            for component in self.components_or_modules.values():
                component.forward_mode = None
                component.mask = None

    def _forward_with_components(
        self,
        *args: Any,
        masks: dict[str, Float[Tensor, "... C"]],
        **kwargs: Any,
    ) -> Any:
        """Forward pass with temporary component replacements. `masks` is a dictionary mapping
        component paths to masks. A mask being present means that the module will be replaced
        with components, and the value of the mask will be used as the mask for the components.

        Args:
            masks: Optional dictionary mapping component names to masks
        """
        with self._replaced_modules(masks):
            raw_out = self.patched_model(*args, **kwargs)
            out = self._extract_output(raw_out)
            return out

    def _forward_with_pre_forward_cache_hooks(
        self, *args: Any, module_names: list[str], **kwargs: Any
    ) -> tuple[Any, dict[str, Tensor]]:
        """Forward pass with caching at the input to the modules given by `module_names`.

        Args:
            module_names: List of module names to cache the inputs to.

        Returns:
            Tuple of (model output, cache dictionary)
        """
        cache = {}
        handles: list[RemovableHandle] = []

        def cache_hook(_: nn.Module, input: tuple[Tensor, ...], param_name: str) -> None:
            cache[param_name] = input[0]

        # Register hooks
        for module_name in module_names:
            module = self.patched_model.get_submodule(module_name)
            assert module is not None, f"Module {module_name} not found"
            handles.append(
                module.register_forward_pre_hook(partial(cache_hook, param_name=module_name))
            )

        for module in self.components_or_modules.values():
            module.forward_mode = "original"

        try:
            raw_out = self.patched_model(*args, **kwargs)
            out = self._extract_output(raw_out)
            return out, cache
        finally:
            for handle in handles:
                handle.remove()

            for module in self.components_or_modules.values():
                module.forward_mode = None

    @staticmethod
    def _download_wandb_files(wandb_project_run_id: str) -> tuple[Path, Path]:
        """Download the relevant files from a wandb run.

        Returns:
            Tuple of (model_path, config_path)
        """
        api = wandb.Api()
        run: Run = api.run(wandb_project_run_id)

        checkpoint = fetch_latest_wandb_checkpoint(run, prefix="model")

        run_dir = fetch_wandb_run_dir(run.id)

        final_config_path = download_wandb_file(run, run_dir, "final_config.yaml")
        checkpoint_path = download_wandb_file(run, run_dir, checkpoint.name)

        return checkpoint_path, final_config_path

    @classmethod
    @override
    def from_run_info(cls, run_info: RunInfo[Config]) -> "ComponentModel":
        """Load a trained ComponentModel checkpoint from a run info object."""
        config = run_info.config

        # Load the target model
        model_class = resolve_class(config.pretrained_model_class)
        if config.pretrained_model_name_hf is not None:
            assert issubclass(model_class, PreTrainedModel), (
                f"Model class {model_class} should be a subclass of PreTrainedModel which "
                "defines a `from_pretrained` method"
            )
            target_model_unpatched = model_class.from_pretrained(config.pretrained_model_name_hf)
        else:
            assert issubclass(model_class, LoadableModule), (
                f"Model class {model_class} should be a subclass of LoadableModule which "
                "defines a `from_pretrained` method"
            )
            assert run_info.config.pretrained_model_path is not None
            target_model_unpatched = model_class.from_pretrained(
                run_info.config.pretrained_model_path
            )

        target_model_unpatched.eval()
        target_model_unpatched.requires_grad_(False)

        comp_model = ComponentModel(
            target_model=target_model_unpatched,
            target_module_patterns=config.target_module_patterns,
            C=config.C,
            gate_hidden_dims=config.gate_hidden_dims,
            gate_type=config.gate_type,
            pretrained_model_output_attr=config.pretrained_model_output_attr,
        )

        comp_model_weights = torch.load(
            run_info.checkpoint_path, map_location="cpu", weights_only=True
        )

        comp_model.load_state_dict(comp_model_weights)
        return comp_model

    @classmethod
    @override
    def from_pretrained(cls, path: ModelPath) -> "ComponentModel":
        """Load a trained ComponentModel checkpoint from a local or wandb path."""
        run_info = SPDRunInfo.from_path(path)
        return cls.from_run_info(run_info)

    def calc_causal_importances(
        self,
        pre_weight_acts: dict[str, Float[Tensor, "... d_in"] | Int[Tensor, "... pos"]],
        sigmoid_type: SigmoidTypes,
        detach_inputs: bool = False,
    ) -> tuple[dict[str, Float[Tensor, "... C"]], dict[str, Float[Tensor, "... C"]]]:
        """Calculate causal importances.

        Args:
            pre_weight_acts: The activations before each layer in the target model.
            sigmoid_type: Type of sigmoid to use.
            detach_inputs: Whether to detach the inputs to the gates.

        Returns:
            Tuple of (causal_importances, causal_importances_upper_leaky) dictionaries for each layer.
        """
        causal_importances = {}
        causal_importances_upper_leaky = {}

        for param_name in pre_weight_acts:
            acts = pre_weight_acts[param_name]
            gates = self.gates[param_name]

            if isinstance(gates, GateMLPs):
                # need to get the inner activation for GateMLP
                gate_input = self.components[param_name].get_inner_acts(acts)
            elif isinstance(gates, VectorGateMLPs):
                gate_input = acts
            else:
                raise ValueError(f"Unknown gate type: {type(gates)}")

            if detach_inputs:
                gate_input = gate_input.detach()

            gate_output = gates(gate_input)

            if sigmoid_type == "leaky_hard":
                causal_importances[param_name] = SIGMOID_TYPES["lower_leaky_hard"](gate_output)
                causal_importances_upper_leaky[param_name] = SIGMOID_TYPES["upper_leaky_hard"](
                    gate_output
                )
            else:
                # For other sigmoid types, use the same function for both
                sigmoid_fn = SIGMOID_TYPES[sigmoid_type]
                causal_importances[param_name] = sigmoid_fn(gate_output)
                # Use absolute value to ensure upper_leaky values are non-negative for importance minimality loss
                causal_importances_upper_leaky[param_name] = sigmoid_fn(gate_output).abs()

        return causal_importances, causal_importances_upper_leaky<|MERGE_RESOLUTION|>--- conflicted
+++ resolved
@@ -11,11 +11,8 @@
 from jaxtyping import Float, Int
 from torch import Tensor, nn
 from torch.utils.hooks import RemovableHandle
-<<<<<<< HEAD
+from transformers import PreTrainedModel
 from transformers.modeling_utils import Conv1D as RadfordConv1D
-=======
-from transformers import PreTrainedModel
->>>>>>> 11241f4c
 from wandb.apis.public import Run
 
 from spd.configs import Config
