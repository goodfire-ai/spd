from collections.abc import Callable, Generator, Sequence
from contextlib import contextmanager
from dataclasses import dataclass
from functools import partial
from pathlib import Path
from typing import Any, Literal, NamedTuple, overload, override

import torch
import wandb
import yaml
from jaxtyping import Float, Int
from torch import Tensor, nn
from torch.utils.hooks import RemovableHandle
from transformers.modeling_utils import Conv1D as RadfordConv1D
from wandb.apis.public import Run

from spd.configs import Config
from spd.identity_insertion import insert_identity_operations_
from spd.interfaces import LoadableModule, RunInfo
from spd.models.components import (
    CiFnType,
    Components,
    ComponentsMaskInfo,
    EmbeddingComponents,
    Identity,
    LinearCiFn,
    LinearComponents,
    MLPCiFn,
    VectorMLPCiFn,
    VectorSharedMLPCiFn,
)
from spd.models.sigmoids import SIGMOID_TYPES, SigmoidTypes
from spd.spd_types import WANDB_PATH_PREFIX, ModelPath
from spd.utils.general_utils import fetch_latest_local_checkpoint, resolve_class
from spd.utils.module_utils import get_target_module_paths
from spd.utils.run_utils import check_run_exists
from spd.utils.wandb_utils import (
    download_wandb_file,
    fetch_latest_wandb_checkpoint,
    fetch_wandb_run_dir,
)


@dataclass
class SPDRunInfo(RunInfo[Config]):
    """Run info from training a ComponentModel (i.e. from an SPD run)."""

    @override
    @classmethod
    def from_path(cls, path: ModelPath) -> "SPDRunInfo":
        """Load the run info from a wandb run or a local path to a checkpoint."""
        if isinstance(path, str) and path.startswith(WANDB_PATH_PREFIX):
            # Check if run exists in shared filesystem first
            run_dir = check_run_exists(path)
            if run_dir:
                # Use local files from shared filesystem
                comp_model_path = fetch_latest_local_checkpoint(run_dir, prefix="model")
                config_path = run_dir / "final_config.yaml"
            else:
                # Download from wandb
                wandb_path = path.removeprefix(WANDB_PATH_PREFIX)
                comp_model_path, config_path = ComponentModel._download_wandb_files(wandb_path)
        else:
            comp_model_path = Path(path)
            config_path = Path(path).parent / "final_config.yaml"

        with open(config_path) as f:
            config = Config(**yaml.safe_load(f))

        return cls(checkpoint_path=comp_model_path, config=config)


<<<<<<< HEAD
class CachedOutput(NamedTuple):
=======
class OutputWithCache(NamedTuple):
>>>>>>> ade13772
    """Output tensor and cached activations."""

    output: Tensor
    cache: dict[str, Tensor]


class ComponentModel(LoadableModule):
    """Wrapper around an arbitrary pytorch model for running SPD.

    The underlying *base model* can be any subclass of `nn.Module` (e.g.
    `LlamaForCausalLM`, `AutoModelForCausalLM`) as long as its sub-module names
    match the patterns you pass in `target_module_patterns`.

    Forward passes support optional component replacement and/or input caching:
    - No args: Standard forward pass of the target model
    - With mask_infos: Components replace the specified modules via forward hooks
    - With cache_type="input": Input activations are cached for the specified modules
    - Both can be used simultaneously for component forward pass with input caching

    We register components and causal importance functions (ci_fns) as modules in this class in order to have them update
    correctly when the model is wrapped in a `DistributedDataParallel` wrapper (and for other
    conveniences).
    """

    def __init__(
        self,
        target_model: nn.Module,
        target_module_patterns: list[str],
        C: int,
        ci_fn_type: CiFnType,
        ci_fn_hidden_dims: list[int],
        pretrained_model_output_attr: str | None,
    ):
        super().__init__()

        for name, param in target_model.named_parameters():
            assert not param.requires_grad, (
                f"Target model should not have any trainable parameters. "
                f"Found {param.requires_grad} for {name}"
            )

        self.target_model = target_model
        self.C = C
        self.pretrained_model_output_attr = pretrained_model_output_attr
        self.module_paths = get_target_module_paths(target_model, target_module_patterns)

        self.components = ComponentModel._create_components(
            target_model=target_model,
            module_paths=self.module_paths,
            C=C,
        )
        self._components = nn.ModuleDict(
            {k.replace(".", "-"): self.components[k] for k in sorted(self.components)}
        )

        self.ci_fns = ComponentModel._create_ci_fns(
            target_model=target_model,
            module_paths=self.module_paths,
            C=C,
            ci_fn_type=ci_fn_type,
            ci_fn_hidden_dims=ci_fn_hidden_dims,
        )
        self._ci_fns = nn.ModuleDict(
            {k.replace(".", "-"): self.ci_fns[k] for k in sorted(self.ci_fns)}
        )

    def target_weight(self, module_name: str) -> Float[Tensor, "rows cols"]:
        target_module = self.target_model.get_submodule(module_name)

        match target_module:
            case RadfordConv1D():
                return target_module.weight.T
            case nn.Linear() | nn.Embedding():
                return target_module.weight
            case Identity():
                p = next(self.parameters())
                return torch.eye(target_module.d, device=p.device, dtype=p.dtype)
            case _:
                raise ValueError(f"Module {target_module} not supported")

    @staticmethod
    def _create_component(
        target_module: nn.Module,
        C: int,
    ) -> Components:
        match target_module:
            case nn.Linear():
                d_out, d_in = target_module.weight.shape
                component = LinearComponents(
                    C=C,
                    d_in=d_in,
                    d_out=d_out,
                    bias=target_module.bias.data if target_module.bias is not None else None,  # pyright: ignore[reportUnnecessaryComparison]
                )
            case RadfordConv1D():
                d_in, d_out = target_module.weight.shape
                component = LinearComponents(
                    C=C,
                    d_in=d_in,
                    d_out=d_out,
                    bias=target_module.bias.data if target_module.bias is not None else None,  # pyright: ignore[reportUnnecessaryComparison]
                )
            case Identity():
                component = LinearComponents(
                    C=C,
                    d_in=target_module.d,
                    d_out=target_module.d,
                    bias=None,
                )
            case nn.Embedding():
                component = EmbeddingComponents(
                    C=C,
                    vocab_size=target_module.num_embeddings,
                    embedding_dim=target_module.embedding_dim,
                )
            case _:
                raise ValueError(f"Module {target_module} not supported")

        return component

    @staticmethod
    def _create_components(
        target_model: nn.Module,
        module_paths: list[str],
        C: int,
    ) -> dict[str, Components]:
        components: dict[str, Components] = {}
        for module_path in module_paths:
            target_module = target_model.get_submodule(module_path)
            components[module_path] = ComponentModel._create_component(target_module, C)
        return components

    @staticmethod
    def _create_ci_fn(
        target_module: nn.Module,
        component_C: int,
        ci_fn_type: CiFnType,
        ci_fn_hidden_dims: list[int],
    ) -> nn.Module:
        """Helper to create a causal importance function (ci_fn) based on ci_fn_type and module type."""
        if isinstance(target_module, nn.Embedding):
            assert ci_fn_type == "mlp", "Embedding modules only supported for ci_fn_type='mlp'"

        if ci_fn_type == "mlp":
            return MLPCiFn(C=component_C, hidden_dims=ci_fn_hidden_dims)

        match target_module:
            case nn.Linear():
                input_dim = target_module.weight.shape[1]
            case RadfordConv1D():
                input_dim = target_module.weight.shape[0]
            case Identity():
                input_dim = target_module.d
            case _:
                raise ValueError(f"Module {type(target_module)} not supported for {ci_fn_type=}")

        match ci_fn_type:
            case "linear":
                return LinearCiFn(C=component_C, input_dim=input_dim)
            case "vector_mlp":
                return VectorMLPCiFn(
                    C=component_C, input_dim=input_dim, hidden_dims=ci_fn_hidden_dims
                )
            case "shared_mlp":
                return VectorSharedMLPCiFn(
                    C=component_C, input_dim=input_dim, hidden_dims=ci_fn_hidden_dims
                )

    @staticmethod
    def _create_ci_fns(
        target_model: nn.Module,
        module_paths: list[str],
        C: int,
        ci_fn_type: CiFnType,
        ci_fn_hidden_dims: list[int],
    ) -> dict[str, nn.Module]:
        ci_fns: dict[str, nn.Module] = {}
        for module_path in module_paths:
            target_module = target_model.get_submodule(module_path)
            ci_fns[module_path] = ComponentModel._create_ci_fn(
                target_module,
                C,
                ci_fn_type,
                ci_fn_hidden_dims,
            )
        return ci_fns

    def _extract_output(self, raw_output: Any) -> Tensor:
        """Extract the desired output from the model's raw output.

        If pretrained_model_output_attr is None, returns the raw output directly.
        If pretrained_model_output_attr starts with "idx_", returns the index specified by the
        second part of the string. E.g. "idx_0" returns the first element of the raw output.
        Otherwise, returns the specified attribute from the raw output.

        Args:
            raw_output: The raw output from the model.

        Returns:
            The extracted output.
        """
        if self.pretrained_model_output_attr is None:
            out = raw_output
        elif self.pretrained_model_output_attr.startswith("idx_"):
            idx_val = int(self.pretrained_model_output_attr.split("_")[1])
            assert isinstance(raw_output, Sequence), (
                f"raw_output must be a sequence, not {type(raw_output)}"
            )
            assert idx_val < len(raw_output), (
                f"Index {idx_val} out of range for raw_output of length {len(raw_output)}"
            )
            out = raw_output[idx_val]
        else:
            out = getattr(raw_output, self.pretrained_model_output_attr)

        assert isinstance(out, Tensor), f"Expected tensor output, got {type(out)}"
        return out

    @overload
    def __call__(
        self,
        *args: Any,
        mask_infos: dict[str, ComponentsMaskInfo] | None = None,
        cache_type: Literal["input"],
        **kwargs: Any,
<<<<<<< HEAD
    ) -> CachedOutput: ...
=======
    ) -> OutputWithCache: ...
>>>>>>> ade13772

    @overload
    def __call__(
        self,
        *args: Any,
        mask_infos: dict[str, ComponentsMaskInfo] | None = None,
        cache_type: Literal["none"] = "none",
        **kwargs: Any,
    ) -> Tensor: ...

    @override
<<<<<<< HEAD
    def __call__(self, *args: Any, **kwargs: Any) -> Tensor | CachedOutput:
=======
    def __call__(self, *args: Any, **kwargs: Any) -> Tensor | OutputWithCache:
>>>>>>> ade13772
        return super().__call__(*args, **kwargs)

    @override
    def forward(
        self,
        *args: Any,
        mask_infos: dict[str, ComponentsMaskInfo] | None = None,
        cache_type: Literal["input", "none"] = "none",
        **kwargs: Any,
<<<<<<< HEAD
    ) -> Tensor | CachedOutput:
=======
    ) -> Tensor | OutputWithCache:
>>>>>>> ade13772
        """Forward pass with optional component replacement and/or input caching.

        This method handles the following 4 cases:
        1. mask_infos is None and cache_type is "none": Regular forward pass.
        2. mask_infos is None and cache_type is "input": Forward pass with input caching on
            all modules in self.module_paths.
        3. mask_infos is not None and cache_type is "input": Forward pass with component replacement
            and input caching on the modules provided in mask_infos.
        4. mask_infos is not None and cache_type is "none": Forward pass with component replacement
            on the modules provided in mask_infos and no caching.

        We use the same _components_and_cache_hook for cases 2, 3, and 4, and don't use any hooks
        for case 1.

        Args:
            mask_infos: Dictionary mapping module names to ComponentsMaskInfo.
                If provided, those modules will be replaced with their components.
            cache_type: If "input", cache the inputs to the modules provided in mask_infos. If
                mask_infos is None, cache the inputs to all modules in self.module_paths.

        Returns:
<<<<<<< HEAD
            CachedOutput object if cache_type is "input", otherwise the model output tensor.
=======
            OutputWithCache object if cache_type is "input", otherwise the model output tensor.
>>>>>>> ade13772
        """
        if mask_infos is None and cache_type == "none":
            # No hooks needed. Do a regular forward pass of the target model.
            return self._extract_output(self.target_model(*args, **kwargs))

        cache: dict[str, Tensor] = {}
        hooks: dict[str, Callable[..., Any]] = {}

        hook_module_names = list(mask_infos.keys()) if mask_infos else self.module_paths
<<<<<<< HEAD

        for module_name in hook_module_names:
            mask_info = mask_infos[module_name] if mask_infos else None
            components = self.components[module_name] if mask_info else None

            hooks[module_name] = partial(
                self._components_and_cache_hook,
                module_name=module_name,
                components=components,
                mask_info=mask_info,
                cache_type=cache_type,
                cache=cache,
            )

        with self._attach_forward_hooks(hooks):
            raw_out = self.target_model(*args, **kwargs)

        out = self._extract_output(raw_out)
        match cache_type:
            case "input":
                return CachedOutput(output=out, cache=cache)
            case "none":
                return out

=======

        for module_name in hook_module_names:
            mask_info = mask_infos[module_name] if mask_infos else None
            components = self.components[module_name] if mask_info else None

            hooks[module_name] = partial(
                self._components_and_cache_hook,
                module_name=module_name,
                components=components,
                mask_info=mask_info,
                cache_type=cache_type,
                cache=cache,
            )

        with self._attach_forward_hooks(hooks):
            raw_out = self.target_model(*args, **kwargs)

        out = self._extract_output(raw_out)
        match cache_type:
            case "input":
                return OutputWithCache(output=out, cache=cache)
            case "none":
                return out

>>>>>>> ade13772
    def _components_and_cache_hook(
        self,
        _module: nn.Module,
        args: list[Any],
        kwargs: dict[Any, Any],
        output: Any,
        module_name: str,
        components: Components | None,
        mask_info: ComponentsMaskInfo | None,
        cache_type: Literal["input", "none"],
        cache: dict[str, Tensor],
    ) -> Any | None:
        """Unified hook function that handles both component replacement and caching.

        Args:
            module: The module being hooked
            args: Module forward args
            kwargs: Module forward kwargs
            output: Module forward output
            module_name: Name of the module in the target model
            components: Component replacement (if using components)
            mask_info: Mask information (if using components)
            cache_type: Whether to cache the input
            cache: Cache dictionary to populate (if cache_type is not None)

        Returns:
            If using components: modified output (or None to keep original)
            If not using components: None (keeps original output)
        """
        assert len(args) == 1, "Expected 1 argument"
        assert len(kwargs) == 0, "Expected no keyword arguments"
        x = args[0]
        assert isinstance(x, Tensor), "Expected input tensor"
        assert cache_type in ["input", "none"], "Expected cache_type to be 'input' or 'none'"
<<<<<<< HEAD

        if cache_type == "input":
            cache[module_name] = x

=======

        if cache_type == "input":
            cache[module_name] = x

>>>>>>> ade13772
        if components is not None and mask_info is not None:
            assert isinstance(output, Tensor), (
                f"Only supports single-tensor outputs, got {type(output)}"
            )

            components_out = components(
                x,
                mask=mask_info.component_mask,
                weight_delta_and_mask=mask_info.weight_delta_and_mask,
            )

            if mask_info.routing_mask is not None:
                return torch.where(mask_info.routing_mask[..., None], components_out, output)

            return components_out

        # No component replacement - keep original output
        return None

    @contextmanager
    def _attach_forward_hooks(
        self, hooks: dict[str, Callable[..., Any]]
    ) -> Generator[None, None, None]:
        """Context manager to temporarily attach forward hooks to the target model."""
        handles: list[RemovableHandle] = []
        for module_name, hook in hooks.items():
            target_module = self.target_model.get_submodule(module_name)
            handle = target_module.register_forward_hook(hook, with_kwargs=True)
            handles.append(handle)
        try:
            yield
        finally:
            for handle in handles:
                handle.remove()

    @staticmethod
    def _download_wandb_files(wandb_project_run_id: str) -> tuple[Path, Path]:
        """Download the relevant files from a wandb run.

        Returns:
            Tuple of (model_path, config_path)
        """
        api = wandb.Api()
        run: Run = api.run(wandb_project_run_id)

        checkpoint = fetch_latest_wandb_checkpoint(run, prefix="model")

        run_dir = fetch_wandb_run_dir(run.id)

        final_config_path = download_wandb_file(run, run_dir, "final_config.yaml")
        checkpoint_path = download_wandb_file(run, run_dir, checkpoint.name)

        return checkpoint_path, final_config_path

    @classmethod
    @override
    def from_run_info(cls, run_info: RunInfo[Config]) -> "ComponentModel":
        """Load a trained ComponentModel checkpoint from a run info object."""
        config = run_info.config

        # Load the target model
        model_class = resolve_class(config.pretrained_model_class)
        if config.pretrained_model_name is not None:
            assert hasattr(model_class, "from_pretrained"), (
                f"Model class {model_class} should have a `from_pretrained` method"
            )
            target_model = model_class.from_pretrained(config.pretrained_model_name)  # pyright: ignore[reportAttributeAccessIssue]
        else:
            assert issubclass(model_class, LoadableModule), (
                f"Model class {model_class} should be a subclass of LoadableModule which "
                "defines a `from_pretrained` method"
            )
            assert run_info.config.pretrained_model_path is not None
            target_model = model_class.from_pretrained(run_info.config.pretrained_model_path)

        target_model.eval()
        target_model.requires_grad_(False)

        if config.identity_module_patterns is not None:
            insert_identity_operations_(
                target_model, identity_patterns=config.identity_module_patterns
            )

        comp_model = ComponentModel(
            target_model=target_model,
            target_module_patterns=config.all_module_patterns,
            C=config.C,
            ci_fn_hidden_dims=config.ci_fn_hidden_dims,
            ci_fn_type=config.ci_fn_type,
            pretrained_model_output_attr=config.pretrained_model_output_attr,
        )

        comp_model_weights = torch.load(
            run_info.checkpoint_path, map_location="cpu", weights_only=True
        )

        handle_deprecated_state_dict_keys_(comp_model_weights)

        comp_model.load_state_dict(comp_model_weights)
        return comp_model

    @classmethod
    @override
    def from_pretrained(cls, path: ModelPath) -> "ComponentModel":
        """Load a trained ComponentModel checkpoint from a local or wandb path."""
        run_info = SPDRunInfo.from_path(path)
        return cls.from_run_info(run_info)

    def calc_causal_importances(
        self,
        pre_weight_acts: dict[str, Float[Tensor, "... d_in"] | Int[Tensor, "... pos"]],
        sigmoid_type: SigmoidTypes,
        sampling: Literal["continuous", "binomial"],
        detach_inputs: bool = False,
        use_abs_inner_acts: bool = False,
    ) -> tuple[dict[str, Float[Tensor, "... C"]], dict[str, Float[Tensor, "... C"]]]:
        """Calculate causal importances.

        Args:
            pre_weight_acts: The activations before each layer in the target model.
            sigmoid_type: Type of sigmoid to use.
            detach_inputs: Whether to detach the inputs to the causal importance function.
            use_abs_inner_acts: Whether to take the absolute value of inner activations for MLP CI functions.

        Returns:
            Tuple of (causal_importances, causal_importances_upper_leaky) dictionaries for each layer.
        """
        causal_importances = {}
        causal_importances_upper_leaky = {}

        for param_name in pre_weight_acts:
            acts = pre_weight_acts[param_name]
            ci_fns = self.ci_fns[param_name]

            match ci_fns:
                case MLPCiFn() | LinearCiFn():
                    ci_fn_input = self.components[param_name].get_inner_acts(acts)
                    if use_abs_inner_acts:
                        ci_fn_input = ci_fn_input.abs()
                case VectorMLPCiFn() | VectorSharedMLPCiFn():
                    ci_fn_input = acts
                case _:
                    raise ValueError(f"Unknown ci_fn type: {type(ci_fns)}")

            if detach_inputs:
                ci_fn_input = ci_fn_input.detach()

            ci_fn_output = ci_fns(ci_fn_input)

            if sigmoid_type == "leaky_hard":
                lower_leaky_fn = SIGMOID_TYPES["lower_leaky_hard"]
                upper_leaky_fn = SIGMOID_TYPES["upper_leaky_hard"]
            else:
                # For other sigmoid types, use the same function for both
                lower_leaky_fn = SIGMOID_TYPES[sigmoid_type]
                upper_leaky_fn = SIGMOID_TYPES[sigmoid_type]

            ci_fn_output_for_lower_leaky = ci_fn_output
            if sampling == "binomial":
                ci_fn_output_for_lower_leaky = 1.05 * ci_fn_output - 0.05 * torch.rand_like(
                    ci_fn_output
                )

            causal_importances[param_name] = lower_leaky_fn(ci_fn_output_for_lower_leaky)
            causal_importances_upper_leaky[param_name] = upper_leaky_fn(ci_fn_output).abs()

        return causal_importances, causal_importances_upper_leaky

    def calc_weight_deltas(self) -> dict[str, Float[Tensor, " d_out d_in"]]:
        """Calculate the weight differences between the target and component weights (V@U) for each layer."""
        weight_deltas: dict[str, Float[Tensor, " d_out d_in"]] = {}
        for comp_name, components in self.components.items():
            weight_deltas[comp_name] = self.target_weight(comp_name) - components.weight
        return weight_deltas


def handle_deprecated_state_dict_keys_(state_dict: dict[str, Tensor]) -> None:
    """Maps deprecated state dict keys to new state dict keys"""
    for key in list(state_dict.keys()):
        new_key: str = key
        # We used to have "_gates.*", now we have "_ci_fns.*"
        if "_gates." in new_key:
            new_key = new_key.replace("_gates.", "_ci_fns.")
        # We used to have prefix "patched_model.*", now we have "target_model.*"
        if new_key.startswith("patched_model."):
            new_key = "target_model." + new_key.removeprefix("patched_model.")
        # We used to have "*.original.weight", now we have "*.weight"
        if new_key.endswith(".original.weight"):
            new_key = new_key.removesuffix(".original.weight") + ".weight"
        # We used to have "*.components.{U,V}", now we have "_components.*.{U,V}"
        if new_key.endswith(".components.U") or new_key.endswith(".components.V"):
            module_path: str = (
                new_key.removeprefix("target_model.")
                .removesuffix(".components.U")
                .removesuffix(".components.V")
            )
            # module path has "." replaced with "-"
            new_key = f"_components.{module_path.replace('.', '-')}.{new_key.split('.')[-1]}"
        # replace if modified
        if new_key != key:
            state_dict[new_key] = state_dict.pop(key)<|MERGE_RESOLUTION|>--- conflicted
+++ resolved
@@ -70,11 +70,7 @@
         return cls(checkpoint_path=comp_model_path, config=config)
 
 
-<<<<<<< HEAD
-class CachedOutput(NamedTuple):
-=======
 class OutputWithCache(NamedTuple):
->>>>>>> ade13772
     """Output tensor and cached activations."""
 
     output: Tensor
@@ -300,11 +296,7 @@
         mask_infos: dict[str, ComponentsMaskInfo] | None = None,
         cache_type: Literal["input"],
         **kwargs: Any,
-<<<<<<< HEAD
-    ) -> CachedOutput: ...
-=======
     ) -> OutputWithCache: ...
->>>>>>> ade13772
 
     @overload
     def __call__(
@@ -316,11 +308,7 @@
     ) -> Tensor: ...
 
     @override
-<<<<<<< HEAD
-    def __call__(self, *args: Any, **kwargs: Any) -> Tensor | CachedOutput:
-=======
     def __call__(self, *args: Any, **kwargs: Any) -> Tensor | OutputWithCache:
->>>>>>> ade13772
         return super().__call__(*args, **kwargs)
 
     @override
@@ -330,11 +318,7 @@
         mask_infos: dict[str, ComponentsMaskInfo] | None = None,
         cache_type: Literal["input", "none"] = "none",
         **kwargs: Any,
-<<<<<<< HEAD
-    ) -> Tensor | CachedOutput:
-=======
     ) -> Tensor | OutputWithCache:
->>>>>>> ade13772
         """Forward pass with optional component replacement and/or input caching.
 
         This method handles the following 4 cases:
@@ -356,11 +340,7 @@
                 mask_infos is None, cache the inputs to all modules in self.module_paths.
 
         Returns:
-<<<<<<< HEAD
-            CachedOutput object if cache_type is "input", otherwise the model output tensor.
-=======
             OutputWithCache object if cache_type is "input", otherwise the model output tensor.
->>>>>>> ade13772
         """
         if mask_infos is None and cache_type == "none":
             # No hooks needed. Do a regular forward pass of the target model.
@@ -370,7 +350,6 @@
         hooks: dict[str, Callable[..., Any]] = {}
 
         hook_module_names = list(mask_infos.keys()) if mask_infos else self.module_paths
-<<<<<<< HEAD
 
         for module_name in hook_module_names:
             mask_info = mask_infos[module_name] if mask_infos else None
@@ -391,36 +370,10 @@
         out = self._extract_output(raw_out)
         match cache_type:
             case "input":
-                return CachedOutput(output=out, cache=cache)
-            case "none":
-                return out
-
-=======
-
-        for module_name in hook_module_names:
-            mask_info = mask_infos[module_name] if mask_infos else None
-            components = self.components[module_name] if mask_info else None
-
-            hooks[module_name] = partial(
-                self._components_and_cache_hook,
-                module_name=module_name,
-                components=components,
-                mask_info=mask_info,
-                cache_type=cache_type,
-                cache=cache,
-            )
-
-        with self._attach_forward_hooks(hooks):
-            raw_out = self.target_model(*args, **kwargs)
-
-        out = self._extract_output(raw_out)
-        match cache_type:
-            case "input":
                 return OutputWithCache(output=out, cache=cache)
             case "none":
                 return out
 
->>>>>>> ade13772
     def _components_and_cache_hook(
         self,
         _module: nn.Module,
@@ -455,17 +408,10 @@
         x = args[0]
         assert isinstance(x, Tensor), "Expected input tensor"
         assert cache_type in ["input", "none"], "Expected cache_type to be 'input' or 'none'"
-<<<<<<< HEAD
 
         if cache_type == "input":
             cache[module_name] = x
 
-=======
-
-        if cache_type == "input":
-            cache[module_name] = x
-
->>>>>>> ade13772
         if components is not None and mask_info is not None:
             assert isinstance(output, Tensor), (
                 f"Only supports single-tensor outputs, got {type(output)}"
