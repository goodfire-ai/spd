import fnmatch
from collections.abc import Sequence
from contextlib import contextmanager
from dataclasses import dataclass
from functools import partial
from pathlib import Path
from typing import Any, Literal, override

import torch
import wandb
import yaml
from jaxtyping import Float, Int
from torch import Tensor, nn
from torch.utils.hooks import RemovableHandle
from transformers.modeling_utils import Conv1D as RadfordConv1D
from wandb.apis.public import Run

from spd.configs import Config
from spd.interfaces import LoadableModule, RunInfo
from spd.models.components import (
    ComponentMaskInfo,
    Components,
    ComponentsOrModule,
    EmbeddingComponents,
    GateMLPs,
    GateType,
    LayerwiseGlobalGateMLP,
    LinearComponents,
    VectorGateMLPs,
)
from spd.models.sigmoids import SIGMOID_TYPES, SigmoidTypes
from spd.spd_types import WANDB_PATH_PREFIX, ModelPath
from spd.utils.general_utils import fetch_latest_local_checkpoint, resolve_class
from spd.utils.run_utils import check_run_exists
from spd.utils.wandb_utils import (
    download_wandb_file,
    fetch_latest_wandb_checkpoint,
    fetch_wandb_run_dir,
)


@dataclass
class SPDRunInfo(RunInfo[Config]):
    """Run info from training a ComponentModel (i.e. from an SPD run)."""

    @override
    @classmethod
    def from_path(cls, path: ModelPath) -> "SPDRunInfo":
        """Load the run info from a wandb run or a local path to a checkpoint."""
        if isinstance(path, str) and path.startswith(WANDB_PATH_PREFIX):
            # Check if run exists in shared filesystem first
            run_dir = check_run_exists(path)
            if run_dir:
                # Use local files from shared filesystem
                comp_model_path = fetch_latest_local_checkpoint(run_dir, prefix="model")
                config_path = run_dir / "final_config.yaml"
            else:
                # Download from wandb
                wandb_path = path.removeprefix(WANDB_PATH_PREFIX)
                comp_model_path, config_path = ComponentModel._download_wandb_files(wandb_path)
        else:
            comp_model_path = Path(path)
            config_path = Path(path).parent / "final_config.yaml"

        with open(config_path) as f:
            config = Config(**yaml.safe_load(f))

        return cls(checkpoint_path=comp_model_path, config=config)


class ComponentModel(LoadableModule):
    """Wrapper around an arbitrary model for running SPD.

    The underlying *base model* can be any subclass of `nn.Module` (e.g.
    `LlamaForCausalLM`, `AutoModelForCausalLM`) as long as its sub-module names
    match the patterns you pass in `target_module_patterns`.
    """

    def __init__(
        self,
        target_model: nn.Module,
        target_module_patterns: list[str],
        C: int,
        gate_type: GateType,
        gate_hidden_dims: list[int],
        pretrained_model_output_attr: str | None,
    ):
        super().__init__()

        for name, param in target_model.named_parameters():
            assert not param.requires_grad, (
                f"Target model should not have any trainable parameters. "
                f"Found {param.requires_grad} for {name}"
            )

        target_module_paths = ComponentModel._get_target_module_paths(
            target_model, target_module_patterns
        )

        patched_model, components_or_modules = ComponentModel._patch_modules(
            model=target_model,
            module_paths=target_module_paths,
            C=C,
        )

        gates = ComponentModel._make_gates(gate_type, gate_hidden_dims, components_or_modules)

        self.C = C
        self.pretrained_model_output_attr = pretrained_model_output_attr
        self.target_module_paths = target_module_paths

        # We keep components_or_modules around to easily access the nested, inserted components
        # State_dict will pick the components up because they're attached to the target_model
        # via set_submodule
        self.components_or_modules = components_or_modules
        # We keep gates as a plain dict so it's properly typed, as ModuleDict isn't generic
        self.gates = gates

        # these are the actual registered submodules
        self.patched_model = patched_model
        self._gates = nn.ModuleDict(
            {k.replace(".", "-"): self.gates[k] for k in sorted(self.gates)}
        )

    @property
    def components(self) -> dict[str, Components]:
        return {name: cm.components for name, cm in self.components_or_modules.items()}

    def _extract_output(self, raw_output: Any) -> Any:
        """Extract the desired output from the model's raw output.

        If pretrained_model_output_attr is None, returns the raw output directly.
        If pretrained_model_output_attr starts with "idx_", returns the index specified by the
        second part of the string. E.g. "idx_0" returns the first element of the raw output.
        Otherwise, returns the specified attribute from the raw output.

        Args:
            raw_output: The raw output from the model.

        Returns:
            The extracted output.
        """
        if self.pretrained_model_output_attr is None:
            return raw_output
        elif self.pretrained_model_output_attr.startswith("idx_"):
            idx_val = int(self.pretrained_model_output_attr.split("_")[1])
            assert isinstance(raw_output, Sequence), (
                f"raw_output must be a sequence, not {type(raw_output)}"
            )
            assert idx_val < len(raw_output), (
                f"Index {idx_val} out of range for raw_output of length {len(raw_output)}"
            )
            return raw_output[idx_val]
        else:
            return getattr(raw_output, self.pretrained_model_output_attr)

    @staticmethod
    def _get_target_module_paths(model: nn.Module, target_module_patterns: list[str]) -> list[str]:
        """Find the target_module_patterns that match real modules in the target model.

        e.g. `["layers.*.mlp_in"]` ->  `["layers.1.mlp_in", "layers.2.mlp_in"]`.
        """

        names_out: list[str] = []
        matched_patterns: set[str] = set()
        for name, _ in model.named_modules():
            for pattern in target_module_patterns:
                if fnmatch.fnmatch(name, pattern):
                    matched_patterns.add(pattern)
                    names_out.append(name)

        unmatched_patterns = set(target_module_patterns) - matched_patterns
        if unmatched_patterns:
            raise ValueError(
                f"The following patterns in target_module_patterns did not match any modules: "
                f"{sorted(unmatched_patterns)}"
            )

        return names_out

    @staticmethod
    def _patch_modules(
        model: nn.Module,
        module_paths: list[str],
        C: int,
    ) -> tuple[nn.Module, dict[str, ComponentsOrModule]]:
        """Replace nn.Modules with ComponentsOrModule objects based on target_module_paths.

        This method mutates and returns `model`, and returns a dictionary of references
        to the newly inserted ComponentsOrModule objects.

        A module is modified in the target model if that module exists in module_paths.

        Args:
            model: The model to replace modules in.
            module_paths: The paths to the modules to replace.
            C: The number of components to use.

        Returns:
            A dictionary mapping module paths to the newly inserted ComponentsOrModule objects
            within `model`.

        Example:
            >>> model
            MyModel(
                (linear): Linear(in_features=10, out_features=20, bias=True)
            )
            >>> target_module_paths = ["linear"]
            >>> module_paths = ["linear"]
            >>> components_or_modules = _patch_modules(
            ...     model,
            ...     module_paths,
            ...     C=2,
            ... )
            >>> print(model)
            MyModel(
                (linear): ComponentsOrModule(
                    (target): Linear(in_features=10, out_features=20, bias=True),
                    (components): LinearComponents(C=2, d_in=10, d_out=20, bias=True),
                )
            )
        """
        components_or_modules: dict[str, ComponentsOrModule] = {}

        # Deterministic, order-preserving deduplicated list (critical for DDP param order)
        all_paths = list(dict.fromkeys(list(module_paths)))

        for module_path in all_paths:
            module = model.get_submodule(module_path)

            if isinstance(module, nn.Linear):
                d_out, d_in = module.weight.shape
                components = LinearComponents(
                    C=C,
                    d_in=d_in,
                    d_out=d_out,
                    bias=module.bias.data if module.bias is not None else None,  # pyright: ignore[reportUnnecessaryComparison]
                )
            elif isinstance(module, nn.Embedding):
                components = EmbeddingComponents(
                    C=C,
                    vocab_size=module.num_embeddings,
                    embedding_dim=module.embedding_dim,
                )
            elif isinstance(module, RadfordConv1D):
                d_in, d_out = module.weight.shape
                components = LinearComponents(
                    C=C,
                    d_in=d_in,
                    d_out=d_out,
                    bias=module.bias.data if module.bias is not None else None,  # pyright: ignore[reportUnnecessaryComparison]
                )
            # TODO
            # elif isinstance(module, nn.Identity):
            #     d =
            #     components = LinearComponents(C=C, d_in=d_in, d_out=d_out, bias=None)
            else:
                raise ValueError(
                    f"Module '{module_path}' matched pattern is not nn.Linear, nn.Embedding,"
                    f"or Huggingface Conv1D. Found type: {type(module)}"
                )

            replacement = ComponentsOrModule(target=module, components=components)

            model.set_submodule(module_path, replacement)
            components_or_modules[module_path] = replacement

        return model, components_or_modules

    @staticmethod
    def _create_gate(
        target_module: nn.Module,
        component_C: int,
        gate_type: GateType,
        gate_hidden_dims: list[int],
    ) -> nn.Module:
        """Helper to create a gate based on gate_type and module type."""
        if gate_type == "mlp":
            gate = GateMLPs(C=component_C, hidden_dims=gate_hidden_dims)
        else:
<<<<<<< HEAD
            if isinstance(target_module, nn.Linear):
                input_dim = target_module.weight.shape[1]
            elif isinstance(target_module, RadfordConv1D):
                input_dim = target_module.weight.shape[0]
            else:
                assert isinstance(target_module, nn.Embedding)
                raise ValueError("Embedding modules only supported for gate_type='mlp'")
            return VectorGateMLPs(C=component_C, input_dim=input_dim, hidden_dims=gate_hidden_dims)
=======
            assert gate_type in ["vector_mlp", "layerwise_global_mlp"], (
                f"Unknown gate type: {gate_type}"
            )
            assert not isinstance(original_module, nn.Embedding), (
                "Embedding modules only supported for gate_type='mlp'"
            )
            if isinstance(original_module, nn.Linear):
                input_dim = original_module.weight.shape[1]
            elif isinstance(original_module, RadfordConv1D):
                input_dim = original_module.weight.shape[0]
            else:
                raise ValueError(f"Module {type(original_module)} not supported for {gate_type=}")

            if gate_type == "vector_mlp":
                gate = VectorGateMLPs(
                    C=component_C, input_dim=input_dim, hidden_dims=gate_hidden_dims
                )
            else:
                assert gate_type == "layerwise_global_mlp"
                gate = LayerwiseGlobalGateMLP(
                    C=component_C, input_dim=input_dim, hidden_dims=gate_hidden_dims
                )
        return gate
>>>>>>> 03129623

    @staticmethod
    def _make_gates(
        gate_type: GateType,
        gate_hidden_dims: list[int],
        components_or_modules: dict[str, ComponentsOrModule],
    ) -> dict[str, nn.Module]:
        gates: dict[str, nn.Module] = {}

        for module_path in sorted(components_or_modules):
            component_or_module = components_or_modules[module_path]
            gates[module_path] = ComponentModel._create_gate(
                component_or_module.target,
                component_or_module.components.C,
                gate_type,
                gate_hidden_dims,
            )

        return gates

    @override
    def forward(
        self,
        *args: Any,
        mode: Literal["target", "components", "pre_forward_cache"] | None = "target",
        mask_infos: dict[str, ComponentMaskInfo] | None = None,
        module_names: list[str] | None = None,
        **kwargs: Any,
    ) -> Any:
        """Forward pass of the patched model.

        NOTE: We need all the forward options in forward in order for DistributedDataParallel to
        work (https://discuss.pytorch.org/t/is-it-ok-to-use-methods-other-than-forward-in-ddp/176509).

        Args:
            mode: The type of forward pass to perform:
                - 'target': Standard forward pass of the target model
                - 'components': Forward with component replacements (requires masks)
                - 'pre_forward_cache': Forward with pre-forward caching (requires module_names)
            mask_infos: Dictionary mapping module names to ComponentsMaskInfo
                (required for mode='components').
            module_names: List of module names to cache inputs for
                (required for mode='pre_forward_cache')

        If `pretrained_model_output_attr` is set, return the attribute of the model's output.
        """
        if mode == "components":
            assert mask_infos is not None, "mask_infos are required for mode='components'"
            return self._forward_with_components(*args, mask_infos=mask_infos, **kwargs)
        elif mode == "pre_forward_cache":
            assert module_names is not None, (
                "module_names parameter is required for mode='pre_forward_cache'"
            )
            return self._forward_with_pre_forward_cache_hooks(
                *args, module_names=module_names, **kwargs
            )
        else:
            return self._forward_target(*args, **kwargs)

    @contextmanager
    def _replaced_modules(self, mask_infos: dict[str, ComponentMaskInfo]):
        """Set the forward_mode of ComponentOrModule objects and apply masks.

        A module's forward_mode is set to "components" if there is an entry in mask_infos for
        the module name.

        Args:
            mask_infos: Dictionary mapping module names to ComponentsMaskInfo.
        """
        for module_name, c_or_m in self.components_or_modules.items():
            c_or_m.assert_pristine()

            if (mask_info := mask_infos.get(module_name)) is not None:
                c_or_m.forward_mode = ("mixed", mask_info)
            else:
                c_or_m.forward_mode = "target"
        try:
            yield
        finally:
            for c_or_m in self.components_or_modules.values():
                c_or_m.make_pristine()

    def _forward_target(self, *args: Any, **kwargs: Any) -> Any:
        """Forward pass of the target model."""
        for module in self.components_or_modules.values():
            module.assert_pristine()
            module.forward_mode = "target"
        try:
            out = self.patched_model(*args, **kwargs)
        finally:
            for module in self.components_or_modules.values():
                module.make_pristine()

        out = self._extract_output(out)

        return out

    def _forward_with_components(
        self, *args: Any, mask_infos: dict[str, ComponentMaskInfo], **kwargs: Any
    ) -> Any:
        """Forward pass with temporary component replacements. `masks` is a dictionary mapping
        component paths to masks. A mask being present means that the module will be replaced
        with components, and the value of the mask will be used as the mask for the components.

        Args:
            mask_infos: Dictionary mapping module names to ComponentsMaskInfo
        """
        with self._replaced_modules(mask_infos=mask_infos):
            raw_out = self.patched_model(*args, **kwargs)
            out = self._extract_output(raw_out)
            return out

    def _forward_with_pre_forward_cache_hooks(
        self, *args: Any, module_names: list[str], **kwargs: Any
    ) -> tuple[Any, dict[str, Tensor]]:
        """Forward pass with caching at the input to the modules given by `module_names`.

        Args:
            module_names: List of module names to cache the inputs to.

        Returns:
            Tuple of (model output, cache dictionary)
        """
        cache = {}
        handles: list[RemovableHandle] = []

        def cache_hook(_: nn.Module, input: tuple[Tensor, "..."], param_name: str) -> None:
            cache[param_name] = input[0]

        # Register hooks
        for module_name in module_names:
            module = self.patched_model.get_submodule(module_name)
            handle = module.register_forward_pre_hook(partial(cache_hook, param_name=module_name))
            handles.append(handle)

        for module in self.components_or_modules.values():
            module.assert_pristine()
            module.forward_mode = "target"

        try:
            raw_out = self.patched_model(*args, **kwargs)
            out = self._extract_output(raw_out)
            return out, cache
        finally:
            for handle in handles:
                handle.remove()

            for module in self.components_or_modules.values():
                module.make_pristine()

    @staticmethod
    def _download_wandb_files(wandb_project_run_id: str) -> tuple[Path, Path]:
        """Download the relevant files from a wandb run.

        Returns:
            Tuple of (model_path, config_path)
        """
        api = wandb.Api()
        run: Run = api.run(wandb_project_run_id)

        checkpoint = fetch_latest_wandb_checkpoint(run, prefix="model")

        run_dir = fetch_wandb_run_dir(run.id)

        final_config_path = download_wandb_file(run, run_dir, "final_config.yaml")
        checkpoint_path = download_wandb_file(run, run_dir, checkpoint.name)

        return checkpoint_path, final_config_path

    @classmethod
    @override
    def from_run_info(cls, run_info: RunInfo[Config]) -> "ComponentModel":
        """Load a trained ComponentModel checkpoint from a run info object."""
        config = run_info.config

        # Load the target model
        model_class = resolve_class(config.pretrained_model_class)
        if config.pretrained_model_name is not None:
            assert hasattr(model_class, "from_pretrained"), (
                f"Model class {model_class} should have a `from_pretrained` method"
            )
            target_model_unpatched = model_class.from_pretrained(config.pretrained_model_name)  # pyright: ignore[reportAttributeAccessIssue]
        else:
            assert issubclass(model_class, LoadableModule), (
                f"Model class {model_class} should be a subclass of LoadableModule which "
                "defines a `from_pretrained` method"
            )
            assert run_info.config.pretrained_model_path is not None
            target_model_unpatched = model_class.from_pretrained(
                run_info.config.pretrained_model_path
            )

        target_model_unpatched.eval()
        target_model_unpatched.requires_grad_(False)

        comp_model = ComponentModel(
            target_model=target_model_unpatched,
            target_module_patterns=config.target_module_patterns,
            C=config.C,
            gate_hidden_dims=config.gate_hidden_dims,
            gate_type=config.gate_type,
            pretrained_model_output_attr=config.pretrained_model_output_attr,
        )

        comp_model_weights = torch.load(
            run_info.checkpoint_path, map_location="cpu", weights_only=True
        )

        comp_model.load_state_dict(comp_model_weights)
        return comp_model

    @classmethod
    @override
    def from_pretrained(cls, path: ModelPath) -> "ComponentModel":
        """Load a trained ComponentModel checkpoint from a local or wandb path."""
        run_info = SPDRunInfo.from_path(path)
        return cls.from_run_info(run_info)

    def calc_causal_importances(
        self,
        pre_weight_acts: dict[str, Float[Tensor, "... d_in"] | Int[Tensor, "... pos"]],
        sigmoid_type: SigmoidTypes,
        sampling: Literal["continuous", "binomial"],
        detach_inputs: bool = False,
    ) -> tuple[dict[str, Float[Tensor, "... C"]], dict[str, Float[Tensor, "... C"]]]:
        """Calculate causal importances.

        Args:
            pre_weight_acts: The activations before each layer in the target model.
            sigmoid_type: Type of sigmoid to use.
            detach_inputs: Whether to detach the inputs to the gates.

        Returns:
            Tuple of (causal_importances, causal_importances_upper_leaky) dictionaries for each layer.
        """
        causal_importances = {}
        causal_importances_upper_leaky = {}

        for param_name in pre_weight_acts:
            acts = pre_weight_acts[param_name]
            gates = self.gates[param_name]

            if isinstance(gates, GateMLPs):
                gate_input = self.components[param_name].get_inner_acts(acts)
            elif isinstance(gates, VectorGateMLPs | LayerwiseGlobalGateMLP):
                gate_input = acts
            else:
                raise ValueError(f"Unknown gate type: {type(gates)}")

            if detach_inputs:
                gate_input = gate_input.detach()

            gate_output = gates(gate_input)

            if sigmoid_type == "leaky_hard":
                lower_leaky_fn = SIGMOID_TYPES["lower_leaky_hard"]
                upper_leaky_fn = SIGMOID_TYPES["upper_leaky_hard"]
            else:
                # For other sigmoid types, use the same function for both
                lower_leaky_fn = SIGMOID_TYPES[sigmoid_type]
                upper_leaky_fn = SIGMOID_TYPES[sigmoid_type]

            gate_output_for_lower_leaky = gate_output
            if sampling == "binomial":
                gate_output_for_lower_leaky = 1.05 * gate_output - 0.05 * torch.rand_like(
                    gate_output
                )

            causal_importances[param_name] = lower_leaky_fn(gate_output_for_lower_leaky)
            causal_importances_upper_leaky[param_name] = upper_leaky_fn(gate_output).abs()

        return causal_importances, causal_importances_upper_leaky<|MERGE_RESOLUTION|>--- conflicted
+++ resolved
@@ -276,30 +276,20 @@
     ) -> nn.Module:
         """Helper to create a gate based on gate_type and module type."""
         if gate_type == "mlp":
-            gate = GateMLPs(C=component_C, hidden_dims=gate_hidden_dims)
+            return GateMLPs(C=component_C, hidden_dims=gate_hidden_dims)
         else:
-<<<<<<< HEAD
+            assert gate_type in ["vector_mlp", "layerwise_global_mlp"], (
+                f"Unknown gate type: {gate_type}"
+            )
+            assert not isinstance(target_module, nn.Embedding), (
+                "Embedding modules only supported for gate_type='mlp'"
+            )
             if isinstance(target_module, nn.Linear):
                 input_dim = target_module.weight.shape[1]
             elif isinstance(target_module, RadfordConv1D):
                 input_dim = target_module.weight.shape[0]
             else:
-                assert isinstance(target_module, nn.Embedding)
-                raise ValueError("Embedding modules only supported for gate_type='mlp'")
-            return VectorGateMLPs(C=component_C, input_dim=input_dim, hidden_dims=gate_hidden_dims)
-=======
-            assert gate_type in ["vector_mlp", "layerwise_global_mlp"], (
-                f"Unknown gate type: {gate_type}"
-            )
-            assert not isinstance(original_module, nn.Embedding), (
-                "Embedding modules only supported for gate_type='mlp'"
-            )
-            if isinstance(original_module, nn.Linear):
-                input_dim = original_module.weight.shape[1]
-            elif isinstance(original_module, RadfordConv1D):
-                input_dim = original_module.weight.shape[0]
-            else:
-                raise ValueError(f"Module {type(original_module)} not supported for {gate_type=}")
+                raise ValueError(f"Module {type(target_module)} not supported for {gate_type=}")
 
             if gate_type == "vector_mlp":
                 gate = VectorGateMLPs(
@@ -311,7 +301,6 @@
                     C=component_C, input_dim=input_dim, hidden_dims=gate_hidden_dims
                 )
         return gate
->>>>>>> 03129623
 
     @staticmethod
     def _make_gates(
