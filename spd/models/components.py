<<<<<<< HEAD
from typing import Literal, cast, override
=======
from abc import ABC, abstractmethod
from typing import Literal, override
>>>>>>> 648af4d7

import einops
import torch
from jaxtyping import Bool, Float, Int
from torch import Tensor, nn

from spd.utils.module_utils import init_param_

GateType = Literal["mlp", "vector_mlp"]


class ParallelLinear(nn.Module):
    """C parallel linear layers"""

    def __init__(self, C: int, input_dim: int, output_dim: int, nonlinearity: str):
        super().__init__()
        self.input_dim = input_dim
        self.output_dim = output_dim
        self.W = nn.Parameter(torch.empty(C, input_dim, output_dim))
        self.b = nn.Parameter(torch.zeros(C, output_dim))
        init_param_(self.W, fan_val=input_dim, nonlinearity=nonlinearity)

    @override
    def forward(self, x: Float[Tensor, "... C d_in"]) -> Float[Tensor, "... C d_out"]:
        return einops.einsum(x, self.W, "... C d_in, C d_in d_out -> ... C d_out") + self.b


class GateMLPs(nn.Module):
    """MLP based gates that map a scalar input to a scalar output."""

    def __init__(self, C: int, hidden_dims: list[int], bias: float = 0.0):
        super().__init__()

        self.hidden_dims = hidden_dims

        self.layers = nn.Sequential()
        for i in range(len(hidden_dims)):
            input_dim = 1 if i == 0 else hidden_dims[i - 1]
            output_dim = hidden_dims[i]
            self.layers.append(ParallelLinear(C, input_dim, output_dim, nonlinearity="relu"))
            self.layers.append(nn.GELU())
        self.layers.append(ParallelLinear(C, hidden_dims[-1], 1, nonlinearity="linear"))
        cast(list[ParallelLinear], self.layers)[-1].b.data.fill_(bias)

    @override
    def forward(self, x: Float[Tensor, "... C"]) -> Float[Tensor, "... C"]:
        x = einops.rearrange(x, "... C -> ... C 1")
        x = self.layers(x)
        assert x.shape[-1] == 1, "Last dimension should be 1 after the final layer"
        return x[..., 0]


class VectorGateMLPs(nn.Module):
    """MLP based gates that map a vector valued input to a single output."""

    def __init__(self, C: int, input_dim: int, hidden_dims: list[int], bias: float = 0.0):
        super().__init__()

        self.hidden_dims = hidden_dims

        self.layers = nn.Sequential()
        for i in range(len(hidden_dims)):
            input_dim = input_dim if i == 0 else hidden_dims[i - 1]
            output_dim = hidden_dims[i]
            self.layers.append(ParallelLinear(C, input_dim, output_dim, nonlinearity="relu"))
            self.layers.append(nn.GELU())

        self.layers.append(ParallelLinear(C, hidden_dims[-1], 1, nonlinearity="linear"))
        cast(list[ParallelLinear], self.layers)[-1].b.data.fill_(bias)

    @override
    def forward(self, x: Float[Tensor, "... d_in"]) -> Float[Tensor, "... C"]:
        # this 1 will broadcast out to actual C size, but no need to expand out yet
        x = self.layers(einops.rearrange(x, "... d_in -> ... 1 d_in"))
        assert x.shape[-1] == 1, "Last dimension should be 1 after the final layer"
        return x[..., 0]


class Components(ABC, nn.Module):
    def __init__(self, C: int, v_dim: int, u_dim: int):
        """
        Base class for components in a single layer (that would replace nn.Linear or nn.Embedding weight matrices).
        Initializes matrices V (which transforms the input activations) and U (which transforms the output of in_acts @ V)"

        Args:
            C: Number of components
            v_dim: Number of rows in the target weight matrix
            u_dim: Number of columns in the target weight matrix
        """
        super().__init__()
        self.C = C
        self.V = nn.Parameter(torch.empty(v_dim, C))
        self.U = nn.Parameter(torch.empty(C, u_dim))

    @property
    @abstractmethod
    def weight(self) -> Float[Tensor, "rows cols"]:
        raise NotImplementedError()

    def init_from_target_weight(self, target_weight: Tensor) -> None:
        """Initialize the V and U matrices.
        1. Normalize every component to 1.
        2. Take inner product with original model
        3. This gives you roughly how much overlap there is with the target model.
        4. Scale the Us by this value (we can choose either matrix)

        args:
            target_weight: The weight matrix of the original model. In the orientation of V @ U.
            Note that this is the transpose of the orientation of the weight matrix in the original code.
        """
        target_weight = target_weight.to(self.U.device)

        V = self.V
        U = self.U

        # Make V and U have unit norm in the d_in and d_out dimensions
        V.data[:] = torch.randn_like(V.data)
        U.data[:] = torch.randn_like(U.data)
        V.data[:] = V.data / V.data.norm(dim=-2, keepdim=True)
        U.data[:] = U.data / U.data.norm(dim=-1, keepdim=True)

        # Calculate inner products
        inner = einops.einsum(U, target_weight, "C cols, rows cols -> C rows")
        C_norms = einops.einsum(inner, V, "C rows, rows C -> C")

        # Scale U by the inner product.
        U.data[:] = U.data * C_norms.unsqueeze(-1)

    @override
    @abstractmethod
    def forward(self, x: Tensor, mask: Tensor | None) -> Tensor:
        """Forward pass through the component."""
        raise NotImplementedError()

    @abstractmethod
    def get_inner_acts(self, x: Tensor) -> Tensor:
        """Get the inner acts of the component."""
        raise NotImplementedError()


class LinearComponents(Components):
    """A floating point linear component. The basic building block of SPD."""

    def __init__(
        self,
        C: int,
        d_in: int,
        d_out: int,
        bias: Tensor | None = None,
    ):
        super().__init__(C, v_dim=d_in, u_dim=d_out)  # NOTE: linear weights are (d_out, d_in)
        self.d_in = d_in
        self.d_out = d_out
        self.bias = bias

    @property
    @override
    def weight(self) -> Float[Tensor, "d_out d_in"]:
        """(V @ U).T. Transposed to match nn.Linear which uses (d_out, d_in)"""
        return einops.einsum(self.V, self.U, "d_in C, C d_out -> d_out d_in")

    @override
    def get_inner_acts(self, x: Float[Tensor, "... d_in"]) -> Float[Tensor, "... d_out"]:
        return einops.einsum(x, self.V, "... d_in, d_in C -> ... C")

    @override
    def forward(
        self, x: Float[Tensor, "... d_in"], mask: Tensor | None = None
    ) -> Float[Tensor, "... d_out"]:
        """Forward pass through V and U matrices.

        Args:
            x: Input tensor
            mask: Tensor which masks parameter components. May be boolean or float.
        Returns:
            output: The summed output across all components
        """
        component_acts = self.get_inner_acts(x)

        if mask is not None:
            component_acts *= mask

        # V is (d_out, C). Multiply this way because we use (out, in) as in nn.Linear
        out = einops.einsum(component_acts, self.U, "... C, C d_out -> ... d_out")

        if self.bias is not None:
            out += self.bias

        return out


class EmbeddingComponents(Components):
    """Efficient embedding components that avoid one-hot encoding."""

    def __init__(
        self,
        C: int,
        vocab_size: int,
        embedding_dim: int,
    ):
        super().__init__(C, v_dim=vocab_size, u_dim=embedding_dim)
        self.vocab_size: int = vocab_size
        self.embedding_dim: int = embedding_dim

    @property
    @override
    def weight(self) -> Float[Tensor, "vocab_size embedding_dim"]:
        """V @ U"""
        return einops.einsum(
            self.V, self.U, "vocab_size C, C embedding_dim -> vocab_size embedding_dim"
        )

    @override
    def get_inner_acts(self, x: Int[Tensor, "..."]) -> Float[Tensor, "... C"]:
        return self.V[x]

    @override
    def forward(
        self,
        x: Int[Tensor, "..."],
        mask: Float[Tensor, "... C"] | Bool[Tensor, "... C"] | None,
    ) -> Float[Tensor, "... embedding_dim"]:
        """Forward through the embedding component using indexing instead of one-hot matmul.

        Args:
            x: Input tensor of token indices
            mask: Tensor which masks parameter components. May be boolean or float.
        """
        assert x.dtype == torch.long, "x must be an integer tensor"

        component_acts: Float[Tensor, "... C"] = self.get_inner_acts(x)

        if mask is not None:
            component_acts *= mask

        out = einops.einsum(component_acts, self.U, "... C, C embedding_dim -> ... embedding_dim")
        return out


class ComponentsOrModule(nn.Module):
    def __init__(
        self,
        original: nn.Linear | nn.Embedding,
        components: Components,
    ):
        super().__init__()
        self.original = original
        self.components = components

        self.forward_mode: Literal["original"] | Literal["components"] | None = None
        self.mask: Tensor | None = None

    @override
    def forward(self, x: Tensor) -> Tensor:
        if self.forward_mode == "original":
            assert self.mask is None, "Mask should not be present in original mode"
            return self.original(x)
        elif self.forward_mode == "components":
            # mask *can* but doesn't *need to* be present here
            return self.components(x, self.mask)
        raise ValueError(f"Invalid forward mode: {self.forward_mode}")<|MERGE_RESOLUTION|>--- conflicted
+++ resolved
@@ -1,9 +1,5 @@
-<<<<<<< HEAD
+from abc import ABC, abstractmethod
 from typing import Literal, cast, override
-=======
-from abc import ABC, abstractmethod
-from typing import Literal, override
->>>>>>> 648af4d7
 
 import einops
 import torch
@@ -46,7 +42,7 @@
             self.layers.append(ParallelLinear(C, input_dim, output_dim, nonlinearity="relu"))
             self.layers.append(nn.GELU())
         self.layers.append(ParallelLinear(C, hidden_dims[-1], 1, nonlinearity="linear"))
-        cast(list[ParallelLinear], self.layers)[-1].b.data.fill_(bias)
+        cast(ParallelLinear, cast(object, self.layers[-1])).b.data.fill_(bias)
 
     @override
     def forward(self, x: Float[Tensor, "... C"]) -> Float[Tensor, "... C"]:
@@ -72,7 +68,7 @@
             self.layers.append(nn.GELU())
 
         self.layers.append(ParallelLinear(C, hidden_dims[-1], 1, nonlinearity="linear"))
-        cast(list[ParallelLinear], self.layers)[-1].b.data.fill_(bias)
+        cast(ParallelLinear, cast(object, self.layers[-1])).b.data.fill_(bias)
 
     @override
     def forward(self, x: Float[Tensor, "... d_in"]) -> Float[Tensor, "... C"]:
