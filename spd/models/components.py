--- conflicted
+++ resolved
@@ -95,9 +95,8 @@
         return x[..., 0]
 
 
-<<<<<<< HEAD
 WeightDeltaAndMask = tuple[Float[Tensor, " d_out d_in"], Float[Tensor, "..."]]
-=======
+
 class LayerwiseGlobalGateMLP(nn.Module):
     """Maps a module's input vector to a scalar output for each component with a 'pure' MLP."""
 
@@ -115,7 +114,6 @@
     @override
     def forward(self, x: Float[Tensor, "... d_in"]) -> Float[Tensor, "... C"]:
         return self.layers(x)
->>>>>>> 03129623
 
 
 class Components(ABC, nn.Module):
