--- conflicted
+++ resolved
@@ -1,9 +1,5 @@
-<<<<<<< HEAD
 from pathlib import Path
-from typing import Any, cast
-=======
 from typing import Any
->>>>>>> 648af4d7
 
 import einops
 import fire
