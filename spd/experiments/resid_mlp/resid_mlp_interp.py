--- conflicted
+++ resolved
@@ -13,15 +13,9 @@
 from spd.experiments.resid_mlp.models import ResidualMLP
 from spd.experiments.tms.models import TMSModel
 from spd.models.component_model import ComponentModel
-<<<<<<< HEAD
-from spd.models.components import EmbeddingComponent, GateMLP, LinearComponent, VectorGateMLP
-from spd.plotting import plot_single_feature_causal_importances
-from spd.utils.general_utils import get_device, set_seed
-=======
 from spd.models.components import Components
 from spd.plotting import plot_causal_importance_vals
 from spd.utils.general_utils import get_device, runtime_cast, set_seed
->>>>>>> 648af4d7
 from spd.utils.run_utils import get_output_dir
 
 
@@ -48,7 +42,7 @@
     device = next(model.parameters()).device
 
     # Get mask values without plotting regular masks
-    figures, all_perm_indices_ci_vals = plot_single_feature_causal_importances(
+    figures, all_perm_indices_ci_vals = plot_causal_importance_vals(
         model=model,
         batch_shape=batch_shape,
         device=device,
@@ -675,18 +669,8 @@
                     return f"Layer {layer_idx} - $W_{{out}}$"
             return mask_name  # Fallback to original if pattern doesn't match
 
-<<<<<<< HEAD
-        # Generate and save causal importance plots
-        gates: dict[str, GateMLP | VectorGateMLP] = {
-            k.removeprefix("gates.").replace("-", "."): cast(GateMLP | VectorGateMLP, v)
-            for k, v in model.gates.items()
-        }
-        batch_shape = (1, target_model.config.n_features)
-        figs_causal = plot_single_feature_causal_importances(
-=======
         batch_shape = (1, patched_model.config.n_features)
         figs_causal = plot_causal_importance_vals(
->>>>>>> 648af4d7
             model=model,
             batch_shape=batch_shape,
             device=device,
