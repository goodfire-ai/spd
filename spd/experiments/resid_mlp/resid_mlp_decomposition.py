"""Residual MLP decomposition script."""

import json
from pathlib import Path

import fire
import wandb

from spd.configs import Config
from spd.experiments.resid_mlp.configs import ResidMLPTaskConfig
from spd.experiments.resid_mlp.models import (
    ResidMLP,
    ResidMLPTargetRunInfo,
)
from spd.experiments.resid_mlp.resid_mlp_dataset import ResidMLPDataset
from spd.log import logger
from spd.run_spd import optimize
from spd.utils.data_utils import DatasetGeneratedDataLoader
from spd.utils.general_utils import (
    get_device,
    load_config,
    save_pre_run_info,
    set_seed,
)
from spd.utils.run_utils import get_output_dir, save_file
from spd.utils.wandb_utils import init_wandb


def main(
    config_path_or_obj: Path | str | Config,
    evals_id: str | None = None,
    sweep_id: str | None = None,
    sweep_params_json: str | None = None,
) -> None:
    sweep_params = (
        None if sweep_params_json is None else json.loads(sweep_params_json.removeprefix("json:"))
    )
    config = load_config(config_path_or_obj, config_model=Config)

    if config.wandb_project:
        tags = ["resid_mlp"]
        if evals_id:
            tags.append(evals_id)
        if sweep_id:
            tags.append(sweep_id)
        config = init_wandb(config, config.wandb_project, tags=tags)

    out_dir = get_output_dir(use_wandb_id=config.wandb_project is not None)

    set_seed(config.seed)
    logger.info(config)

    device = get_device()
    logger.info(f"Using device: {device}")
    assert isinstance(config.task_config, ResidMLPTaskConfig)

    assert config.pretrained_model_path, "pretrained_model_path must be set"
<<<<<<< HEAD
    target_model = ResidualMLP.from_pretrained(config.pretrained_model_path)
    target_model_train_config_dict = target_model.train_config
    label_coeffs = target_model_train_config_dict["label_coeffs"]
=======
    target_run_info = ResidMLPTargetRunInfo.from_path(config.pretrained_model_path)
    target_model = ResidMLP.from_run_info(target_run_info)
>>>>>>> 37dc7a71
    target_model = target_model.to(device)
    target_model.eval()

    if config.wandb_project:
        assert wandb.run, "wandb.run must be initialized before training"
        if config.wandb_run_name:
            wandb.run.name = config.wandb_run_name

    save_pre_run_info(
        save_to_wandb=config.wandb_project is not None,
        out_dir=out_dir,
        spd_config=config,
        sweep_params=sweep_params,
        target_model=target_model,
        train_config=target_run_info.config,
        task_name=config.task_config.task_name,
    )
    save_file(target_run_info.label_coeffs.detach().cpu().tolist(), out_dir / "label_coeffs.json")
    if config.wandb_project:
        wandb.save(str(out_dir / "label_coeffs.json"), base_path=out_dir, policy="now")

    synced_inputs = target_run_info.config.synced_inputs
    dataset = ResidMLPDataset(
        n_features=target_model.config.n_features,
        feature_probability=config.task_config.feature_probability,
        device=device,
        calc_labels=False,  # Our labels will be the output of the target model
        label_type=None,
        act_fn_name=None,
        label_fn_seed=None,
        label_coeffs=None,
        data_generation_type=config.task_config.data_generation_type,
        synced_inputs=synced_inputs,
    )

    train_loader = DatasetGeneratedDataLoader(
        dataset, batch_size=config.microbatch_size, shuffle=False
    )
    eval_loader = DatasetGeneratedDataLoader(
        dataset, batch_size=config.eval_batch_size, shuffle=False
    )

    # TODO: Below not needed when TMS supports config.n_eval_steps
    assert config.n_eval_steps is not None, "n_eval_steps must be set"
    optimize(
        target_model=target_model,
        config=config,
        device=device,
        train_loader=train_loader,
        eval_loader=eval_loader,
        n_eval_steps=config.n_eval_steps,
        out_dir=out_dir,
    )

    if config.wandb_project:
        wandb.finish()


if __name__ == "__main__":
    fire.Fire(main)<|MERGE_RESOLUTION|>--- conflicted
+++ resolved
@@ -55,14 +55,8 @@
     assert isinstance(config.task_config, ResidMLPTaskConfig)
 
     assert config.pretrained_model_path, "pretrained_model_path must be set"
-<<<<<<< HEAD
-    target_model = ResidualMLP.from_pretrained(config.pretrained_model_path)
-    target_model_train_config_dict = target_model.train_config
-    label_coeffs = target_model_train_config_dict["label_coeffs"]
-=======
     target_run_info = ResidMLPTargetRunInfo.from_path(config.pretrained_model_path)
     target_model = ResidMLP.from_run_info(target_run_info)
->>>>>>> 37dc7a71
     target_model = target_model.to(device)
     target_model.eval()
 
