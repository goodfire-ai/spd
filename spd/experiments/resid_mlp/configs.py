--- conflicted
+++ resolved
@@ -4,10 +4,6 @@
 
 from spd.base_config import BaseConfig
 from spd.spd_types import Probability
-<<<<<<< HEAD
-from spd.utils.general_utils import BaseConfig
-=======
->>>>>>> fd2718cc
 
 
 class ResidMLPModelConfig(BaseConfig):
