"""Trains a residual linear model on one-hot input vectors."""

import einops
import torch
import wandb
from jaxtyping import Float
from torch import Tensor, nn
from tqdm import tqdm

<<<<<<< HEAD
from spd.experiments.resid_mlp.configs import ResidMLPModelConfig, ResidMLPTrainConfig
from spd.experiments.resid_mlp.models import ResidMLP
=======
from spd.experiments.resid_mlp.configs import ResidualMLPModelConfig, ResidualMLPTrainConfig
from spd.experiments.resid_mlp.models import ResidualMLP
>>>>>>> a9e559af
from spd.experiments.resid_mlp.resid_mlp_dataset import (
    ResidMLPDataset,
)
from spd.log import logger
from spd.utils.data_utils import DatasetGeneratedDataLoader
from spd.utils.general_utils import compute_feature_importances, get_lr_schedule_fn, set_seed
from spd.utils.run_utils import get_output_dir, save_file
from spd.utils.wandb_utils import init_wandb


def loss_function(
    out: Float[Tensor, "batch n_features"] | Float[Tensor, "batch d_embed"],
    labels: Float[Tensor, "batch n_features"],
    feature_importances: Float[Tensor, "batch n_features"],
<<<<<<< HEAD
    model: ResidMLP,
    config: ResidMLPTrainConfig,
=======
    model: ResidualMLP,
    config: ResidualMLPTrainConfig,
>>>>>>> a9e559af
) -> Float[Tensor, "batch n_features"] | Float[Tensor, "batch d_embed"]:
    if config.loss_type == "readoff":
        loss = ((out - labels) ** 2) * feature_importances
    elif config.loss_type == "resid":
        assert torch.allclose(feature_importances, torch.ones_like(feature_importances)), (
            "feature_importances incompatible with loss_type resid"
        )
        resid_out: Float[Tensor, "batch d_embed"] = out
        resid_labels: Float[Tensor, "batch d_embed"] = einops.einsum(
            labels,
            model.W_E,
            "batch n_features, n_features d_embed -> batch d_embed",
        )
        loss = (resid_out - resid_labels) ** 2
    else:
        raise ValueError(f"Invalid loss_type: {config.loss_type}")
    return loss


def train(
<<<<<<< HEAD
    config: ResidMLPTrainConfig,
    model: ResidMLP,
=======
    config: ResidualMLPTrainConfig,
    model: ResidualMLP,
>>>>>>> a9e559af
    trainable_params: list[nn.Parameter],
    dataloader: DatasetGeneratedDataLoader[
        tuple[
            Float[Tensor, "batch n_features"],
            Float[Tensor, "batch n_features"],
        ]
    ],
    feature_importances: Float[Tensor, "batch n_features"],
    device: str,
    run_name: str,
) -> Float[Tensor, ""]:
    if config.wandb_project:
        tags = [f"resid_mlp{config.resid_mlp_model_config.n_layers}-train"]
        config = init_wandb(config, config.wandb_project, name=run_name, tags=tags)

    out_dir = get_output_dir(use_wandb_id=config.wandb_project is not None)

    # Save config
    config_path = out_dir / "resid_mlp_train_config.yaml"
    save_file(config.model_dump(mode="json"), config_path)
    logger.info(f"Saved config to {config_path}")
    if config.wandb_project:
        wandb.save(str(config_path), base_path=out_dir, policy="now")

    # Save the coefficients used to generate the labels
    assert isinstance(dataloader.dataset, ResidMLPDataset)
    assert dataloader.dataset.label_coeffs is not None
    label_coeffs = dataloader.dataset.label_coeffs.tolist()
    label_coeffs_path = out_dir / "label_coeffs.json"
    save_file(label_coeffs, label_coeffs_path)
    logger.info(f"Saved label coefficients to {label_coeffs_path}")
    if config.wandb_project:
        wandb.save(str(label_coeffs_path), base_path=out_dir, policy="now")

    optimizer = torch.optim.AdamW(trainable_params, lr=config.lr, weight_decay=0.01)

    # Add this line to get the lr_schedule_fn
    lr_schedule_fn = get_lr_schedule_fn(config.lr_schedule)

    pbar = tqdm(range(config.steps), total=config.steps)
    for step, (batch, labels) in zip(pbar, dataloader, strict=False):
        if step >= config.steps:
            break

        # Add this block to update the learning rate
        current_lr = config.lr * lr_schedule_fn(step, config.steps)
        for param_group in optimizer.param_groups:
            param_group["lr"] = current_lr

        optimizer.zero_grad()
        batch: Float[Tensor, "batch n_features"] = batch.to(device)
        labels: Float[Tensor, "batch n_features"] = labels.to(device)
        out = model(batch, return_residual=config.loss_type == "resid")
        loss: Float[Tensor, "batch n_features"] | Float[Tensor, "batch d_embed"] = loss_function(
            out, labels, feature_importances, model, config
        )
        loss = loss.mean()
        loss.backward()
        optimizer.step()
        if step % config.print_freq == 0:
            tqdm.write(f"step {step}: loss={loss.item():.2e}, lr={current_lr:.2e}")
            if config.wandb_project:
                wandb.log({"loss": loss.item(), "lr": current_lr}, step=step)

    model_path = out_dir / "resid_mlp.pth"
    save_file(model.state_dict(), model_path)
    if config.wandb_project:
        wandb.save(str(model_path), base_path=out_dir, policy="now")
    logger.info(f"Saved model to {model_path}")

    # Calculate final losses by averaging many batches
    final_losses = []
    for _ in range(config.n_batches_final_losses):
        batch, labels = next(iter(dataloader))
        batch = batch.to(device)
        labels = labels.to(device)
        out = model(batch, return_residual=config.loss_type == "resid")
        loss = loss_function(out, labels, feature_importances, model, config)
        loss = loss.mean()
        final_losses.append(loss)
    final_losses = torch.stack(final_losses).mean().cpu().detach()
    logger.info(f"Final losses: {final_losses.numpy()}")
    return final_losses


<<<<<<< HEAD
def run_train(config: ResidMLPTrainConfig, device: str) -> Float[Tensor, ""]:
    model_cfg = config.resid_mlp_model_config
=======
def run_train(config: ResidualMLPTrainConfig, device: str) -> Float[Tensor, ""]:
    model_cfg = config.resid_mlp_config
>>>>>>> a9e559af
    run_name = (
        f"resid_mlp_identity_{config.label_type}_"
        f"n-features{model_cfg.n_features}_d-resid{model_cfg.d_embed}_"
        f"d-mlp{model_cfg.d_mlp}_n-layers{model_cfg.n_layers}_seed{config.seed}"
        f"_p{config.feature_probability}_random_embedding_{config.fixed_random_embedding}_"
        f"identity_embedding_{config.fixed_identity_embedding}_bias_{model_cfg.in_bias}_"
        f"{model_cfg.out_bias}_loss{config.loss_type}"
    )

    model = ResidMLP(config=model_cfg).to(device)

    if config.fixed_random_embedding or config.fixed_identity_embedding:
        # Don't train the embedding matrices
        model.W_E.requires_grad = False
        model.W_U.requires_grad = False
        if config.fixed_random_embedding:
            # Init with randn values and make unit norm
            model.W_E.data[:, :] = torch.randn(
                model_cfg.n_features, model_cfg.d_embed, device=device
            )
            model.W_E.data /= model.W_E.data.norm(dim=-1, keepdim=True)
            # Set W_U to W_E^T
            model.W_U.data = model.W_E.data.T
            assert torch.allclose(model.W_U.data, model.W_E.data.T)
        elif config.fixed_identity_embedding:
            assert model_cfg.n_features == model_cfg.d_embed, (
                "n_features must equal d_embed for W_E=id"
            )
            # Make W_E the identity matrix
            model.W_E.data[:, :] = torch.eye(model_cfg.d_embed, device=device)

    label_coeffs = None
    if config.use_trivial_label_coeffs:
        label_coeffs = torch.ones(model_cfg.n_features, device=device)

    dataset = ResidMLPDataset(
        n_features=model_cfg.n_features,
        feature_probability=config.feature_probability,
        device=device,
        calc_labels=True,
        label_type=config.label_type,
        act_fn_name=model_cfg.act_fn_name,
        label_fn_seed=config.label_fn_seed,
        label_coeffs=label_coeffs,
        data_generation_type=config.data_generation_type,
        synced_inputs=config.synced_inputs,
    )
    dataloader = DatasetGeneratedDataLoader(dataset, batch_size=config.batch_size, shuffle=False)

    feature_importances = compute_feature_importances(
        batch_size=config.batch_size,
        n_features=model_cfg.n_features,
        importance_val=config.importance_val,
        device=device,
    )

    final_losses = train(
        config=config,
        model=model,
        trainable_params=[p for p in model.parameters() if p.requires_grad],
        dataloader=dataloader,
        feature_importances=feature_importances,
        device=device,
        run_name=run_name,
    )
    return final_losses


if __name__ == "__main__":
    device = "cuda" if torch.cuda.is_available() else "cpu"
    # 1 layer
    config = ResidualMLPTrainConfig(
        wandb_project="spd",
        seed=0,
<<<<<<< HEAD
        resid_mlp_model_config=ResidMLPModelConfig(
=======
        resid_mlp_config=ResidualMLPModelConfig(
>>>>>>> a9e559af
            n_features=100,  # 1 layer
            d_embed=1000,
            d_mlp=50,  # 1 layer
            n_layers=1,  # 1 layer
            act_fn_name="relu",
            in_bias=False,
            out_bias=False,
        ),
        label_fn_seed=0,
        label_type="act_plus_resid",
        loss_type="readoff",
        use_trivial_label_coeffs=True,
        feature_probability=0.01,
        # synced_inputs=[[0, 1], [2, 3]], # synced inputs
        importance_val=1,
        data_generation_type="at_least_zero_active",
        batch_size=2048,
        steps=1000,  # 1 layer
        print_freq=100,
        lr=3e-3,
        lr_schedule="cosine",
        fixed_random_embedding=True,
        fixed_identity_embedding=False,
        n_batches_final_losses=10,
    )
    # # 2 layers
    # config = ResidualMLPTrainConfig(
    #     wandb_project="spd",
    #     seed=0,
<<<<<<< HEAD
    #     resid_mlp_model_config=ResidMLPModelConfig(
=======
    #     resid_mlp_config=ResidualMLPModelConfig(
>>>>>>> a9e559af
    #         n_features=100, # 2 layers
    #         d_embed=1000,
    #         d_mlp=25, # 2 layers
    #         n_layers=2, # 2 layers
    #         act_fn_name="relu",
    #         in_bias=False,
    #         out_bias=False,
    #     ),
    #     label_fn_seed=0,
    #     label_type="act_plus_resid",
    #     loss_type="readoff",
    #     use_trivial_label_coeffs=True,
    #     feature_probability=0.01,
    #     # synced_inputs=[[0, 1], [2, 3]], # synced inputs
    #     importance_val=1,
    #     data_generation_type="at_least_zero_active",
    #     batch_size=2048,
    #     steps=1000, # 2 layers
    #     print_freq=100,
    #     lr=3e-3,
    #     lr_schedule="cosine",
    #     fixed_random_embedding=True,
    #     fixed_identity_embedding=False,
    #     n_batches_final_losses=10,
    # )
    # # 3 layers
    # config = ResidualMLPTrainConfig(
    #     wandb_project="spd",
    #     seed=0,
<<<<<<< HEAD
    #     resid_mlp_model_config=ResidMLPModelConfig(
=======
    #     resid_mlp_config=ResidualMLPModelConfig(
>>>>>>> a9e559af
    #         n_features=102,  # 3 layers
    #         d_embed=1000,
    #         d_mlp=17,  # 3 layers
    #         n_layers=3,  # 3 layers
    #         act_fn_name="relu",
    #         in_bias=False,
    #         out_bias=False,
    #     ),
    #     label_fn_seed=0,
    #     label_type="act_plus_resid",
    #     loss_type="readoff",
    #     use_trivial_label_coeffs=True,
    #     feature_probability=0.01,
    #     # synced_inputs=[[0, 1], [2, 3]], # synced inputs
    #     importance_val=1,
    #     data_generation_type="at_least_zero_active",
    #     batch_size=2048,
    #     steps=10_000,  # 3 layers
    #     print_freq=100,
    #     lr=3e-3,
    #     lr_schedule="cosine",
    #     fixed_random_embedding=True,
    #     fixed_identity_embedding=False,
    #     n_batches_final_losses=10,
    # )

    set_seed(config.seed)

    run_train(config, device)<|MERGE_RESOLUTION|>--- conflicted
+++ resolved
@@ -1,4 +1,4 @@
-"""Trains a residual linear model on one-hot input vectors."""
+"""Trains a residual MLP model on one-hot input vectors."""
 
 import einops
 import torch
@@ -7,13 +7,8 @@
 from torch import Tensor, nn
 from tqdm import tqdm
 
-<<<<<<< HEAD
 from spd.experiments.resid_mlp.configs import ResidMLPModelConfig, ResidMLPTrainConfig
 from spd.experiments.resid_mlp.models import ResidMLP
-=======
-from spd.experiments.resid_mlp.configs import ResidualMLPModelConfig, ResidualMLPTrainConfig
-from spd.experiments.resid_mlp.models import ResidualMLP
->>>>>>> a9e559af
 from spd.experiments.resid_mlp.resid_mlp_dataset import (
     ResidMLPDataset,
 )
@@ -28,13 +23,8 @@
     out: Float[Tensor, "batch n_features"] | Float[Tensor, "batch d_embed"],
     labels: Float[Tensor, "batch n_features"],
     feature_importances: Float[Tensor, "batch n_features"],
-<<<<<<< HEAD
     model: ResidMLP,
     config: ResidMLPTrainConfig,
-=======
-    model: ResidualMLP,
-    config: ResidualMLPTrainConfig,
->>>>>>> a9e559af
 ) -> Float[Tensor, "batch n_features"] | Float[Tensor, "batch d_embed"]:
     if config.loss_type == "readoff":
         loss = ((out - labels) ** 2) * feature_importances
@@ -55,13 +45,8 @@
 
 
 def train(
-<<<<<<< HEAD
     config: ResidMLPTrainConfig,
     model: ResidMLP,
-=======
-    config: ResidualMLPTrainConfig,
-    model: ResidualMLP,
->>>>>>> a9e559af
     trainable_params: list[nn.Parameter],
     dataloader: DatasetGeneratedDataLoader[
         tuple[
@@ -147,13 +132,8 @@
     return final_losses
 
 
-<<<<<<< HEAD
 def run_train(config: ResidMLPTrainConfig, device: str) -> Float[Tensor, ""]:
     model_cfg = config.resid_mlp_model_config
-=======
-def run_train(config: ResidualMLPTrainConfig, device: str) -> Float[Tensor, ""]:
-    model_cfg = config.resid_mlp_config
->>>>>>> a9e559af
     run_name = (
         f"resid_mlp_identity_{config.label_type}_"
         f"n-features{model_cfg.n_features}_d-resid{model_cfg.d_embed}_"
@@ -225,14 +205,10 @@
 if __name__ == "__main__":
     device = "cuda" if torch.cuda.is_available() else "cpu"
     # 1 layer
-    config = ResidualMLPTrainConfig(
+    config = ResidMLPTrainConfig(
         wandb_project="spd",
         seed=0,
-<<<<<<< HEAD
         resid_mlp_model_config=ResidMLPModelConfig(
-=======
-        resid_mlp_config=ResidualMLPModelConfig(
->>>>>>> a9e559af
             n_features=100,  # 1 layer
             d_embed=1000,
             d_mlp=50,  # 1 layer
@@ -262,11 +238,7 @@
     # config = ResidualMLPTrainConfig(
     #     wandb_project="spd",
     #     seed=0,
-<<<<<<< HEAD
     #     resid_mlp_model_config=ResidMLPModelConfig(
-=======
-    #     resid_mlp_config=ResidualMLPModelConfig(
->>>>>>> a9e559af
     #         n_features=100, # 2 layers
     #         d_embed=1000,
     #         d_mlp=25, # 2 layers
@@ -296,11 +268,7 @@
     # config = ResidualMLPTrainConfig(
     #     wandb_project="spd",
     #     seed=0,
-<<<<<<< HEAD
     #     resid_mlp_model_config=ResidMLPModelConfig(
-=======
-    #     resid_mlp_config=ResidualMLPModelConfig(
->>>>>>> a9e559af
     #         n_features=102,  # 3 layers
     #         d_embed=1000,
     #         d_mlp=17,  # 3 layers
