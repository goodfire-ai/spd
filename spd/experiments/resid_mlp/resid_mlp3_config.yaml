# ResidualMLP 3 layers
# --- WandB ---
wandb_project: spd
wandb_run_name: null
wandb_run_name_prefix: ""

# --- General ---
seed: 0
C: 500
n_mask_samples: 1
gate_type: "mlp"
gate_hidden_dims: [128]
sigmoid_type: "leaky_hard"
target_module_patterns:
  - "layers.*.mlp_in"
  - "layers.*.mlp_out"

# --- Loss Coefficients ---
faithfulness_coeff: 1.0
out_recon_coeff: 0.0
recon_coeff: null
stochastic_recon_coeff: 1.0
recon_layerwise_coeff: null
stochastic_recon_layerwise_coeff: 1.0
importance_minimality_coeff: 5e-6
pnorm: 2
output_loss_type: mse

# --- Training ---
batch_size: 2048
eval_batch_size: 2048
steps: 100_000
lr: 1e-3
lr_schedule: constant
lr_warmup_pct: 0.00

# --- Logging & Saving ---
train_log_freq: 50
eval_freq: 500
n_eval_steps: 100
slow_eval_freq: 5_000
slow_eval_on_first_step: true
save_freq: null
<<<<<<< HEAD
n_examples_until_dead: 1_024_000
eval_metrics:
  - classname: "CIHistograms"
  - classname: "ComponentActivationDensity"
  - classname: "UVandIdentityCI"
  - classname: "CI_L0"
=======
n_examples_until_dead: 1_024_000  # print_freq * batch_size = 500 * 2048
figures_fns:
  - name: "ci_histograms"
  - name: "mean_component_activation_counts"
  - name: "permuted_ci_plots"
    extra_kwargs:
      identity_patterns: ["layers.*.mlp_in"]
      dense_patterns: ["layers.*.mlp_out"]
  - name: "uv_plots"
metrics_fns:
  - name: "ci_l0"
  - name: "target_ci_error"
    extra_kwargs:
      identity_ci:
        - layer_pattern: "layers.*.mlp_in"
          n_features: 102
      dense_ci:
        - layer_pattern: "layers.*.mlp_out"
          k: 17
>>>>>>> 14da9488

# --- Pretrained model info ---
pretrained_model_class: "spd.experiments.resid_mlp.models.ResidMLP"
pretrained_model_path: "wandb:spd/runs/6hk3uciu"

# --- Task Specific ---
task_config:
  task_name: resid_mlp
  feature_probability: 0.01
  data_generation_type: "at_least_zero_active"<|MERGE_RESOLUTION|>--- conflicted
+++ resolved
@@ -41,34 +41,27 @@
 slow_eval_freq: 5_000
 slow_eval_on_first_step: true
 save_freq: null
-<<<<<<< HEAD
 n_examples_until_dead: 1_024_000
 eval_metrics:
   - classname: "CIHistograms"
   - classname: "ComponentActivationDensity"
-  - classname: "UVandIdentityCI"
-  - classname: "CI_L0"
-=======
-n_examples_until_dead: 1_024_000  # print_freq * batch_size = 500 * 2048
-figures_fns:
-  - name: "ci_histograms"
-  - name: "mean_component_activation_counts"
-  - name: "permuted_ci_plots"
-    extra_kwargs:
+  - classname: "PermutedCIPlots"
+    extra_init_kwargs:
       identity_patterns: ["layers.*.mlp_in"]
       dense_patterns: ["layers.*.mlp_out"]
-  - name: "uv_plots"
-metrics_fns:
-  - name: "ci_l0"
-  - name: "target_ci_error"
-    extra_kwargs:
+  - classname: "UVPlots"
+    extra_init_kwargs:
+      identity_patterns: ["layers.*.mlp_in"]
+      dense_patterns: ["layers.*.mlp_out"]
+  - classname: "IdentityCIError"
+    extra_init_kwargs:
       identity_ci:
         - layer_pattern: "layers.*.mlp_in"
           n_features: 102
       dense_ci:
         - layer_pattern: "layers.*.mlp_out"
           k: 17
->>>>>>> 14da9488
+  - classname: "CI_L0"
 
 # --- Pretrained model info ---
 pretrained_model_class: "spd.experiments.resid_mlp.models.ResidMLP"
