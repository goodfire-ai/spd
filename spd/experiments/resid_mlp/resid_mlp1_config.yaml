--- conflicted
+++ resolved
@@ -55,20 +55,8 @@
     extra_init_kwargs:
       identity_patterns: ["layers.*.mlp_in"]
       dense_patterns: ["layers.*.mlp_out"]
-<<<<<<< HEAD
-  - name: "uv_plots"
-  - name: "component_co_activation_plots"
-  - name: "component_abs_left_sing_vec_geometric_interaction_strengths_plots"
-  - name: "geometric_interaction_strength_vs_coactivation_plots"
-  - name: "geometric_interaction_strength_product_with_coactivation_fraction_plots"
-metrics_fns:
-  - name: "ci_l0"
-  - name: "target_ci_error"
-    extra_kwargs:
-=======
   - classname: "IdentityCIError"
     extra_init_kwargs:
->>>>>>> e6198bab
       identity_ci:
         - layer_pattern: "layers.*.mlp_in"
           n_features: 100
@@ -76,6 +64,16 @@
         - layer_pattern: "layers.*.mlp_out"
           k: 50
   - classname: "CI_L0"
+
+#   - name: "uv_plots"
+#   - name: "component_co_activation_plots"
+#   - name: "component_abs_left_sing_vec_geometric_interaction_strengths_plots"
+#   - name: "geometric_interaction_strength_vs_coactivation_plots"
+#   - name: "geometric_interaction_strength_product_with_coactivation_fraction_plots"
+# metrics_fns:
+#   - name: "ci_l0"
+#   - name: "target_ci_error"
+#     extra_kwargs:
 
 # --- Pretrained model info ---
 pretrained_model_class: "spd.experiments.resid_mlp.models.ResidMLP"
