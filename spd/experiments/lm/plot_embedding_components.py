"""Visualize embedding component masks."""

from pathlib import Path

import matplotlib.pyplot as plt
import numpy as np
import torch
from jaxtyping import Float
from torch import Tensor
from tqdm import tqdm

from spd.log import logger
from spd.models.component_model import ComponentModel


def collect_embedding_masks(model: ComponentModel, device: str) -> Float[Tensor, "vocab C"]:
    """Collect masks for each vocab token.

    Args:
        model: The trained ComponentModel
        device: Device to run computation on

    Returns:
        Tensor of shape (vocab_size, C) containing masks for each vocab token
    """
    assert len(model.components) == 1, "Expected exactly one embedding component"

    vocab_size = model.patched_model.get_parameter("transformer.wte.weight").shape[0]

    all_masks = torch.zeros((vocab_size, model.C), device=device)

    for token_id in tqdm(range(vocab_size), desc="Collecting masks"):
        # Create single token input
        token_tensor = torch.tensor([[token_id]], device=device)

        _, pre_weight_acts = model.forward_with_pre_forward_cache_hooks(
            token_tensor, module_names=model.target_module_paths
        )

        masks, _ = model.calc_causal_importances(
            pre_weight_acts=pre_weight_acts,
            detach_inputs=True,
        )
        assert len(masks) == 1, "Expected exactly one mask"

        all_masks[token_id] = next(iter(masks.values())).squeeze()

    return all_masks


def permute_to_identity(
    mask: Float[Tensor, "vocab C"],
) -> tuple[Float[Tensor, "vocab C"], Float[Tensor, " vocab"]]:
    """Returns (permuted_mask, permutation_indices)"""
    vocab, C = mask.shape
    new_mask = mask.clone()
    effective_rows = min(vocab, C)
    # Store permutation indices for each instance
    perm_indices = torch.zeros((C), dtype=torch.long, device=mask.device)

    mat: Tensor = mask[:, :]
    perm: list[int] = [0] * C
    used: set[int] = set()
    for i in range(effective_rows):
        sorted_indices: list[int] = torch.argsort(mat[i, :], descending=True).tolist()
        chosen: int = next((col for col in sorted_indices if col not in used), sorted_indices[0])
        perm[i] = chosen
        used.add(chosen)
    remaining: list[int] = sorted(list(set(range(C)) - used))
    for idx, col in enumerate(remaining):
        perm[effective_rows + idx] = col
    new_mask[:, :] = mat[:, perm]
    perm_indices = torch.tensor(perm, device=mask.device)

    return new_mask, perm_indices


def plot_embedding_mask_heatmap(
    masks: Float[Tensor, "vocab C"], out_dir: Path, ci_alive_threshold: float
) -> None:
    """Plot heatmap of embedding masks.

    Args:
        masks: Tensor of shape (vocab_size, C) containing masks
        out_dir: Directory to save the plots
        ci_alive_threshold: Threshold for considering a component alive
    """
    plt.figure(figsize=(20, 10))
    plt.imshow(
        masks.detach().cpu().numpy(),
        aspect="auto",  # Maintain the data aspect ratio
        cmap="Reds",  # white → red
        vmin=0.0,
        vmax=1.0,
    )
    plt.colorbar(label="Mask value")

    # Set axis ticks
    plt.xticks(range(0, masks.shape[1], 1000))  # Show every 1000th tick on x-axis
    plt.yticks(range(0, masks.shape[0], 1000))  # Show every 1000th tick on y-axis

    plt.xlabel("Component Index (C)")
    plt.ylabel("Vocab Token ID")
    plt.title("Embedding Component Masks per Token")
    plt.tight_layout()
    fname_embed_masks = out_dir / "embedding_masks.png"
    plt.savefig(fname_embed_masks, dpi=300)
    plt.savefig(fname_embed_masks.with_suffix(".svg"))  # vector graphic for zooming
    logger.info(f"Saved embedding masks to {fname_embed_masks} and .svg")
    plt.close()

    # Also plot a histogram of the first token's mask
    threshold = 0.05
    indices = [0, 99, 199, 299]
    fig, axs = plt.subplots(4, 1, figsize=(10, 10))
    axs = axs.flatten()  # pyright: ignore[reportAttributeAccessIssue]
    for token_id, ax in zip(indices, axs, strict=False):
        vals = masks[token_id].detach().cpu().numpy()
        vals = vals[vals > threshold]

        # Ensure all sub-plots have the same ticks and visible range
        ax.set_xticks(np.arange(0.0, 1.05 + 1e-6, 0.05))
        ax.set_xlim(0.0, 1.05)
        ax.hist(vals, bins=100)
        ax.set_ylabel(f"Freq for token {token_id}")

    fig.suptitle(f"Mask Values (> {threshold}) for Each Token")
    fname_hist = out_dir / "first_token_histogram.png"
    fig.savefig(fname_hist, dpi=300)
    fig.savefig(fname_hist.with_suffix(".svg"))  # vector graphic for zooming
    logger.info(f"Saved first token histogram to {fname_hist} and .svg")
    plt.close()

<<<<<<< HEAD
    n_alive_components = ((masks > 0.1).any(dim=0)).sum().item()
    logger.info(f"Number of components that have any value > 0.1: {n_alive_components}")
=======
    n_alive_components = ((masks > ci_alive_threshold).any(dim=0)).sum().item()
    print(f"Number of components that have any value > {ci_alive_threshold}: {n_alive_components}")
>>>>>>> 94d45463
    ...


def main(model_path: str | Path) -> None:
    """Load model and generate embedding mask visualization.

    Args:
        model_path: Path to the model checkpoint
    """
    # Load model
    model, config, out_dir = ComponentModel.from_pretrained(model_path)
    device = "cuda" if torch.cuda.is_available() else "cpu"
    model.to(device)

    # Collect masks
    masks = collect_embedding_masks(model, device)
    permuted_masks, _perm_indices = permute_to_identity(masks)
    plot_embedding_mask_heatmap(permuted_masks, out_dir, config.ci_alive_threshold)


if __name__ == "__main__":
    path = "wandb:spd-gf-lm/runs/..."

    main(path)<|MERGE_RESOLUTION|>--- conflicted
+++ resolved
@@ -131,13 +131,10 @@
     logger.info(f"Saved first token histogram to {fname_hist} and .svg")
     plt.close()
 
-<<<<<<< HEAD
-    n_alive_components = ((masks > 0.1).any(dim=0)).sum().item()
-    logger.info(f"Number of components that have any value > 0.1: {n_alive_components}")
-=======
     n_alive_components = ((masks > ci_alive_threshold).any(dim=0)).sum().item()
-    print(f"Number of components that have any value > {ci_alive_threshold}: {n_alive_components}")
->>>>>>> 94d45463
+    logger.info(
+        f"Number of components that have any value > {ci_alive_threshold}: {n_alive_components}"
+    )
     ...
 
 
