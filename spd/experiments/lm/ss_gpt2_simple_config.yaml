# --- WandB ---
wandb_project: spd
wandb_run_name: null
wandb_run_name_prefix: ""

# --- General ---
seed: 0
C: 2000
n_mask_samples: 1
gate_type: "vector_mlp"
gate_hidden_dims: [12]
sigmoid_type: "leaky_hard"
target_module_patterns: ["h.*.mlp.c_fc", "h.*.mlp.c_proj", "h.*.attn.k_proj", "h.*.attn.v_proj", "h.*.attn.c_proj"]
identity_module_patterns: null
sampling: "continuous"
use_delta_component: true

# --- Loss Coefficients ---
faithfulness_coeff: null
ci_recon_coeff: null
stochastic_recon_coeff: 0.2
ci_recon_layerwise_coeff: null
stochastic_recon_layerwise_coeff: 2.0
importance_minimality_coeff: 3e-4
pnorm: 2.0
p_anneal_start_frac: 0.0
p_anneal_final_p: 0.3
p_anneal_end_frac: 1.0
output_loss_type: kl

# --- Training ---
batch_size: 48
eval_batch_size: 48
steps: 50000
lr: 5e-4
lr_schedule: cosine
lr_warmup_pct: 0.0
lr_exponential_halflife: null
gradient_accumulation_steps: 1

# --- Logging & Saving ---
train_log_freq: 200
eval_freq: 1000
slow_eval_freq: 5000
slow_eval_on_first_step: true
n_eval_steps: 5
save_freq: null
ci_alive_threshold: 0.0
n_examples_until_dead: 1368400
eval_metrics:
  - classname: "CIHistograms"
    extra_init_kwargs:
      n_batches_accum: 5
  - classname: "ComponentActivationDensity"
    extra_init_kwargs: {}
  - classname: "CI_L0"
    extra_init_kwargs:
      groups:
        total: ["*"]  # Sum of all L0 values
        layer_0: ["h.0.*"]
        layer_1: ["h.1.*"]
        layer_2: ["h.2.*"]
        layer_3: ["h.3.*"]
  - classname: "CEandKLLosses"
    extra_init_kwargs:
      rounding_threshold: 0.0
  - classname: "CIMeanPerComponent"
<<<<<<< HEAD
=======
  - classname: "SubsetReconstructionLoss"
    extra_init_kwargs:
      n_mask_samples: 1
      use_all_ones_for_non_replaced: false
      include_patterns:
        layer_0_only: ["h.0.*"]
        layer_1_only: ["h.1.*"]
        layer_2_only: ["h.2.*"]
        layer_3_only: ["h.3.*"]
        mlp_only: ["*.mlp.*"]
        attention_only: ["*.self_attn.*"]
      exclude_patterns:
        all_but_layer_0: ["h.0.*"]
        all_but_layer_1: ["h.1.*"]
        all_but_layer_2: ["h.2.*"]
        all_but_layer_3: ["h.3.*"]
  - classname: "FaithfulnessLoss"
>>>>>>> e46da337

# --- Pretrained model info ---
pretrained_model_class: simple_stories_train.models.gpt2_simple.GPT2Simple
pretrained_model_name: wandb:goodfire/spd/runs/syhzse3u # With ln
pretrained_model_output_attr: idx_0
tokenizer_name: SimpleStories/test-SimpleStories-gpt2-1.25M # We'll load this from wandb in future

# --- Task Specific ---
task_config:
  task_name: lm 
  max_seq_len: 512
  dataset_name: "SimpleStories/SimpleStories"
  column_name: "story"
  train_data_split: "train"
  eval_data_split: "test"<|MERGE_RESOLUTION|>--- conflicted
+++ resolved
@@ -65,8 +65,6 @@
     extra_init_kwargs:
       rounding_threshold: 0.0
   - classname: "CIMeanPerComponent"
-<<<<<<< HEAD
-=======
   - classname: "SubsetReconstructionLoss"
     extra_init_kwargs:
       n_mask_samples: 1
@@ -84,7 +82,6 @@
         all_but_layer_2: ["h.2.*"]
         all_but_layer_3: ["h.3.*"]
   - classname: "FaithfulnessLoss"
->>>>>>> e46da337
 
 # --- Pretrained model info ---
 pretrained_model_class: simple_stories_train.models.gpt2_simple.GPT2Simple
