--- conflicted
+++ resolved
@@ -79,11 +79,7 @@
       all_but_layer_1: ["h.1.*"]
       all_but_layer_2: ["h.2.*"]
       all_but_layer_3: ["h.3.*"]
-<<<<<<< HEAD
-  - classname: "StochasticHiddenActsRecon"
-=======
   - classname: "StochasticHiddenActsReconLoss"
->>>>>>> ade13772
 
 # --- Pretrained model info ---
 pretrained_model_class: simple_stories_train.models.gpt2_simple.GPT2Simple
