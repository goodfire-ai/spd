# --- WandB ---
wandb_project: spd
wandb_run_name: null
wandb_run_name_prefix: ""

# --- General ---
seed: 0
C: 1200
n_mask_samples: 1
gate_type: "shared_mlp"
gate_hidden_dims: [400]
sigmoid_type: "leaky_hard"
target_module_patterns: ["model.layers.*.mlp.gate_proj", "model.layers.*.mlp.down_proj", "model.layers.*.mlp.up_proj", "model.layers.*.self_attn.q_proj", "model.layers.*.self_attn.k_proj", "model.layers.*.self_attn.v_proj", "model.layers.*.self_attn.o_proj"]
identity_module_patterns: null
sampling: "continuous"
use_delta_component: true
loss_metric_configs:
  - classname: "ImportanceMinimalityLoss"
    coeff: 0.0003
    pnorm: 2.0
    p_anneal_start_frac: 0.0
    p_anneal_final_p: 0.7
    p_anneal_end_frac: 1.0
  - classname: "StochasticReconLayerwiseLoss"
    coeff: 2.0
  - classname: "StochasticReconLoss"
    coeff: 0.2
output_loss_type: kl

# --- Training ---
batch_size: 128
eval_batch_size: 64
steps: 50000
lr: 0.0005
lr_schedule: cosine
lr_warmup_pct: 0.0
lr_exponential_halflife: null
gradient_accumulation_steps: 1

# --- Faithfulness Warmup ---
faithfulness_warmup_steps: 200
faithfulness_warmup_lr: 0.01
faithfulness_warmup_weight_decay: 0.1

# --- Logging & Saving ---
train_log_freq: 200
eval_freq: 1000
slow_eval_freq: 2000
slow_eval_on_first_step: true
n_eval_steps: 5
save_freq: null
ci_alive_threshold: 0.0
n_examples_until_dead: 1368400
eval_metric_configs:
  - classname: "CIHistograms"
    n_batches_accum: 5
  - classname: "ComponentActivationDensity"
  - classname: "CI_L0"
    groups:
      total: ["*"]  # Sum of all L0 values
      layer_0: ["model.layers.0.*"]
      layer_1: ["model.layers.1.*"]
      layer_2: ["model.layers.2.*"]
      layer_3: ["model.layers.3.*"]
  - classname: "CEandKLLosses"
    rounding_threshold: 0.0
  - classname: "CIMeanPerComponent"
  - classname: "StochasticReconSubsetCEAndKL"
    include_patterns:
      layer_0_only: ["model.layers.0.*"]
      layer_1_only: ["model.layers.1.*"]
      layer_2_only: ["model.layers.2.*"]
      layer_3_only: ["model.layers.3.*"]
      mlp_only: ["*.mlp.*"]
      attention_only: ["*.self_attn.*"]
    exclude_patterns:
      all_but_layer_0: ["model.layers.0.*"]
      all_but_layer_1: ["model.layers.1.*"]
      all_but_layer_2: ["model.layers.2.*"]
      all_but_layer_3: ["model.layers.3.*"]
<<<<<<< HEAD
  - classname: "StochasticHiddenActsRecon"
=======
  - classname: "StochasticHiddenActsReconLoss"
>>>>>>> ade13772

# --- Pretrained model info ---
pretrained_model_class: transformers.LlamaForCausalLM
pretrained_model_name: SimpleStories/SimpleStories-1.25M
pretrained_model_path: null
pretrained_model_output_attr: logits
tokenizer_name: SimpleStories/SimpleStories-1.25M

# --- Task Specific ---
task_config:
  task_name: lm 
  max_seq_len: 512
  buffer_size: 1000
  dataset_name: "SimpleStories/SimpleStories"
  column_name: "story"
  train_data_split: "train"
  eval_data_split: "test"
  shuffle_each_epoch: true
  is_tokenized: false
  streaming: false


# Config details for the target model taken from https://github.com/danbraunai/simple_stories_train/blob/main/simple_stories_train/models/model_configs.py#L54
  # "1.25M": LlamaConfig(
  #     block_size=512,
  #     vocab_size=4096,
  #     n_layer=4,
  #     n_head=4,
  #     n_embd=128,
  #     n_intermediate=128 * 4 * 2 // 3 = 341,
  #     rotary_dim=128 // 4 = 32,
  #     n_ctx=512,
  #     n_key_value_heads=2,
  #     flash_attention=True,
  # ),<|MERGE_RESOLUTION|>--- conflicted
+++ resolved
@@ -78,11 +78,7 @@
       all_but_layer_1: ["model.layers.1.*"]
       all_but_layer_2: ["model.layers.2.*"]
       all_but_layer_3: ["model.layers.3.*"]
-<<<<<<< HEAD
-  - classname: "StochasticHiddenActsRecon"
-=======
   - classname: "StochasticHiddenActsReconLoss"
->>>>>>> ade13772
 
 # --- Pretrained model info ---
 pretrained_model_class: transformers.LlamaForCausalLM
