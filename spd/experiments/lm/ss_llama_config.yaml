--- conflicted
+++ resolved
@@ -56,11 +56,7 @@
 
 # --- Training ---
 batch_size: 16
-<<<<<<< HEAD
-eval_batch_size: 64
-=======
 eval_batch_size: 8
->>>>>>> 73509db9
 steps: 50000
 lr: 0.0005
 lr_schedule: cosine
