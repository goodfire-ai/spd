# --- WandB ---
wandb_project: spd
wandb_run_name: null
wandb_run_name_prefix: ""

# --- General ---
seed: 0
C: 4000
n_mask_samples: 1
# gate_type: "vector_mlp"
gate_type: "layerwise_global_mlp"
# gate_hidden_dims: [12]
gate_hidden_dims: [1000]
sigmoid_type: "leaky_hard"
target_module_patterns: ["model.layers.*.mlp.gate_proj", "model.layers.*.mlp.down_proj", "model.layers.*.mlp.up_proj", "model.layers.*.self_attn.q_proj", "model.layers.*.self_attn.k_proj", "model.layers.*.self_attn.v_proj", "model.layers.*.self_attn.o_proj"]
<<<<<<< HEAD
sampling: "binomial"

# --- Loss Coefficients ---
faithfulness_coeff: 1e7
=======
identity_module_patterns: null
sampling: "binomial"

# --- Loss Coefficients ---
faithfulness_coeff: 10000000.0
>>>>>>> efea2e81
recon_coeff: null
stochastic_recon_coeff: 1.0
recon_layerwise_coeff: null
stochastic_recon_layerwise_coeff: 1.0
<<<<<<< HEAD
importance_minimality_coeff: 3e-4
=======
importance_minimality_coeff: 0.0003
>>>>>>> efea2e81
schatten_coeff: null
out_recon_coeff: null
embedding_recon_coeff: null
is_embed_unembed_recon: false
pnorm: 2.0
p_anneal_start_frac: 0.0
<<<<<<< HEAD
p_anneal_final_p: 0.3
=======
p_anneal_final_p: 0.1
>>>>>>> efea2e81
p_anneal_end_frac: 1.0
output_loss_type: kl

# --- Training ---
batch_size: 48
eval_batch_size: 48
<<<<<<< HEAD
steps: 100000
=======
steps: 300000
>>>>>>> efea2e81
lr: 0.0005
lr_schedule: cosine
lr_warmup_pct: 0.0
lr_exponential_halflife: null
gradient_accumulation_steps: 1

# --- Logging & Saving ---
train_log_freq: 200
eval_freq: 1000
slow_eval_freq: 5000
slow_eval_on_first_step: true
n_eval_steps: 5
save_freq: null
ci_alive_threshold: 0.0
n_examples_until_dead: 1368400
eval_metrics:
  - classname: "CIHistograms"
    extra_init_kwargs:
      n_batches_accum: 5
  - classname: "ComponentActivationDensity"
    extra_init_kwargs: {}
  - classname: "CI_L0"
<<<<<<< HEAD
    extra_init_kwargs: {}
=======
    extra_init_kwargs:
      groups:
        total: ["*"]  # Sum of all L0 values
        layer_0: ["model.layers.0.*"]
        layer_1: ["model.layers.1.*"]
        layer_2: ["model.layers.2.*"]
        layer_3: ["model.layers.3.*"]
>>>>>>> efea2e81
  - classname: "CEandKLLosses"
    extra_init_kwargs:
      rounding_threshold: 0.0
  - classname: "CIMeanPerComponent"
  - classname: "SubsetReconstructionLoss"
    extra_init_kwargs:
      n_mask_samples: 1
      use_all_ones_for_non_replaced: false
      include_patterns:
        layer_0_only: ["model.layers.0.*"]
        layer_1_only: ["model.layers.1.*"]
        layer_2_only: ["model.layers.2.*"]
        layer_3_only: ["model.layers.3.*"]
        mlp_only: ["*.mlp.*"]
        attention_only: ["*.self_attn.*"]
      exclude_patterns:
        all_but_layer_0: ["model.layers.0.*"]
        all_but_layer_1: ["model.layers.1.*"]
        all_but_layer_2: ["model.layers.2.*"]
        all_but_layer_3: ["model.layers.3.*"]

# --- Pretrained model info ---
pretrained_model_class: transformers.LlamaForCausalLM
pretrained_model_name: SimpleStories/SimpleStories-1.25M
pretrained_model_path: null
pretrained_model_output_attr: logits
tokenizer_name: SimpleStories/SimpleStories-1.25M

# --- Task Specific ---
task_config:
  task_name: lm 
  max_seq_len: 512
  buffer_size: 1000
  dataset_name: "SimpleStories/SimpleStories"
  column_name: "story"
  train_data_split: "train"
  eval_data_split: "test"
  shuffle_each_epoch: true
  is_tokenized: false
  streaming: false


# Config details for the target model taken from https://github.com/danbraunai/simple_stories_train/blob/main/simple_stories_train/models/model_configs.py#L54
  # "1.25M": LlamaConfig(
  #     block_size=512,
  #     vocab_size=4096,
  #     n_layer=4,
  #     n_head=4,
  #     n_embd=128,
  #     n_intermediate=128 * 4 * 2 // 3 = 341,
  #     rotary_dim=128 // 4 = 32,
  #     n_ctx=512,
  #     n_key_value_heads=2,
  #     flash_attention=True,
  # ),<|MERGE_RESOLUTION|>--- conflicted
+++ resolved
@@ -13,50 +13,31 @@
 gate_hidden_dims: [1000]
 sigmoid_type: "leaky_hard"
 target_module_patterns: ["model.layers.*.mlp.gate_proj", "model.layers.*.mlp.down_proj", "model.layers.*.mlp.up_proj", "model.layers.*.self_attn.q_proj", "model.layers.*.self_attn.k_proj", "model.layers.*.self_attn.v_proj", "model.layers.*.self_attn.o_proj"]
-<<<<<<< HEAD
+identity_module_patterns: null
 sampling: "binomial"
 
 # --- Loss Coefficients ---
 faithfulness_coeff: 1e7
-=======
-identity_module_patterns: null
-sampling: "binomial"
-
-# --- Loss Coefficients ---
-faithfulness_coeff: 10000000.0
->>>>>>> efea2e81
 recon_coeff: null
 stochastic_recon_coeff: 1.0
 recon_layerwise_coeff: null
 stochastic_recon_layerwise_coeff: 1.0
-<<<<<<< HEAD
 importance_minimality_coeff: 3e-4
-=======
-importance_minimality_coeff: 0.0003
->>>>>>> efea2e81
 schatten_coeff: null
 out_recon_coeff: null
 embedding_recon_coeff: null
 is_embed_unembed_recon: false
 pnorm: 2.0
 p_anneal_start_frac: 0.0
-<<<<<<< HEAD
 p_anneal_final_p: 0.3
-=======
-p_anneal_final_p: 0.1
->>>>>>> efea2e81
 p_anneal_end_frac: 1.0
 output_loss_type: kl
 
 # --- Training ---
 batch_size: 48
 eval_batch_size: 48
-<<<<<<< HEAD
-steps: 100000
-=======
 steps: 300000
->>>>>>> efea2e81
-lr: 0.0005
+lr: 5e-4
 lr_schedule: cosine
 lr_warmup_pct: 0.0
 lr_exponential_halflife: null
@@ -78,9 +59,6 @@
   - classname: "ComponentActivationDensity"
     extra_init_kwargs: {}
   - classname: "CI_L0"
-<<<<<<< HEAD
-    extra_init_kwargs: {}
-=======
     extra_init_kwargs:
       groups:
         total: ["*"]  # Sum of all L0 values
@@ -88,7 +66,6 @@
         layer_1: ["model.layers.1.*"]
         layer_2: ["model.layers.2.*"]
         layer_3: ["model.layers.3.*"]
->>>>>>> efea2e81
   - classname: "CEandKLLosses"
     extra_init_kwargs:
       rounding_threshold: 0.0
