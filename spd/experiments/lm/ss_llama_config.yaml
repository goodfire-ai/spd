# --- WandB ---
wandb_project: spd
wandb_run_name: null
wandb_run_name_prefix: ""

# --- General ---
seed: 0
C: 4000
n_mask_samples: 1
gate_type: "vector_mlp"
gate_hidden_dims: [12]
sigmoid_type: "leaky_hard"
target_module_patterns: ["model.layers.*.mlp.gate_proj", "model.layers.*.mlp.down_proj", "model.layers.*.mlp.up_proj", "model.layers.*.self_attn.q_proj", "model.layers.*.self_attn.k_proj", "model.layers.*.self_attn.v_proj", "model.layers.*.self_attn.o_proj"]
<<<<<<< HEAD
sampling: "binomial"

# --- Loss Coefficients ---
faithfulness_coeff: 0
recon_coeff: null
stochastic_recon_coeff: 1 
recon_layerwise_coeff: null
stochastic_recon_layerwise_coeff: 1 
stochastic_recon_subset_coeff: null  # New loss - actively train on this
stochastic_recon_subset_mode: "independent" 
stochastic_recon_subset_n_samples: 8  # Number of subset samples to average
=======
identity_module_patterns: null
sampling: "continuous"
use_delta_component: true

# --- Loss Coefficients ---
faithfulness_coeff: null
recon_coeff: null
stochastic_recon_coeff: 0.2
recon_layerwise_coeff: null
stochastic_recon_layerwise_coeff: 2.0
>>>>>>> 17ba6119
importance_minimality_coeff: 0.0003
l0_balancing_coeff: 10  # Encourage uniform sparsity across layers
l0_balancing_groups:  # Define groups for balancing (one per layer)
  - ["model.layers.0.*"]
  - ["model.layers.1.*"]
  - ["model.layers.2.*"]
  - ["model.layers.3.*"]
schatten_coeff: null
out_recon_coeff: null
embedding_recon_coeff: null
is_embed_unembed_recon: false
pnorm: 2.0
p_anneal_start_frac: 0.0
<<<<<<< HEAD
p_anneal_final_p: 0.2
p_anneal_end_frac: 0.75
output_loss_type: kl

# --- Training ---
batch_size: 16
eval_batch_size: 16
steps: 300000
=======
p_anneal_final_p: 0.3
p_anneal_end_frac: 1.0
output_loss_type: kl

# --- Training ---
batch_size: 48
eval_batch_size: 48
steps: 50000
>>>>>>> 17ba6119
lr: 0.0005
lr_schedule: cosine
lr_warmup_pct: 0.0
lr_exponential_halflife: null
gradient_accumulation_steps: 2

# --- Logging & Saving ---
train_log_freq: 100
eval_freq: 1000
slow_eval_freq: 5000
slow_eval_on_first_step: true
n_eval_steps: 5
save_freq: null
ci_alive_threshold: 0.0
n_examples_until_dead: 1368400
eval_metrics:
  - classname: "CIHistograms"
    extra_init_kwargs:
      n_batches_accum: 5
  - classname: "ComponentActivationDensity"
    extra_init_kwargs: {}
  - classname: "CI_L0"
    extra_init_kwargs:
      groups:
        total: ["*"]  # Total L0 across all modules
        layer_0: ["model.layers.0.*"]
        layer_1: ["model.layers.1.*"]
        layer_2: ["model.layers.2.*"]
        layer_3: ["model.layers.3.*"]
  - classname: "CEandKLLosses"
    extra_init_kwargs:
      rounding_threshold: 0.0
<<<<<<< HEAD
  - classname: "StochasticReconLayerwiseLoss"
    extra_init_kwargs: {}
=======
  - classname: "CIMeanPerComponent"
>>>>>>> 17ba6119
  - classname: "SubsetReconstructionLoss"
    extra_init_kwargs:
      n_mask_samples: 1
      use_all_ones_for_non_replaced: false
      include_patterns:
<<<<<<< HEAD
        all: ["*"]
=======
>>>>>>> 17ba6119
        layer_0_only: ["model.layers.0.*"]
        layer_1_only: ["model.layers.1.*"]
        layer_2_only: ["model.layers.2.*"]
        layer_3_only: ["model.layers.3.*"]
        mlp_only: ["*.mlp.*"]
        attention_only: ["*.self_attn.*"]
      exclude_patterns:
        all_but_layer_0: ["model.layers.0.*"]
        all_but_layer_1: ["model.layers.1.*"]
        all_but_layer_2: ["model.layers.2.*"]
        all_but_layer_3: ["model.layers.3.*"]
<<<<<<< HEAD
=======
  - classname: "FaithfulnessLoss"
>>>>>>> 17ba6119

# --- Pretrained model info ---
pretrained_model_class: transformers.LlamaForCausalLM
pretrained_model_name: SimpleStories/SimpleStories-1.25M
pretrained_model_path: null
pretrained_model_output_attr: logits
tokenizer_name: SimpleStories/SimpleStories-1.25M

# --- Task Specific ---
task_config:
  task_name: lm 
  max_seq_len: 512
  buffer_size: 1000
  dataset_name: "SimpleStories/SimpleStories"
  column_name: "story"
  train_data_split: "train"
  eval_data_split: "test"
  shuffle_each_epoch: true
  is_tokenized: false
  streaming: false


# Config details for the target model taken from https://github.com/danbraunai/simple_stories_train/blob/main/simple_stories_train/models/model_configs.py#L54
  # "1.25M": LlamaConfig(
  #     block_size=512,
  #     vocab_size=4096,
  #     n_layer=4,
  #     n_head=4,
  #     n_embd=128,
  #     n_intermediate=128 * 4 * 2 // 3 = 341,
  #     rotary_dim=128 // 4 = 32,
  #     n_ctx=512,
  #     n_key_value_heads=2,
  #     flash_attention=True,
  # ),<|MERGE_RESOLUTION|>--- conflicted
+++ resolved
@@ -11,19 +11,6 @@
 gate_hidden_dims: [12]
 sigmoid_type: "leaky_hard"
 target_module_patterns: ["model.layers.*.mlp.gate_proj", "model.layers.*.mlp.down_proj", "model.layers.*.mlp.up_proj", "model.layers.*.self_attn.q_proj", "model.layers.*.self_attn.k_proj", "model.layers.*.self_attn.v_proj", "model.layers.*.self_attn.o_proj"]
-<<<<<<< HEAD
-sampling: "binomial"
-
-# --- Loss Coefficients ---
-faithfulness_coeff: 0
-recon_coeff: null
-stochastic_recon_coeff: 1 
-recon_layerwise_coeff: null
-stochastic_recon_layerwise_coeff: 1 
-stochastic_recon_subset_coeff: null  # New loss - actively train on this
-stochastic_recon_subset_mode: "independent" 
-stochastic_recon_subset_n_samples: 8  # Number of subset samples to average
-=======
 identity_module_patterns: null
 sampling: "continuous"
 use_delta_component: true
@@ -34,30 +21,13 @@
 stochastic_recon_coeff: 0.2
 recon_layerwise_coeff: null
 stochastic_recon_layerwise_coeff: 2.0
->>>>>>> 17ba6119
 importance_minimality_coeff: 0.0003
-l0_balancing_coeff: 10  # Encourage uniform sparsity across layers
-l0_balancing_groups:  # Define groups for balancing (one per layer)
-  - ["model.layers.0.*"]
-  - ["model.layers.1.*"]
-  - ["model.layers.2.*"]
-  - ["model.layers.3.*"]
 schatten_coeff: null
 out_recon_coeff: null
 embedding_recon_coeff: null
 is_embed_unembed_recon: false
 pnorm: 2.0
 p_anneal_start_frac: 0.0
-<<<<<<< HEAD
-p_anneal_final_p: 0.2
-p_anneal_end_frac: 0.75
-output_loss_type: kl
-
-# --- Training ---
-batch_size: 16
-eval_batch_size: 16
-steps: 300000
-=======
 p_anneal_final_p: 0.3
 p_anneal_end_frac: 1.0
 output_loss_type: kl
@@ -66,12 +36,11 @@
 batch_size: 48
 eval_batch_size: 48
 steps: 50000
->>>>>>> 17ba6119
 lr: 0.0005
 lr_schedule: cosine
 lr_warmup_pct: 0.0
 lr_exponential_halflife: null
-gradient_accumulation_steps: 2
+gradient_accumulation_steps: 1
 
 # --- Logging & Saving ---
 train_log_freq: 100
@@ -91,7 +60,7 @@
   - classname: "CI_L0"
     extra_init_kwargs:
       groups:
-        total: ["*"]  # Total L0 across all modules
+        total: ["*"]  # Sum of all L0 values
         layer_0: ["model.layers.0.*"]
         layer_1: ["model.layers.1.*"]
         layer_2: ["model.layers.2.*"]
@@ -99,21 +68,12 @@
   - classname: "CEandKLLosses"
     extra_init_kwargs:
       rounding_threshold: 0.0
-<<<<<<< HEAD
-  - classname: "StochasticReconLayerwiseLoss"
-    extra_init_kwargs: {}
-=======
   - classname: "CIMeanPerComponent"
->>>>>>> 17ba6119
   - classname: "SubsetReconstructionLoss"
     extra_init_kwargs:
       n_mask_samples: 1
       use_all_ones_for_non_replaced: false
       include_patterns:
-<<<<<<< HEAD
-        all: ["*"]
-=======
->>>>>>> 17ba6119
         layer_0_only: ["model.layers.0.*"]
         layer_1_only: ["model.layers.1.*"]
         layer_2_only: ["model.layers.2.*"]
@@ -125,10 +85,7 @@
         all_but_layer_1: ["model.layers.1.*"]
         all_but_layer_2: ["model.layers.2.*"]
         all_but_layer_3: ["model.layers.3.*"]
-<<<<<<< HEAD
-=======
   - classname: "FaithfulnessLoss"
->>>>>>> 17ba6119
 
 # --- Pretrained model info ---
 pretrained_model_class: transformers.LlamaForCausalLM
