# --- WandB ---
wandb_project: spd
# wandb_project: null
wandb_run_name: null
wandb_run_name_prefix: ""

# --- General ---
seed: 0
C: 768
n_mask_samples: 1
ci_fn_type: "vector_mlp"
ci_fn_hidden_dims: [12]
sigmoid_type: "leaky_hard"
target_module_patterns: ["transformer.h.1.attn.c_attn"]
identity_module_patterns: null
sampling: "continuous"
use_delta_component: true
loss_metric_configs:
  - classname: "ImportanceMinimalityLoss"
    coeff: 0.0003
    pnorm: 2.0
    p_anneal_start_frac: 0.0
    p_anneal_final_p: 0.3
    p_anneal_end_frac: 1.0
  - classname: "StochasticReconLayerwiseLoss"
    coeff: 2.0
output_loss_type: kl

# --- Training ---
batch_size: 2
steps: 50_000
lr: 3e-4
lr_schedule: cosine
lr_warmup_pct: 0.01
lr_exponential_halflife: null
gradient_accumulation_steps: 1

# --- Faithfulness Warmup ---
faithfulness_warmup_steps: 200
faithfulness_warmup_lr: 0.01
faithfulness_warmup_weight_decay: 0.1

# --- Logging & Saving ---
train_log_freq: 100
eval_freq: 1000
slow_eval_freq: 5000
slow_eval_on_first_step: true
n_eval_steps: 5
save_freq: null
ci_alive_threshold: 0.0
n_examples_until_dead: 3_276_800  # train_log_freq * batch_size * max_seq_len = 100 * 64 * 512
eval_metric_configs:
  - classname: "CIHistograms"
    n_batches_accum: 5
  - classname: "ComponentActivationDensity"
  - classname: "CI_L0"
    groups: null
  - classname: "CEandKLLosses"
    rounding_threshold: 0.0
  - classname: "CIMeanPerComponent"
<<<<<<< HEAD
  - classname: "StochasticHiddenActsRecon"
=======
  - classname: "StochasticHiddenActsReconLoss"
>>>>>>> ade13772

# --- Pretrained model info ---
pretrained_model_class: transformers.GPT2LMHeadModel
pretrained_model_name: openai-community/gpt2
pretrained_model_output_attr: logits
tokenizer_name: openai-community/gpt2

# --- Task Specific ---
task_config:
  task_name: lm 
  max_seq_len: 1024
  dataset_name: "apollo-research/Skylion007-openwebtext-tokenizer-gpt2"
  is_tokenized: True
  column_name: "input_ids"
  train_data_split: "train"
  eval_data_split: "train"  # TODO: handle different seeding for train and eval


# Config details for the target model taken from https://github.com/danbraunai/simple_stories_train/blob/main/simple_stories_train/train_gpt2.py#L165
  # class GPTConfig:
  #     block_size: int = 1024
  #     vocab_size: int = 50257
  #     n_layer: int = 12
  #     n_head: int = 12
  #     n_embd: int = 768<|MERGE_RESOLUTION|>--- conflicted
+++ resolved
@@ -58,11 +58,7 @@
   - classname: "CEandKLLosses"
     rounding_threshold: 0.0
   - classname: "CIMeanPerComponent"
-<<<<<<< HEAD
-  - classname: "StochasticHiddenActsRecon"
-=======
   - classname: "StochasticHiddenActsReconLoss"
->>>>>>> ade13772
 
 # --- Pretrained model info ---
 pretrained_model_class: transformers.GPT2LMHeadModel
