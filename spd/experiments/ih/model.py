--- conflicted
+++ resolved
@@ -7,19 +7,11 @@
 import wandb
 import yaml
 from jaxtyping import Float
-<<<<<<< HEAD
-from pydantic import BaseModel
-=======
->>>>>>> a9e559af
 from torch import Tensor, nn
 from torch.nn import functional as F
 from wandb.apis.public import Run
 
-<<<<<<< HEAD
 from spd.experiments.ih.configs import IHTaskConfig, InductionHeadsTrainConfig, InductionModelConfig
-=======
-from spd.experiments.ih.configs import InductionHeadsTrainConfig, InductionModelConfig
->>>>>>> a9e559af
 from spd.interfaces import LoadableModule, RunInfo
 from spd.spd_types import WANDB_PATH_PREFIX, ModelPath
 from spd.utils.run_utils import check_run_exists
@@ -59,45 +51,8 @@
         with open(induction_train_config_path) as f:
             induction_train_config_dict = yaml.safe_load(f)
 
-<<<<<<< HEAD
-@dataclass
-class InductionModelTargetRunInfo(RunInfo[InductionHeadsTrainConfig]):
-    """Run info from training an InductionModel."""
-
-    @override
-    @classmethod
-    def from_path(cls, path: ModelPath) -> "InductionModelTargetRunInfo":
-        """Load the run info from a wandb run or a local path to a checkpoint."""
-        task_name = IHTaskConfig.model_fields["task_name"].default
-        if isinstance(path, str) and path.startswith(WANDB_PATH_PREFIX):
-            # Check if run exists in shared filesystem first
-            run_dir = check_run_exists(path)
-            if run_dir:
-                # Use local files from shared filesystem
-                paths = InductionModelPaths(
-                    induction_train_config=run_dir / f"{task_name}_train_config.yaml",
-                    checkpoint=run_dir / f"{task_name}.pth",
-                )
-            else:
-                # Download from wandb
-                wandb_path = path.removeprefix(WANDB_PATH_PREFIX)
-                paths = InductionTransformer._download_wandb_files(wandb_path)
-        else:
-            # `path` should be a local path to a checkpoint
-            paths = InductionModelPaths(
-                induction_train_config=Path(path).parent / f"{task_name}_train_config.yaml",
-                checkpoint=Path(path),
-            )
-
-        with open(paths.induction_train_config) as f:
-            induction_train_config_dict = yaml.safe_load(f)
-
-        ih_train_config = InductionHeadsTrainConfig(**induction_train_config_dict)
-        return cls(checkpoint_path=paths.checkpoint, config=ih_train_config)
-=======
         ih_train_config = InductionHeadsTrainConfig(**induction_train_config_dict)
         return cls(checkpoint_path=checkpoint_path, config=ih_train_config)
->>>>>>> a9e559af
 
 
 class PositionalEncoding(nn.Module):
@@ -345,19 +300,6 @@
 
     @classmethod
     @override
-<<<<<<< HEAD
-    def from_run_info(cls, run_info: RunInfo[InductionHeadsTrainConfig]) -> "InductionTransformer":
-        """Load a pretrained model from a run info object."""
-        induction_model = cls(cfg=run_info.config.ih_model_config)
-        induction_model.load_state_dict(
-            torch.load(run_info.checkpoint_path, weights_only=True, map_location="cpu")
-        )
-        return induction_model
-
-    @classmethod
-    @override
-=======
->>>>>>> a9e559af
     def from_pretrained(cls, path: ModelPath) -> "InductionTransformer":
         """Fetch a pretrained model from wandb or a local path to a checkpoint."""
         run_info = InductionModelTargetRunInfo.from_path(path)
