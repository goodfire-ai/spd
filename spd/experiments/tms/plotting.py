--- conflicted
+++ resolved
@@ -19,7 +19,7 @@
 from matplotlib.axes import Axes
 from matplotlib.colors import Colormap
 from matplotlib.figure import Figure
-from torch import Tensor, nn
+from torch import Tensor
 
 from spd.experiments.tms.models import TMSModel
 from spd.models.component_model import ComponentModel
@@ -461,17 +461,6 @@
             {
                 "title": "Target model",
                 "linear1_weights": target_model.linear1.weight.T.detach().cpu().numpy(),
-<<<<<<< HEAD
-                "hidden_weights": (
-                    [
-                        target_model.hidden_layers[i].weight.T.detach().cpu().numpy()  # pyright: ignore[reportCallIssue]
-                        for i in range(len(target_model.hidden_layers))
-                    ]
-                    if target_model.config.n_hidden_layers > 0
-                    and target_model.hidden_layers is not None
-                    else None
-                ),
-=======
                 "hidden_weights": [
                     cast(nn.Linear, target_model.hidden_layers[i]).weight.T.detach().cpu().numpy()
                     for i in range(target_model.config.n_hidden_layers)
@@ -479,7 +468,6 @@
                 if target_model.config.n_hidden_layers > 0
                 and target_model.hidden_layers is not None
                 else None,
->>>>>>> b828fb44
                 "component_type": "full",
             }
         )
@@ -785,15 +773,9 @@
         hidden_weights = hidden_weights[order]
 
         # Get target weights
-<<<<<<< HEAD
-        first_layer = target_model.hidden_layers[0]
-        assert isinstance(first_layer, nn.Linear)
-        target_weights = first_layer.weight.T.unsqueeze(0).detach().cpu()
-=======
         target_weights = (
             cast(nn.Linear, target_model.hidden_layers[0]).weight.T.unsqueeze(0).detach().cpu()
         )
->>>>>>> b828fb44
 
         return hidden_weights, target_weights, order
 
@@ -974,12 +956,6 @@
 
         print(f"Mean L2 ratio: {l2_ratio.mean():.4f}")
         print(f"Std L2 ratio: {l2_ratio.std():.4f}")
-<<<<<<< HEAD
-        if hasattr(self.analyzer.target_model, "b_final"):
-            assert isinstance(self.analyzer.target_model.b_final, torch.Tensor)
-            print(f"Mean bias: {self.analyzer.target_model.b_final.mean():.4f}")
-=======
->>>>>>> b828fb44
 
 
 def main():
