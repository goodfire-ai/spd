"""Run spd on a TMS model.

Note that the first instance index is fixed to the identity matrix. This is done so we can compare
the losses of the "correct" solution during training.
"""

import json
from pathlib import Path

import fire
import wandb

from spd.configs import Config
from spd.experiments.tms.configs import TMSTaskConfig
from spd.experiments.tms.models import TMSModel, TMSTargetRunInfo
from spd.log import logger
from spd.run_spd import optimize
from spd.utils.data_utils import DatasetGeneratedDataLoader, SparseFeatureDataset
from spd.utils.distributed_utils import get_device
from spd.utils.general_utils import save_pre_run_info, set_seed
from spd.utils.run_utils import get_output_dir
from spd.utils.wandb_utils import init_wandb


def main(
<<<<<<< HEAD
    config_path: Path | str,
=======
    config_path: Path | str | None = None,
    config_json: str | None = None,
>>>>>>> fd2718cc
    evals_id: str | None = None,
    sweep_id: str | None = None,
    sweep_params_json: str | None = None,
) -> None:
    assert (config_path is not None) != (config_json is not None), (
        "Need exactly one of config_path and config_json"
    )
    if config_path is not None:
        config = Config.from_file(config_path)
    else:
        assert config_json is not None
        config = Config(**json.loads(config_json.removeprefix("json:")))

    sweep_params = (
        None if sweep_params_json is None else json.loads(sweep_params_json.removeprefix("json:"))
    )

    device = get_device()
    logger.info(f"Using device: {device}")

<<<<<<< HEAD
    config = Config.load(config_path)

=======
>>>>>>> fd2718cc
    if config.wandb_project:
        tags = ["tms"]
        if evals_id:
            tags.append(evals_id)
        if sweep_id:
            tags.append(sweep_id)
        config = init_wandb(config, config.wandb_project, tags=tags)

    out_dir = get_output_dir(use_wandb_id=config.wandb_project is not None)

    task_config = config.task_config
    assert isinstance(task_config, TMSTaskConfig)

    set_seed(config.seed)
    logger.info(config)

    assert config.pretrained_model_path, "pretrained_model_path must be set"
    target_run_info = TMSTargetRunInfo.from_path(config.pretrained_model_path)
    target_model = TMSModel.from_run_info(target_run_info)
    target_model = target_model.to(device)
    target_model.eval()

    if config.wandb_project:
        assert wandb.run, "wandb.run must be initialized before training"
        if config.wandb_run_name:
            wandb.run.name = config.wandb_run_name

    save_pre_run_info(
        save_to_wandb=config.wandb_project is not None,
        out_dir=out_dir,
        spd_config=config,
        sweep_params=sweep_params,
        target_model=target_model,
        train_config=target_model.config,
        task_name=config.task_config.task_name,
    )

    synced_inputs = target_run_info.config.synced_inputs
    dataset = SparseFeatureDataset(
        n_features=target_model.config.n_features,
        feature_probability=task_config.feature_probability,
        device=device,
        data_generation_type=task_config.data_generation_type,
        value_range=(0.0, 1.0),
        synced_inputs=synced_inputs,
    )
    train_loader = DatasetGeneratedDataLoader(
        dataset, batch_size=config.microbatch_size, shuffle=False
    )
    eval_loader = DatasetGeneratedDataLoader(
        dataset, batch_size=config.eval_batch_size, shuffle=False
    )

    tied_weights = None
    if target_model.config.tied_weights:
        tied_weights = [("linear1", "linear2")]

    optimize(
        target_model=target_model,
        config=config,
        device=device,
        train_loader=train_loader,
        eval_loader=eval_loader,
        n_eval_steps=config.n_eval_steps,
        out_dir=out_dir,
        tied_weights=tied_weights,
    )

    if config.wandb_project:
        wandb.finish()


if __name__ == "__main__":
    fire.Fire(main)<|MERGE_RESOLUTION|>--- conflicted
+++ resolved
@@ -23,12 +23,8 @@
 
 
 def main(
-<<<<<<< HEAD
-    config_path: Path | str,
-=======
     config_path: Path | str | None = None,
     config_json: str | None = None,
->>>>>>> fd2718cc
     evals_id: str | None = None,
     sweep_id: str | None = None,
     sweep_params_json: str | None = None,
@@ -49,11 +45,6 @@
     device = get_device()
     logger.info(f"Using device: {device}")
 
-<<<<<<< HEAD
-    config = Config.load(config_path)
-
-=======
->>>>>>> fd2718cc
     if config.wandb_project:
         tags = ["tms"]
         if evals_id:
