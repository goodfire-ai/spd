--- conflicted
+++ resolved
@@ -19,11 +19,7 @@
 from spd.utils.general_utils import (
     get_device,
     load_config,
-<<<<<<< HEAD
-    save_run_info,
-=======
     save_pre_run_info,
->>>>>>> a9e559af
     set_seed,
 )
 from spd.utils.run_utils import get_output_dir
@@ -72,22 +68,14 @@
         if config.wandb_run_name:
             wandb.run.name = config.wandb_run_name
 
-<<<<<<< HEAD
-    save_run_info(
-=======
     save_pre_run_info(
->>>>>>> a9e559af
         save_to_wandb=config.wandb_project is not None,
         out_dir=out_dir,
         spd_config=config,
         sweep_params=sweep_params,
         target_model=target_model,
         train_config=target_model.config,
-<<<<<<< HEAD
         task_name=config.task_config.task_name,
-=======
-        model_name="tms",
->>>>>>> a9e559af
     )
 
     synced_inputs = target_run_info.config.synced_inputs
