--- conflicted
+++ resolved
@@ -58,15 +58,8 @@
     logger.info(config)
 
     assert config.pretrained_model_path, "pretrained_model_path must be set"
-<<<<<<< HEAD
-    target_model = TMSModel.from_pretrained(
-        config.pretrained_model_path,
-    )
-    target_model_train_config_dict = target_model.train_config
-=======
     target_run_info = TMSTargetRunInfo.from_path(config.pretrained_model_path)
     target_model = TMSModel.from_run_info(target_run_info)
->>>>>>> 37dc7a71
     target_model = target_model.to(device)
     target_model.eval()
 
