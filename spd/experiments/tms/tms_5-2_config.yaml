# TMS 5-2 (Non-identity)
# --- WandB ---
wandb_project: spd
wandb_run_name: null
wandb_run_name_prefix: ""

# --- General ---
seed: 0
C: 20
n_mask_samples: 1
ci_fn_type: "mlp"
ci_fn_hidden_dims: [16]
sigmoid_type: "leaky_hard"
target_module_patterns: ["linear1", "linear2"]
use_delta_component: true

loss_metric_configs:
  - classname: "ImportanceMinimalityLoss"
    coeff: 3e-3
    pnorm: 1.0
  - classname: "StochasticReconLoss"
    coeff: 1.0
  - classname: "StochasticReconLayerwiseLoss"
    coeff: 1.0
output_loss_type: mse

# --- Training ---
batch_size: 4096
eval_batch_size: 4096
steps: 10_000
lr: 1e-3
lr_schedule: cosine
lr_warmup_pct: 0.0

# --- Faithfulness Warmup ---
faithfulness_warmup_steps: 200
faithfulness_warmup_lr: 0.01
faithfulness_warmup_weight_decay: 0.1

# --- Logging & Saving ---
train_log_freq: 100
eval_freq: 1000
n_eval_steps: 100
slow_eval_freq: 5_000
save_freq: null
ci_alive_threshold: 0.1
n_examples_until_dead: 4_096_000
eval_metric_configs:
  - classname: "CIHistograms"
    n_batches_accum: 5
  - classname: "ComponentActivationDensity"
  - classname: "PermutedCIPlots"
    sigmoid_type: "leaky_hard"
    identity_patterns: ["linear1", "linear2"]
    dense_patterns: null
  - classname: "IdentityCIError"
    identity_ci:
      - layer_pattern: "linear1"
        n_features: 5
      - layer_pattern: "linear2"
        n_features: 5
    dense_ci: null
  - classname: "CI_L0"
    groups: null
  - classname: "CIMeanPerComponent"
<<<<<<< HEAD
  - classname: "StochasticHiddenActsRecon"
=======
  - classname: "StochasticHiddenActsReconLoss"
>>>>>>> ade13772

# --- Pretrained model info ---
pretrained_model_class: "spd.experiments.tms.models.TMSModel"
pretrained_model_path: "wandb:goodfire/spd/runs/0hsp07o4"

# --- Task Specific ---
task_config:
  task_name: tms
  feature_probability: 0.05
  data_generation_type: "at_least_zero_active"<|MERGE_RESOLUTION|>--- conflicted
+++ resolved
@@ -63,11 +63,7 @@
   - classname: "CI_L0"
     groups: null
   - classname: "CIMeanPerComponent"
-<<<<<<< HEAD
-  - classname: "StochasticHiddenActsRecon"
-=======
   - classname: "StochasticHiddenActsReconLoss"
->>>>>>> ade13772
 
 # --- Pretrained model info ---
 pretrained_model_class: "spd.experiments.tms.models.TMSModel"
