<script lang="ts">
    import { SvelteSet } from "svelte/reactivity";
    import type {
        GraphData,
        ActivationContextsSummary,
        PinnedNode,
        HoveredNode,
        HoveredEdge,
        LayerInfo,
        NodePosition,
        ComponentDetail,
    } from "../lib/localAttributionsTypes";
    import { formatNodeKeyForDisplay } from "../lib/localAttributionsTypes";
    import { colors, getEdgeColor, getOutputNodeColor } from "../lib/colors";
    import { clusterMapping } from "../lib/clusterMapping.svelte";
    import {
        lerp,
        calcTooltipPos,
        sortComponentsByImportance,
        sortComponentsByCluster,
        computeComponentOffsets,
        computeClusterSpans,
        type ClusterSpan,
    } from "./local-attr/graphUtils";
    import NodeTooltip from "./local-attr/NodeTooltip.svelte";

    // Constants
    const COMPONENT_SIZE = 8;
    const HIT_AREA_PADDING = 4;
    const MARGIN = { top: 60, right: 40, bottom: 20, left: 20 };
    const LABEL_WIDTH = 100;
    const CLUSTER_BAR_HEIGHT = 3;
    const CLUSTER_BAR_GAP = 2;

    // Row order for layout (qkv share a row, lm_head before output)
    const ROW_ORDER = ["wte", "qkv", "o_proj", "c_fc", "down_proj", "lm_head", "output"];
    const QKV_SUBTYPES = ["q_proj", "k_proj", "v_proj"];

    type Props = {
        data: GraphData;
        topK: number;
        componentGap: number;
        layerGap: number;
        hideUnpinnedEdges: boolean;
        hideNodeCard: boolean;
        activationContextsSummary: ActivationContextsSummary | null;
        stagedNodes: PinnedNode[];
        componentDetailsCache: Record<string, ComponentDetail>;
        componentDetailsLoading: Record<string, boolean>;
        onStagedNodesChange: (nodes: PinnedNode[]) => void;
        onLoadComponentDetail: (layer: string, cIdx: number) => void;
        onEdgeCountChange?: (count: number) => void;
    };

    let {
        data,
        topK,
        componentGap,
        layerGap,
        hideUnpinnedEdges,
        hideNodeCard,
        activationContextsSummary,
        stagedNodes,
        componentDetailsCache,
        componentDetailsLoading,
        onStagedNodesChange,
        onLoadComponentDetail,
        onEdgeCountChange,
    }: Props = $props();

    // UI state
    let hoveredNode = $state<HoveredNode | null>(null);
    let hoveredEdge = $state<HoveredEdge | null>(null);
    let hoveredBarClusterId = $state<number | null>(null);
    let isHoveringTooltip = $state(false);
    let tooltipPos = $state({ x: 0, y: 0 });
    let edgeTooltipPos = $state({ x: 0, y: 0 });

    // Alt/Option key temporarily toggles hide unpinned edges
    let altHeld = $state(false);
    const effectiveHideUnpinned = $derived(altHeld ? !hideUnpinnedEdges : hideUnpinnedEdges);

    $effect(() => {
        function onKeyDown(e: KeyboardEvent) {
            if (e.key === "Alt") {
                altHeld = true;
            }
        }
        function onKeyUp(e: KeyboardEvent) {
            if (e.key === "Alt") {
                altHeld = false;
            }
        }
        function onBlur() {
            altHeld = false;
        }
        window.addEventListener("keydown", onKeyDown);
        window.addEventListener("keyup", onKeyUp);
        window.addEventListener("blur", onBlur);
        return () => {
            window.removeEventListener("keydown", onKeyDown);
            window.removeEventListener("keyup", onKeyUp);
            window.removeEventListener("blur", onBlur);
        };
    });

<<<<<<< HEAD
    $effect(() => {
        console.log(
            "[shift] shiftHeld:",
            shiftHeld,
            "hideUnpinnedEdges:",
            hideUnpinnedEdges,
            "effectiveHideUnpinned:",
            effectiveHideUnpinned,
        );
    });

=======
>>>>>>> c1691673
    // Refs
    let graphContainer: HTMLDivElement;

    // Parse layer name into structured info
    function parseLayer(name: string): LayerInfo {
        if (name === "wte") {
            return { name, block: -1, type: "embed", subtype: "wte" };
        }
        if (name === "lm_head") {
            return { name, block: Infinity - 1, type: "mlp", subtype: "lm_head" };
        }
        if (name === "output") {
            return { name, block: Infinity, type: "output", subtype: "output" };
        }
        const m = name.match(/h\.(\d+)\.(attn|mlp)\.(\w+)/);
        if (!m) throw new Error(`parseLayer: unrecognized layer name: ${name}`);
        return { name, block: +m[1], type: m[2] as "attn" | "mlp", subtype: m[3] };
    }

    function getRowKey(layer: string): string {
        const info = parseLayer(layer);
        if (QKV_SUBTYPES.includes(info.subtype)) {
            return `h.${info.block}.qkv`;
        }
        return layer;
    }

    // Use pre-computed values from backend, derive max CI
    const maxAbsAttr = $derived(data.maxAbsAttr || 1);
    const maxCi = $derived.by(() => {
        let max = 0;
        for (const ci of Object.values(data.nodeCiVals)) {
            if (ci > max) max = ci;
        }
        return max || 1; // Avoid division by zero
    });

    // All nodes from nodeCiVals (for layout and rendering)
    const allNodes = $derived(new SvelteSet(Object.keys(data.nodeCiVals)));

    // Pre-compute pinned node keys for efficient lookup
    const pinnedNodeKeys = $derived(new Set(stagedNodes.map((p) => `${p.layer}:${p.seqIdx}:${p.cIdx}`)));

    // For hover, we match by component (layer:cIdx), ignoring seqIdx
    const hoveredComponentKey = $derived(hoveredNode ? `${hoveredNode.layer}:${hoveredNode.cIdx}` : null);

    // Get cluster ID of hovered node or bar (for cluster-wide rotation effect)
    const hoveredClusterId = $derived.by(() => {
        if (hoveredBarClusterId !== null) return hoveredBarClusterId;
        if (!hoveredNode) return undefined;
        return clusterMapping.getClusterId(hoveredNode.layer, hoveredNode.cIdx);
    });

    // Filter edges by topK (for rendering)
    const filteredEdges = $derived.by(() => {
        const edgesCopy = [...data.edges];
        const sortedEdges = edgesCopy.sort((a, b) => Math.abs(b.val) - Math.abs(a.val));
        return sortedEdges.slice(0, topK);
    });

    // Build layout
    const { nodePositions, layerYPositions, seqWidths, seqXStarts, width, height, clusterSpans } = $derived.by(() => {
        const nodesPerLayerSeq: Record<string, number[]> = {};
        const allLayers = new SvelteSet<string>();
        const allRows = new SvelteSet<string>();

        for (const nodeKey of allNodes) {
            const [layer, seqIdx, cIdx] = nodeKey.split(":");
            allLayers.add(layer);
            allRows.add(getRowKey(layer));
            const key = `${layer}:${seqIdx}`;
            if (!nodesPerLayerSeq[key]) nodesPerLayerSeq[key] = [];
            nodesPerLayerSeq[key].push(+cIdx);
        }

        // Sort rows for Y positioning
        const parseRow = (r: string) => {
            if (r === "wte") return { block: -1, subtype: "wte" };
            if (r === "lm_head") return { block: Infinity - 1, subtype: "lm_head" };
            if (r === "output") return { block: Infinity, subtype: "output" };
            const mQkv = r.match(/h\.(\d+)\.qkv/);
            if (mQkv) return { block: +mQkv[1], subtype: "qkv" };
            const m = r.match(/h\.(\d+)\.(attn|mlp)\.(\w+)/);
            if (!m) throw new Error(`parseRow: unrecognized row key: ${r}`);
            return { block: +m[1], subtype: m[3] };
        };

        const rows = Array.from(allRows).sort((a, b) => {
            const infoA = parseRow(a);
            const infoB = parseRow(b);
            if (infoA.block !== infoB.block) return infoA.block - infoB.block;
            const idxA = ROW_ORDER.indexOf(infoA.subtype);
            const idxB = ROW_ORDER.indexOf(infoB.subtype);
            return idxA - idxB;
        });

        // Assign Y positions to rows
        const rowYPositions: Record<string, number> = {};
        let currentY = MARGIN.top;
        for (const row of rows.slice().reverse()) {
            rowYPositions[row] = currentY;
            currentY += COMPONENT_SIZE + layerGap;
        }

        // Map each layer to its row's Y position
        const layerYPositions: Record<string, number> = {};
        for (const layer of allLayers) {
            const rowKey = getRowKey(layer);
            layerYPositions[layer] = rowYPositions[rowKey];
        }

        // Calculate column widths
        const tokens = data.tokens;
        const maxComponentsPerSeq = tokens.map((_, seqIdx) => {
            let maxAtSeq = 0;
            for (const row of rows) {
                if (row.endsWith(".qkv")) {
                    const blockMatch = row.match(/h\.(\d+)/);
                    if (blockMatch) {
                        const block = blockMatch[1];
                        let totalQkv = 0;
                        for (const subtype of QKV_SUBTYPES) {
                            const layer = `h.${block}.attn.${subtype}`;
                            const nodes = nodesPerLayerSeq[`${layer}:${seqIdx}`] ?? [];
                            totalQkv += nodes.length;
                        }
                        totalQkv += 2; // gaps between groups
                        maxAtSeq = Math.max(maxAtSeq, totalQkv);
                    }
                } else {
                    for (const layer of allLayers) {
                        if (getRowKey(layer) === row) {
                            const nodes = nodesPerLayerSeq[`${layer}:${seqIdx}`] ?? [];
                            maxAtSeq = Math.max(maxAtSeq, nodes.length);
                        }
                    }
                }
            }
            return maxAtSeq;
        });

        const MIN_COL_WIDTH = 30;
        const COL_PADDING = 16;
        const seqWidths = maxComponentsPerSeq.map((n) =>
            Math.max(MIN_COL_WIDTH, n * (COMPONENT_SIZE + componentGap) + COL_PADDING * 2),
        );
        const seqXStarts = [MARGIN.left];
        for (let i = 0; i < seqWidths.length - 1; i++) {
            seqXStarts.push(seqXStarts[i] + seqWidths[i]);
        }

        // Position nodes and compute cluster spans
        const nodePositions: Record<string, NodePosition> = {};
        const allClusterSpans: ClusterSpan[] = [];
        const QKV_GROUP_GAP = COMPONENT_SIZE + componentGap;

        for (const layer of allLayers) {
            const info = parseLayer(layer);
            const isQkv = QKV_SUBTYPES.includes(info.subtype);

            for (let seqIdx = 0; seqIdx < tokens.length; seqIdx++) {
                const nodes = nodesPerLayerSeq[`${layer}:${seqIdx}`];
                if (!nodes) continue;

                let baseX = seqXStarts[seqIdx] + COL_PADDING;
                const baseY = layerYPositions[layer];

                // For qkv layers, offset X based on subtype
                if (isQkv) {
                    const subtypeIdx = QKV_SUBTYPES.indexOf(info.subtype);
                    for (let i = 0; i < subtypeIdx; i++) {
                        const prevLayer = `h.${info.block}.attn.${QKV_SUBTYPES[i]}`;
                        const prevLayerNodes = nodesPerLayerSeq[`${prevLayer}:${seqIdx}`];
                        const prevCount = prevLayerNodes?.length ?? 0;
                        baseX += prevCount * (COMPONENT_SIZE + componentGap);
                        baseX += QKV_GROUP_GAP;
                    }
                }

                // Output nodes always sort by probability; internal nodes sort by cluster if mapping loaded, else by CI
                const sorted =
                    layer === "output" || !clusterMapping.mapping
                        ? sortComponentsByImportance(nodes, layer, seqIdx, data.nodeCiVals, data.outputProbs)
                        : sortComponentsByCluster(
                              nodes,
                              layer,
                              seqIdx,
                              data.nodeCiVals,
                              clusterMapping.getClusterId.bind(clusterMapping),
                          );
                const offsets = computeComponentOffsets(sorted, COMPONENT_SIZE, componentGap);

                for (const cIdx of nodes) {
                    nodePositions[`${layer}:${seqIdx}:${cIdx}`] = {
                        x: baseX + offsets[cIdx] + COMPONENT_SIZE / 2,
                        y: baseY + COMPONENT_SIZE / 2,
                    };
                }

                // Compute cluster spans for this layer/seqIdx (skip output layer)
                if (layer !== "output" && clusterMapping.mapping) {
                    const spans = computeClusterSpans(
                        sorted,
                        layer,
                        seqIdx,
                        baseX,
                        baseY,
                        COMPONENT_SIZE,
                        offsets,
                        clusterMapping.getClusterId.bind(clusterMapping),
                    );
                    allClusterSpans.push(...spans);
                }
            }
        }

        const totalSeqWidth = seqXStarts[seqXStarts.length - 1] + seqWidths[seqWidths.length - 1];
        const widthVal = totalSeqWidth + MARGIN.right;
        const maxY = Math.max(...Object.values(layerYPositions), 0) + COMPONENT_SIZE;
        const heightVal = maxY + MARGIN.bottom;

        return {
            nodePositions,
            layerYPositions,
            seqWidths,
            seqXStarts,
            width: widthVal,
            height: heightVal,
            clusterSpans: allClusterSpans,
        };
    });

    const EDGE_HIT_AREA_WIDTH = 4; // Wider invisible stroke for easier hover

    // Check if a node key matches the currently hovered component (same layer:cIdx, any seqIdx)
    function nodeMatchesHoveredComponent(nodeKey: string): boolean {
        if (!hoveredComponentKey) return false;
        const [layer, , cIdx] = nodeKey.split(":");
        return `${layer}:${cIdx}` === hoveredComponentKey;
    }

    // Check if a node is in the same cluster as the hovered node (for cluster rotation effect)
    function isNodeInSameCluster(nodeKey: string): boolean {
        // Only trigger if hovered node has a numeric cluster ID (not singleton/no mapping)
        if (hoveredClusterId === undefined || hoveredClusterId === null) return false;
        const [layer, , cIdxStr] = nodeKey.split(":");
        const cIdx = parseInt(cIdxStr);
        const nodeClusterId = clusterMapping.getClusterId(layer, cIdx);
        return nodeClusterId === hoveredClusterId;
    }

    type EdgeState = "normal" | "highlighted" | "hidden";

    // Hover acts as a "promotion": hidden → normal → highlighted
    function getEdgeState(src: string, tgt: string): EdgeState {
        const hasPinned = pinnedNodeKeys.size > 0;
        const connectedToPinned = pinnedNodeKeys.has(src) || pinnedNodeKeys.has(tgt);
        const connectedToHoveredNode = nodeMatchesHoveredComponent(src) || nodeMatchesHoveredComponent(tgt);
        const isThisEdgeHovered = hoveredEdge?.src === src && hoveredEdge?.tgt === tgt;

        // No pinned nodes - just node hover behavior
        if (!hasPinned) {
            return connectedToHoveredNode ? "highlighted" : "normal";
        }

        // Has pinned nodes
        if (effectiveHideUnpinned) {
            if (!connectedToPinned) {
                // Show (not highlighted) edges connected to hovered component
                if (connectedToHoveredNode) return "normal";
                return "hidden";
            }
            // Highlight edges connected to pinned on edge/node hover
            if (isThisEdgeHovered || connectedToHoveredNode) return "highlighted";
            return "normal";
        } else {
            // Show all edges, connected ones highlighted by default
            // Edge hover: only that edge highlighted, others normal
            if (hoveredEdge) {
                return isThisEdgeHovered ? "highlighted" : "normal";
            }
            // Node hover: highlight connected to hovered component OR pinned nodes
            if (hoveredNode) {
                return connectedToHoveredNode || connectedToPinned ? "highlighted" : "normal";
            }
            // No hover: connected to pinned are highlighted
            return connectedToPinned ? "highlighted" : "normal";
        }
    }

    // Build SVG edges string (for {@html} - performance optimization)
    // Render order: visible paths first (smaller on top), then hit areas (larger on top)
    // Only render hit areas for edges connected to pinned nodes
    const edgesSvgString = $derived.by(() => {
        let visibleSvg = "";
        let hitAreaSvg = "";

        // filteredEdges is already sorted by abs(val) descending
        // Render visible paths in reverse order (smallest first, so largest renders on top)
        for (let i = filteredEdges.length - 1; i >= 0; i--) {
            const edge = filteredEdges[i];
            const p1 = nodePositions[edge.src];
            const p2 = nodePositions[edge.tgt];
            if (p1 && p2) {
                const color = getEdgeColor(edge.val);
                const w = lerp(1, 4, Math.abs(edge.val) / maxAbsAttr);
                const op = lerp(0, 0.5, Math.abs(edge.val) / maxAbsAttr);
                const dy = Math.abs(p2.y - p1.y);
                const curveOffset = Math.max(20, dy * 0.4);
                const cp1y = p1.y - curveOffset;
                const cp2y = p2.y + curveOffset;
                const d = `M ${p1.x},${p1.y} C ${p1.x},${cp1y} ${p2.x},${cp2y} ${p2.x},${p2.y}`;
                visibleSvg += `<path class="edge edge-visible" data-src="${edge.src}" data-tgt="${edge.tgt}" data-val="${edge.val}" d="${d}" stroke="${color}" stroke-width="${w}" opacity="${op}" fill="none" pointer-events="none"/>`;
            }
        }

        // Only render hit areas for edges connected to pinned nodes
        // Render in reverse order so largest edges' hit areas are on top
        for (let i = filteredEdges.length - 1; i >= 0; i--) {
            const edge = filteredEdges[i];
            if (!pinnedNodeKeys.has(edge.src) && !pinnedNodeKeys.has(edge.tgt)) continue;

            const p1 = nodePositions[edge.src];
            const p2 = nodePositions[edge.tgt];
            if (p1 && p2) {
                const dy = Math.abs(p2.y - p1.y);
                const curveOffset = Math.max(20, dy * 0.4);
                const cp1y = p1.y - curveOffset;
                const cp2y = p2.y + curveOffset;
                const d = `M ${p1.x},${p1.y} C ${p1.x},${cp1y} ${p2.x},${cp2y} ${p2.x},${p2.y}`;
                hitAreaSvg += `<path class="edge edge-hit-area" data-src="${edge.src}" data-tgt="${edge.tgt}" data-val="${edge.val}" d="${d}" stroke="transparent" stroke-width="${EDGE_HIT_AREA_WIDTH}" fill="none"/>`;
            }
        }

        return visibleSvg + hitAreaSvg;
    });

    function isNodePinned(layer: string, seqIdx: number, cIdx: number): boolean {
        return pinnedNodeKeys.has(`${layer}:${seqIdx}:${cIdx}`);
    }

    // Check if a node key should be highlighted (pinned or hovered component)
    function isNodeHighlighted(nodeKey: string): boolean {
        return pinnedNodeKeys.has(nodeKey) || nodeMatchesHoveredComponent(nodeKey);
    }

    // Pre-compute node styles (fill, opacity) - only recomputes when data/layout changes, not on hover
    const nodeStyles = $derived.by(() => {
        const styles: Record<string, { fill: string; opacity: number }> = {};

        for (const nodeKey of Object.keys(nodePositions)) {
            const [layer, seqIdxStr, cIdxStr] = nodeKey.split(":");
            const seqIdx = parseInt(seqIdxStr);
            const cIdx = parseInt(cIdxStr);

            let fill: string = colors.nodeDefault;
            let opacity = 0.2;

            if (layer === "output") {
                const probEntry = data.outputProbs[`${seqIdx}:${cIdx}`];
                if (probEntry) {
                    fill = getOutputNodeColor(probEntry.prob);
                    opacity = 0.4 + probEntry.prob * 0.6;
                }
            } else {
                // Component nodes: opacity based on CI (brighter = higher CI)
                const ci = data.nodeCiVals[`${layer}:${seqIdx}:${cIdx}`] || 0;
                const intensity = Math.min(1, ci / maxCi);
                opacity = 0.2 + intensity * 0.8;
            }

            styles[nodeKey] = { fill, opacity };
        }

        return styles;
    });

    // Event handlers
    let hoverTimeout: ReturnType<typeof setTimeout> | null = null;

    function handleNodeMouseEnter(event: MouseEvent, layer: string, seqIdx: number, cIdx: number) {
        // Clear any pending leave timeout
        if (hoverTimeout) {
            clearTimeout(hoverTimeout);
            hoverTimeout = null;
        }

        hoveredNode = { layer, seqIdx, cIdx };
        tooltipPos = calcTooltipPos(event.clientX, event.clientY);

        // Lazy load component details if needed
        if (layer !== "output" && activationContextsSummary) {
            onLoadComponentDetail(layer, cIdx);
        }
    }

    function handleNodeMouseLeave() {
        // Clear any existing timeout first
        if (hoverTimeout) {
            clearTimeout(hoverTimeout);
        }
        hoverTimeout = setTimeout(() => {
            if (!isHoveringTooltip) {
                hoveredNode = null;
            }
            hoverTimeout = null;
        }, 50);
    }

    function handleNodeClick(layer: string, seqIdx: number, cIdx: number) {
        const idx = stagedNodes.findIndex((p) => p.layer === layer && p.seqIdx === seqIdx && p.cIdx === cIdx);
        if (idx >= 0) {
            onStagedNodesChange(stagedNodes.filter((_, i) => i !== idx));
        } else {
            onStagedNodesChange([...stagedNodes, { layer, seqIdx, cIdx }]);
        }
        hoveredNode = null;
    }

    function pinComponent(layer: string, cIdx: number, seqIdx: number) {
        const alreadyPinned = stagedNodes.some((p) => p.layer === layer && p.cIdx === cIdx && p.seqIdx === seqIdx);
        if (alreadyPinned) return;
        onStagedNodesChange([...stagedNodes, { layer, cIdx, seqIdx }]);
    }

    function handleEdgeMouseEnter(event: MouseEvent) {
        const target = event.target as SVGElement;
        if (target.classList.contains("edge-hit-area")) {
            const src = target.getAttribute("data-src") || "";
            const tgt = target.getAttribute("data-tgt") || "";
            const val = parseFloat(target.getAttribute("data-val") || "0");
            hoveredEdge = { src, tgt, val };
            edgeTooltipPos = { x: event.clientX + 10, y: event.clientY + 10 };
        }
    }

    function handleEdgeMouseLeave(event: MouseEvent) {
        const target = event.target as SVGElement;
        if (target.classList.contains("edge-hit-area")) {
            hoveredEdge = null;
        }
    }

    // Update edge classes based on state (DOM manipulation for performance with @html edges)
    $effect(() => {
        if (!graphContainer) return;

        const edges = graphContainer.querySelectorAll(".edge-visible");
        edges.forEach((el) => {
            const src = el.getAttribute("data-src") || "";
            const tgt = el.getAttribute("data-tgt") || "";
            const state = getEdgeState(src, tgt);

            el.classList.toggle("highlighted", state === "highlighted");
            el.classList.toggle("hidden", state === "hidden");
        });
    });

    // Notify parent of edge count changes
    $effect(() => {
        onEdgeCountChange?.(filteredEdges.length);
    });
</script>

<div class="graph-wrapper" bind:this={graphContainer}>
    <div class="layer-labels-container" style="width: {LABEL_WIDTH}px;">
        <svg width={LABEL_WIDTH} {height} style="display: block;">
            {#each Object.entries(layerYPositions) as [layer, y] (layer)}
                {@const info = parseLayer(layer)}
                {@const yCenter = y + COMPONENT_SIZE / 2}
                {@const rowKey = getRowKey(layer)}
                {@const label = rowKey.endsWith(".qkv")
                    ? `${info.block}.q/k/v`
                    : layer === "wte" || layer === "output"
                      ? layer
                      : layer === "lm_head"
                        ? "W_U"
                        : `${info.block}.${info.subtype}`}
                <text
                    x={LABEL_WIDTH - 10}
                    y={yCenter}
                    text-anchor="end"
                    dominant-baseline="middle"
                    font-size="10"
                    font-weight="500"
                    font-family="'Berkeley Mono', 'SF Mono', monospace"
                    fill={colors.textSecondary}
                >
                    {label}
                </text>
            {/each}
        </svg>
    </div>

    <div class="graph-container">
        <!-- svelte-ignore a11y_no_static_element_interactions, a11y_mouse_events_have_key_events -->
        <svg {width} {height} onmouseover={handleEdgeMouseEnter} onmouseout={handleEdgeMouseLeave}>
            <!-- Edges (bulk rendered for performance, uses @html for large SVG performance) -->
            <g class="edges-layer">
                <!-- eslint-disable-next-line svelte/no-at-html-tags -->
                {@html edgesSvgString}
            </g>

            <!-- Cluster bars (below nodes) -->
            <g class="cluster-bars-layer">
                {#each clusterSpans as span (`${span.layer}:${span.seqIdx}:${span.clusterId}`)}
                    {@const isHighlighted = hoveredClusterId === span.clusterId}
                    <!-- svelte-ignore a11y_no_static_element_interactions -->
                    <rect
                        class="cluster-bar"
                        class:highlighted={isHighlighted}
                        x={span.xStart}
                        y={span.y + CLUSTER_BAR_GAP}
                        width={span.xEnd - span.xStart}
                        height={CLUSTER_BAR_HEIGHT}
                        rx="1"
                        onmouseenter={() => (hoveredBarClusterId = span.clusterId)}
                        onmouseleave={() => (hoveredBarClusterId = null)}
                    />
                {/each}
            </g>

            <!-- Nodes (reactive for interactivity) -->
            <g class="nodes-layer">
                {#each Object.entries(nodePositions) as [key, pos] (key)}
                    {@const [layer, seqIdxStr, cIdxStr] = key.split(":")}
                    {@const seqIdx = parseInt(seqIdxStr)}
                    {@const cIdx = parseInt(cIdxStr)}
                    {@const isHighlighted = isNodeHighlighted(key)}
                    {@const isPinned = pinnedNodeKeys.has(key)}
                    {@const inSameCluster = isNodeInSameCluster(key)}
                    {@const isHoveredComponent = nodeMatchesHoveredComponent(key)}
                    {@const isDimmed =
                        (hoveredNode !== null || hoveredBarClusterId !== null) &&
                        !isHoveredComponent &&
                        !inSameCluster &&
                        !isPinned}
                    {@const style = nodeStyles[key]}
                    <!-- svelte-ignore a11y_click_events_have_key_events -->
                    <!-- svelte-ignore a11y_no_static_element_interactions -->
                    <g
                        class="node-group"
                        onmouseenter={(e) => handleNodeMouseEnter(e, layer, seqIdx, cIdx)}
                        onmouseleave={handleNodeMouseLeave}
                        onclick={() => handleNodeClick(layer, seqIdx, cIdx)}
                    >
                        <!-- Invisible hit area for easier hovering -->
                        <rect
                            x={pos.x - COMPONENT_SIZE / 2 - HIT_AREA_PADDING}
                            y={pos.y - COMPONENT_SIZE / 2 - HIT_AREA_PADDING}
                            width={COMPONENT_SIZE + HIT_AREA_PADDING * 2}
                            height={COMPONENT_SIZE + HIT_AREA_PADDING * 2}
                            fill="transparent"
                        />
                        <!-- Visible node -->
                        <rect
                            class="node"
                            class:highlighted={isHighlighted}
                            class:cluster-hovered={inSameCluster}
                            class:dimmed={isDimmed}
                            x={pos.x - COMPONENT_SIZE / 2}
                            y={pos.y - COMPONENT_SIZE / 2}
                            width={COMPONENT_SIZE}
                            height={COMPONENT_SIZE}
                            fill={style.fill}
                            rx="1"
                            opacity={style.opacity}
                        />
                    </g>
                {/each}
            </g>
        </svg>

        <div class="token-labels-container">
            <svg {width} height="50" style="display: block;">
                {#each data.tokens as token, i (i)}
                    {@const colCenter = seqXStarts[i] + seqWidths[i] / 2}
                    <text
                        x={colCenter}
                        y="20"
                        text-anchor="middle"
                        font-size="11"
                        font-family="'Berkeley Mono', 'SF Mono', monospace"
                        font-weight="500"
                        fill={colors.textPrimary}
                        style="white-space: pre"
                    >
                        {token}
                    </text>
                    <text
                        x={colCenter}
                        y="36"
                        text-anchor="middle"
                        font-size="9"
                        font-family="'Berkeley Mono', 'SF Mono', monospace"
                        fill={colors.textMuted}>[{i}]</text
                    >
                {/each}
            </svg>
        </div>
    </div>

    <!-- Edge tooltip -->
    {#if hoveredEdge}
        <div class="edge-tooltip" style="left: {edgeTooltipPos.x}px; top: {edgeTooltipPos.y}px;">
            <div class="edge-tooltip-row">
                <span class="edge-tooltip-label">Src</span>
                <code>{formatNodeKeyForDisplay(hoveredEdge.src)}</code>
            </div>
            <div class="edge-tooltip-row">
                <span class="edge-tooltip-label">Tgt</span>
                <code>{formatNodeKeyForDisplay(hoveredEdge.tgt)}</code>
            </div>
            <div class="edge-tooltip-row">
                <span class="edge-tooltip-label">Val</span>
                <span style="color: {getEdgeColor(hoveredEdge.val)}; font-weight: 600;">
                    {hoveredEdge.val.toFixed(4)}
                </span>
            </div>
        </div>
    {/if}

    <!-- Node tooltip -->
    {#if hoveredNode && !isNodePinned(hoveredNode.layer, hoveredNode.seqIdx, hoveredNode.cIdx)}
        <NodeTooltip
            {hoveredNode}
            {tooltipPos}
            {hideNodeCard}
            {activationContextsSummary}
            {componentDetailsCache}
            {componentDetailsLoading}
            outputProbs={data.outputProbs}
            nodeCiVals={data.nodeCiVals}
            tokens={data.tokens}
            edgesBySource={data.edgesBySource}
            edgesByTarget={data.edgesByTarget}
            onMouseEnter={() => (isHoveringTooltip = true)}
            onMouseLeave={() => {
                isHoveringTooltip = false;
                handleNodeMouseLeave();
            }}
            onPinComponent={pinComponent}
        />
    {/if}
</div>

<style>
    .graph-wrapper {
        display: flex;
        background: var(--bg-surface);
        overflow: hidden;
    }

    .layer-labels-container {
        position: sticky;
        left: 0;
        background: var(--bg-surface);
        border-right: 1px solid var(--border-default);
        z-index: 11;
        flex-shrink: 0;
    }

    .graph-container {
        overflow: auto;
        flex: 1;
        position: relative;
        background: var(--bg-inset);
    }

    .token-labels-container {
        position: sticky;
        bottom: 0;
        background: var(--bg-surface);
        border-top: 1px solid var(--border-default);
        z-index: 10;
    }

    svg {
        display: block;
    }

    :global(.edge.highlighted) {
        opacity: 1 !important;
        stroke-width: 3 !important;
    }

    :global(.edge.hidden) {
        display: none;
    }

    .node-group {
        cursor: pointer;
    }

    .node {
        transform-box: fill-box;
        transform-origin: center;
        transition: transform 0.15s ease-out;
    }

    .node.cluster-hovered {
        transform: rotate(45deg);
    }

    .node.dimmed {
        transform: scale(0.5);
    }

    .node.highlighted {
        stroke: var(--accent-primary) !important;
        stroke-width: 2px !important;
        filter: brightness(1.2);
        opacity: 1 !important;
    }

    .cluster-bar {
        fill: var(--text-secondary);
        opacity: 0.5;
        cursor: pointer;
        transition:
            opacity 0.15s ease-out,
            fill 0.15s ease-out;
    }

    .cluster-bar:hover,
    .cluster-bar.highlighted {
        fill: var(--text-primary);
        opacity: 0.8;
    }

    .edge-tooltip {
        position: fixed;
        padding: var(--space-3);
        background: var(--bg-elevated);
        border: 1px solid var(--border-strong);
        z-index: 1000;
        pointer-events: auto;
        font-family: var(--font-mono);
        font-size: var(--text-sm);
    }

    .edge-tooltip-row {
        margin: var(--space-1) 0;
        display: flex;
        gap: var(--space-2);
    }

    .edge-tooltip-label {
        color: var(--text-muted);
        font-size: var(--text-xs);
        letter-spacing: 0.05em;
        min-width: 4em;
    }

    .edge-tooltip code {
        color: var(--text-primary);
        font-size: var(--text-sm);
    }
</style><|MERGE_RESOLUTION|>--- conflicted
+++ resolved
@@ -104,20 +104,6 @@
         };
     });
 
-<<<<<<< HEAD
-    $effect(() => {
-        console.log(
-            "[shift] shiftHeld:",
-            shiftHeld,
-            "hideUnpinnedEdges:",
-            hideUnpinnedEdges,
-            "effectiveHideUnpinned:",
-            effectiveHideUnpinned,
-        );
-    });
-
-=======
->>>>>>> c1691673
     // Refs
     let graphContainer: HTMLDivElement;
 
