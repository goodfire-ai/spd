--- conflicted
+++ resolved
@@ -91,20 +91,6 @@
         };
     });
 
-<<<<<<< HEAD
-    $effect(() => {
-        console.log(
-            "[shift] shiftHeld:",
-            shiftHeld,
-            "hideUnpinnedEdges:",
-            hideUnpinnedEdges,
-            "effectiveHideUnpinned:",
-            effectiveHideUnpinned,
-        );
-    });
-
-=======
->>>>>>> c1691673
     // Refs
     let graphContainer: HTMLDivElement;
 
