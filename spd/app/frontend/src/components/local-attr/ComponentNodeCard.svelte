<script lang="ts">
    import type {
        ComponentDetail,
        ComponentSummary,
        ComponentCorrelations,
        TokenStats,
        Edge,
        EdgeAttribution,
    } from "../../lib/localAttributionsTypes";
    import {
        getComponentCorrelations,
        getComponentTokenStats,
        getComponentInterpretation,
        type Interpretation,
    } from "../../lib/localAttributionsApi";
    import { displaySettings } from "../../lib/displaySettings.svelte";
    import ActivationContextsPagedTable from "../ActivationContextsPagedTable.svelte";
    import ComponentProbeInput from "../ComponentProbeInput.svelte";
    import ComponentCorrelationMetrics from "../ui/ComponentCorrelationMetrics.svelte";
    import EdgeAttributionList from "../ui/EdgeAttributionList.svelte";
    import TokenStatsSection from "../ui/TokenStatsSection.svelte";
    import SectionHeader from "../ui/SectionHeader.svelte";
    import StatusText from "../ui/StatusText.svelte";

    type Props = {
        layer: string;
        cIdx: number;
        seqIdx: number;
        summary: ComponentSummary | null;
        edgesBySource: Map<string, Edge[]>;
        edgesByTarget: Map<string, Edge[]>;
        onPinComponent?: (layer: string, cIdx: number, seqIdx: number) => void;
    } & ({ detail: ComponentDetail; isLoading?: never } | { detail: null; isLoading: boolean });

    let { layer, cIdx, seqIdx, summary, edgesBySource, edgesByTarget, detail, isLoading, onPinComponent }: Props =
        $props();

    // Handle clicking a correlated component - parse key and pin it at same seqIdx
    function handleCorrelationClick(componentKey: string) {
        if (!onPinComponent) return;
        // componentKey format: "layer:cIdx" e.g. "h.0.attn.q_proj:5"
        const [clickedLayer, clickedCIdx] = componentKey.split(":");
        onPinComponent(clickedLayer, parseInt(clickedCIdx), seqIdx);
    }

    // Correlations state
    let correlations = $state<ComponentCorrelations | null>(null);
    let correlationsLoading = $state(false);

    // Token stats state (from batch job)
    let tokenStats = $state<TokenStats | null>(null);
    let tokenStatsLoading = $state(false);

    // Interpretation state
    let interpretation = $state<Interpretation | null>(null);
    let interpretationLoading = $state(false);

    // Fetch correlations when component changes
    $effect(() => {
        correlations = null;
        correlationsLoading = true;
        getComponentCorrelations(layer, cIdx, 1000)
            .then((data) => {
                correlations = data;
            })
            .finally(() => {
                correlationsLoading = false;
            });
    });

    // Fetch token stats when component changes
    $effect(() => {
        tokenStats = null;
        tokenStatsLoading = true;
        getComponentTokenStats(layer, cIdx, 1000)
            .then((data) => {
                tokenStats = data;
            })
            .finally(() => {
                tokenStatsLoading = false;
            });
    });

    // Fetch interpretation when component changes
    $effect(() => {
        interpretation = null;
        interpretationLoading = true;
        getComponentInterpretation(layer, cIdx)
            .then((data) => {
                interpretation = data;
            })
            .finally(() => {
                interpretationLoading = false;
            });
    });

    const N_TOKENS_TO_DISPLAY_INPUT = 50;
    const N_TOKENS_TO_DISPLAY_OUTPUT = 15;

    // === Input token stats (what tokens activate this component) ===
    const inputTopPmi = $derived.by(() => {
        if (!tokenStats) return [];
        return tokenStats.input.top_pmi.slice(0, N_TOKENS_TO_DISPLAY_INPUT).map(([token, value]) => ({ token, value }));
    });

    // === Output token stats (what tokens this component predicts) ===
    const outputTopPmi = $derived.by(() => {
        if (!tokenStats) return [];
        return tokenStats.output.top_pmi
            .slice(0, N_TOKENS_TO_DISPLAY_OUTPUT)
            .map(([token, value]) => ({ token, value }));
    });

    const outputBottomPmi = $derived.by(() => {
        if (!tokenStats) return [];
        return tokenStats.output.bottom_pmi
            .slice(0, N_TOKENS_TO_DISPLAY_OUTPUT)
            .map(([token, value]) => ({ token, value }));
    });

    // Activating tokens from token stats (for highlighting)
    const activatingTokens = $derived.by(() => {
        if (!tokenStats) return [];
        return tokenStats.input.top_recall.map(([token]) => token);
    });

    // Format mean CI for display
    function formatMeanCi(ci: number): string {
        return ci < 0.001 ? ci.toExponential(2) : ci.toFixed(3);
    }

    // === Edge attribution lists ===
    const currentNodeKey = $derived(`${layer}:${seqIdx}:${cIdx}`);
    const N_EDGES_TO_DISPLAY = 20;

    function getTopEdgeAttributions(
        edges: Edge[],
        isPositive: boolean,
        getNodeKey: (e: Edge) => string,
    ): EdgeAttribution[] {
        const filtered = edges.filter((e) => (isPositive ? e.val > 0 : e.val < 0));
        const sorted = filtered
            .sort((a, b) => (isPositive ? b.val - a.val : a.val - b.val))
            .slice(0, N_EDGES_TO_DISPLAY);
        const maxAbsVal = Math.abs(sorted[0]?.val || 1);
        return sorted.map((e) => ({
            nodeKey: getNodeKey(e),
            value: e.val,
            normalizedMagnitude: Math.abs(e.val) / maxAbsVal,
        }));
    }

    const incomingPositive = $derived(
        getTopEdgeAttributions(edgesByTarget.get(currentNodeKey) ?? [], true, (e) => e.src),
    );

    const incomingNegative = $derived(
        getTopEdgeAttributions(edgesByTarget.get(currentNodeKey) ?? [], false, (e) => e.src),
    );

    const outgoingPositive = $derived(
        getTopEdgeAttributions(edgesBySource.get(currentNodeKey) ?? [], true, (e) => e.tgt),
    );

    const outgoingNegative = $derived(
        getTopEdgeAttributions(edgesBySource.get(currentNodeKey) ?? [], false, (e) => e.tgt),
    );

    const hasAnyEdges = $derived(
        incomingPositive.length > 0 ||
            incomingNegative.length > 0 ||
            outgoingPositive.length > 0 ||
            outgoingNegative.length > 0,
    );

    // Handle clicking an edge node - parse key and pin it
    function handleEdgeNodeClick(nodeKey: string) {
        if (!onPinComponent) return;
        // nodeKey format: "layer:seq:cIdx"
        const [clickedLayer, clickedSeqIdx, clickedCIdx] = nodeKey.split(":");
        onPinComponent(clickedLayer, parseInt(clickedCIdx), parseInt(clickedSeqIdx));
    }
</script>

<div class="component-node-card">
    <SectionHeader title="Position {seqIdx}" level="h4">
        {#if summary}
            <span class="mean-ci">Mean CI: {formatMeanCi(summary.mean_ci)}</span>
        {/if}
    </SectionHeader>

<<<<<<< HEAD
    <!-- Interpretation label -->
    {#if interpretation}
        <div class="interpretation-badge" title={interpretation.reasoning}>
            <span class="interpretation-label">{interpretation.label}</span>
            <span class="confidence confidence-{interpretation.confidence}">{interpretation.confidence}</span>
        </div>
    {:else if interpretationLoading}
        <div class="interpretation-badge loading">
            <span class="interpretation-label">Loading interpretation...</span>
        </div>
    {:else}
        <div class="interpretation-badge empty">
            <span class="interpretation-label">No interpretation available</span>
        </div>
    {/if}

    <div class="token-stats-row">
        <TokenStatsSection
            sectionTitle="Input Tokens"
            sectionSubtitle="(what activates this component)"
            loading={tokenStatsLoading}
            lists={[
                {
                    title: "Top PMI",
                    mathNotation: "log(P(firing, token) / P(firing)P(token))",
                    items: inputTopPmi,
                },
            ]}
        />

        <TokenStatsSection
            sectionTitle="Output Tokens"
            sectionSubtitle="(what this component predicts)"
            loading={tokenStatsLoading}
            lists={[
                {
                    title: "Top PMI",
                    mathNotation: "positive association with predictions",
                    items: outputTopPmi,
                },
                {
                    title: "Bottom PMI",
                    mathNotation: "negative association with predictions",
                    items: outputBottomPmi,
                },
            ]}
        />
    </div>

    <ComponentProbeInput {layer} componentIdx={cIdx} />

    <!-- Component correlations -->
    <div class="correlations-section">
        <SectionHeader title="Correlated Components" />
        {#if correlations}
            <ComponentCorrelationMetrics {correlations} pageSize={16} onComponentClick={handleCorrelationClick} />
        {:else if correlationsLoading}
            <StatusText>Loading...</StatusText>
        {:else}
            <StatusText>No correlations available.</StatusText>
        {/if}
    </div>

=======
>>>>>>> 31ebf4e6
    <!-- Edge attributions (local, for this datapoint) -->
    {#if displaySettings.showEdgeAttributions && hasAnyEdges}
        <div class="edge-attributions-section">
            <SectionHeader title="Edge Attributions" />
            <div class="edge-lists-grid">
                {#if incomingPositive.length > 0 || incomingNegative.length > 0}
                    <div class="edge-list-group">
                        <h5>Incoming</h5>
                        {#if incomingPositive.length > 0}
                            <div class="edge-list">
                                <span class="edge-list-title">Positive</span>
                                <EdgeAttributionList
                                    items={incomingPositive}
                                    pageSize={10}
                                    onNodeClick={handleEdgeNodeClick}
                                    direction="positive"
                                />
                            </div>
                        {/if}
                        {#if incomingNegative.length > 0}
                            <div class="edge-list">
                                <span class="edge-list-title">Negative</span>
                                <EdgeAttributionList
                                    items={incomingNegative}
                                    pageSize={10}
                                    onNodeClick={handleEdgeNodeClick}
                                    direction="negative"
                                />
                            </div>
                        {/if}
                    </div>
                {/if}
                {#if outgoingPositive.length > 0 || outgoingNegative.length > 0}
                    <div class="edge-list-group">
                        <h5>Outgoing</h5>
                        {#if outgoingPositive.length > 0}
                            <div class="edge-list">
                                <span class="edge-list-title">Positive</span>
                                <EdgeAttributionList
                                    items={outgoingPositive}
                                    pageSize={10}
                                    onNodeClick={handleEdgeNodeClick}
                                    direction="positive"
                                />
                            </div>
                        {/if}
                        {#if outgoingNegative.length > 0}
                            <div class="edge-list">
                                <span class="edge-list-title">Negative</span>
                                <EdgeAttributionList
                                    items={outgoingNegative}
                                    pageSize={10}
                                    onNodeClick={handleEdgeNodeClick}
                                    direction="negative"
                                />
                            </div>
                        {/if}
                    </div>
                {/if}
            </div>
        </div>
    {/if}

    <div class="token-stats-row">
        <TokenStatsSection
            sectionTitle="Input Tokens"
            sectionSubtitle="(what activates this component)"
            loading={tokenStatsLoading}
            lists={[
                {
                    title: "Top PMI",
                    mathNotation: "log(P(firing, token) / P(firing)P(token))",
                    items: inputTopPmi,
                },
            ]}
        />

        <TokenStatsSection
            sectionTitle="Output Tokens"
            sectionSubtitle="(what this component predicts)"
            loading={tokenStatsLoading}
            lists={[
                {
                    title: "Top PMI",
                    mathNotation: "positive association with predictions",
                    items: outputTopPmi,
                },
                {
                    title: "Bottom PMI",
                    mathNotation: "negative association with predictions",
                    items: outputBottomPmi,
                },
            ]}
        />
    </div>

    <ComponentProbeInput {layer} componentIdx={cIdx} />

    <!-- Component correlations -->
    <div class="correlations-section">
        <SectionHeader title="Correlated Components" />
        {#if correlations}
            <ComponentCorrelationMetrics {correlations} pageSize={16} onComponentClick={handleCorrelationClick} />
        {:else if correlationsLoading}
            <StatusText>Loading...</StatusText>
        {:else}
            <StatusText>No correlations available.</StatusText>
        {/if}
    </div>

    {#if detail}
        {#if detail.example_tokens.length > 0}
            <!-- Full mode: paged table with filtering -->
            <SectionHeader title="Activating Examples ({detail.example_tokens.length})" />
            <ActivationContextsPagedTable
                exampleTokens={detail.example_tokens}
                exampleCi={detail.example_ci}
                exampleActivePos={detail.example_active_pos}
                {activatingTokens}
            />
        {/if}
    {:else if isLoading}
        <StatusText>Loading details...</StatusText>
    {/if}
</div>

<style>
    .component-node-card {
        display: flex;
        flex-direction: column;
        gap: var(--space-3);
        font-family: var(--font-sans);
        color: var(--text-primary);
    }

    .mean-ci {
        font-weight: 400;
        color: var(--text-muted);
        font-family: var(--font-mono);
        margin-left: var(--space-2);
    }

    .interpretation-badge {
        display: flex;
        align-items: center;
        gap: var(--space-2);
        padding: var(--space-2) var(--space-3);
        background: var(--bg-secondary);
        border-radius: var(--radius-md);
        border-left: 3px solid var(--color-accent, #6366f1);
    }

    .interpretation-badge.loading,
    .interpretation-badge.empty {
        opacity: 0.5;
        border-left-color: var(--text-muted);
    }

    .interpretation-label {
        font-weight: 500;
        color: var(--text-primary);
        font-size: var(--text-sm);
    }

    .confidence {
        font-size: var(--text-xs);
        padding: 2px 6px;
        border-radius: var(--radius-sm);
        text-transform: uppercase;
        font-weight: 600;
    }

    .confidence-high {
        background: color-mix(in srgb, #22c55e 20%, transparent);
        color: #22c55e;
    }

    .confidence-medium {
        background: color-mix(in srgb, #eab308 20%, transparent);
        color: #eab308;
    }

    .confidence-low {
        background: color-mix(in srgb, var(--text-muted) 20%, transparent);
        color: var(--text-muted);
    }

    .token-stats-row {
        display: flex;
        gap: var(--space-4);
    }

    .token-stats-row > :global(*) {
        flex: 1;
        min-width: 0;
    }

    .correlations-section {
        display: flex;
        flex-direction: column;
        gap: var(--space-2);
    }

    .edge-attributions-section {
        display: flex;
        flex-direction: column;
        gap: var(--space-2);
    }

    .edge-lists-grid {
        display: flex;
        flex-wrap: wrap;
        gap: var(--space-4);
    }

    .edge-list-group {
        display: flex;
        flex-direction: column;
        gap: var(--space-2);
    }

    .edge-list-group h5 {
        margin: 0;
        font-size: var(--text-sm);
        color: var(--text-secondary);
        font-weight: 600;
    }

    .edge-list {
        display: flex;
        flex-direction: column;
        gap: var(--space-1);
    }

    .edge-list-title {
        font-size: var(--text-xs);
        color: var(--text-muted);
        font-style: italic;
    }
</style><|MERGE_RESOLUTION|>--- conflicted
+++ resolved
@@ -189,7 +189,6 @@
         {/if}
     </SectionHeader>
 
-<<<<<<< HEAD
     <!-- Interpretation label -->
     {#if interpretation}
         <div class="interpretation-badge" title={interpretation.reasoning}>
@@ -206,39 +205,6 @@
         </div>
     {/if}
 
-    <div class="token-stats-row">
-        <TokenStatsSection
-            sectionTitle="Input Tokens"
-            sectionSubtitle="(what activates this component)"
-            loading={tokenStatsLoading}
-            lists={[
-                {
-                    title: "Top PMI",
-                    mathNotation: "log(P(firing, token) / P(firing)P(token))",
-                    items: inputTopPmi,
-                },
-            ]}
-        />
-
-        <TokenStatsSection
-            sectionTitle="Output Tokens"
-            sectionSubtitle="(what this component predicts)"
-            loading={tokenStatsLoading}
-            lists={[
-                {
-                    title: "Top PMI",
-                    mathNotation: "positive association with predictions",
-                    items: outputTopPmi,
-                },
-                {
-                    title: "Bottom PMI",
-                    mathNotation: "negative association with predictions",
-                    items: outputBottomPmi,
-                },
-            ]}
-        />
-    </div>
-
     <ComponentProbeInput {layer} componentIdx={cIdx} />
 
     <!-- Component correlations -->
@@ -253,8 +219,6 @@
         {/if}
     </div>
 
-=======
->>>>>>> 31ebf4e6
     <!-- Edge attributions (local, for this datapoint) -->
     {#if displaySettings.showEdgeAttributions && hasAnyEdges}
         <div class="edge-attributions-section">
