<script lang="ts">
    import type {
        ActivationContextsSummary,
        ComponentSummary,
        OutputProbEntry,
        PinnedNode,
        Edge,
    } from "../../lib/localAttributionsTypes";
    import { getLayerDisplayName } from "../../lib/localAttributionsTypes";
<<<<<<< HEAD
    import { runState } from "../../lib/runState.svelte";
=======
    import { clusterMapping } from "../../lib/clusterMapping.svelte";
>>>>>>> 1ba1c224
    import ComponentNodeCard from "./ComponentNodeCard.svelte";
    import OutputNodeCard from "./OutputNodeCard.svelte";

    type Props = {
        stagedNodes: PinnedNode[];
        activationContextsSummary: ActivationContextsSummary | null;
        outputProbs: Record<string, OutputProbEntry>;
        tokens: string[];
        edgesBySource: Map<string, Edge[]>;
        edgesByTarget: Map<string, Edge[]>;
        onStagedNodesChange: (nodes: PinnedNode[]) => void;
    };

    let {
        stagedNodes,
        activationContextsSummary,
        outputProbs,
        tokens,
        edgesBySource,
        edgesByTarget,
        onStagedNodesChange,
    }: Props = $props();

    function clearAll() {
        onStagedNodesChange([]);
    }

    function unstageNode(node: PinnedNode) {
        onStagedNodesChange(stagedNodes.filter((n) => n !== node));
    }

    function toggleComponentPinned(layer: string, cIdx: number, seqIdx: number) {
        const alreadyPinned = stagedNodes.some((n) => n.layer === layer && n.cIdx === cIdx && n.seqIdx === seqIdx);
        if (alreadyPinned) {
            onStagedNodesChange(stagedNodes.filter((n) => n.layer !== layer || n.cIdx !== cIdx || n.seqIdx !== seqIdx));
        } else {
            onStagedNodesChange([...stagedNodes, { layer, cIdx, seqIdx }]);
        }
    }

    function getTokenAtPosition(seqIdx: number): string {
        if (seqIdx < 0 || seqIdx >= tokens.length) {
            throw new Error(`StagedNodesPanel: seqIdx ${seqIdx} out of bounds for tokens length ${tokens.length}`);
        }
        return tokens[seqIdx];
    }

    // Returns null if: not yet loaded, layer not in harvest, or component not above threshold
    function findComponentSummary(layer: string, cIdx: number): ComponentSummary | null {
        if (!activationContextsSummary) return null;
        const layerSummaries = activationContextsSummary[layer];
        if (!layerSummaries) return null;
        return layerSummaries.find((s) => s.subcomponent_idx === cIdx) ?? null;
    }
</script>

{#if stagedNodes.length > 0}
    <div class="staged-container">
        <div class="staged-container-header">
            <span>Pinned Components ({stagedNodes.length})</span>
            <button onclick={clearAll}>Clear all</button>
        </div>

        <div class="staged-items">
            {#each stagedNodes as node, idx (`${node.layer}:${node.seqIdx}:${node.cIdx}-${idx}`)}
                {@const token = getTokenAtPosition(node.seqIdx)}
                {@const isOutput = node.layer === "output"}
                {@const isWte = node.layer === "wte"}
                {@const isComponent = !isWte && !isOutput}
                {@const clusterId = isComponent ? clusterMapping.getClusterId(node.layer, node.cIdx) : undefined}
                <div class="staged-item">
                    <div class="staged-header">
                        <div class="node-info">
                            <strong>{getLayerDisplayName(node.layer)}:{node.seqIdx}:{node.cIdx}</strong>
                            <span class="token-preview">"{token}"</span>
                            {#if clusterId !== undefined}
                                <span class="cluster-id">Cluster: {clusterId ?? "null"}</span>
                            {/if}
                        </div>
                        <button class="unstage-btn" onclick={() => unstageNode(node)}>✕</button>
                    </div>

                    {#if isWte}
                        <p class="wte-info">Input embedding at position {node.seqIdx}</p>
                    {:else if isOutput}
                        <OutputNodeCard cIdx={node.cIdx} {outputProbs} seqIdx={node.seqIdx} />
                    {:else}
                        {@const summary = findComponentSummary(node.layer, node.cIdx)}
                        <ComponentNodeCard
                            layer={node.layer}
                            cIdx={node.cIdx}
                            seqIdx={node.seqIdx}
                            {summary}
                            detail={runState.getComponentDetail(node.layer, node.cIdx)}
                            {edgesBySource}
                            {edgesByTarget}
                            onPinComponent={toggleComponentPinned}
                        />
                    {/if}
                </div>
            {/each}
        </div>
    </div>
{/if}

<style>
    .staged-container {
        background: var(--bg-surface);
        border: 1px solid var(--border-default);
        padding: var(--space-3);
    }

    .staged-container-header {
        font-size: var(--text-sm);
        font-family: var(--font-sans);
        font-weight: 600;
        color: var(--text-secondary);
        display: flex;
        justify-content: space-between;
        align-items: center;
        margin-bottom: var(--space-2);
    }

    .staged-container-header button {
        background: var(--bg-elevated);
        border: 1px solid var(--border-default);
        color: var(--text-secondary);
    }

    .staged-container-header button:hover {
        background: var(--bg-inset);
        color: var(--text-primary);
        border-color: var(--border-strong);
    }

    .staged-header {
        display: flex;
        justify-content: space-between;
        align-items: center;
        margin-bottom: var(--space-2);
    }

    .unstage-btn {
        background: var(--bg-inset);
        color: var(--text-primary);
        border: 1px solid var(--border-strong);
    }

    .unstage-btn:hover {
        background: var(--status-negative);
        color: var(--bg-base);
        border-color: var(--status-negative);
    }

    .staged-items {
        display: flex;
        flex-direction: row;
        gap: var(--space-3);
        overflow-x: auto;
    }

    .staged-item {
        flex-shrink: 0;
        width: fit-content;
        max-width: 800px;
        border: 1px solid var(--border-default);
        padding: var(--space-3);
        background: var(--bg-elevated);
    }

    .wte-info {
        margin: var(--space-2) 0 0 0;
        font-size: var(--text-sm);
        font-family: var(--font-mono);
        color: var(--text-secondary);
    }

    .cluster-id {
        font-size: var(--text-sm);
        font-family: var(--font-mono);
        color: var(--text-secondary);
        font-weight: 600;
        margin-left: var(--space-2);
    }
</style><|MERGE_RESOLUTION|>--- conflicted
+++ resolved
@@ -7,11 +7,8 @@
         Edge,
     } from "../../lib/localAttributionsTypes";
     import { getLayerDisplayName } from "../../lib/localAttributionsTypes";
-<<<<<<< HEAD
     import { runState } from "../../lib/runState.svelte";
-=======
     import { clusterMapping } from "../../lib/clusterMapping.svelte";
->>>>>>> 1ba1c224
     import ComponentNodeCard from "./ComponentNodeCard.svelte";
     import OutputNodeCard from "./OutputNodeCard.svelte";
 
