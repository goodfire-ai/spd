<script lang="ts">
    import type {
        ActivationContextsSummary,
        ComponentDetail,
        ComponentSummary,
        OutputProbEntry,
    } from "../../lib/localAttributionsTypes";
    import ComponentNodeCard from "./ComponentNodeCard.svelte";
    import OutputNodeCard from "./OutputNodeCard.svelte";
    import NodeHeader from "./NodeHeader.svelte";

    type HoveredNode = {
        layer: string;
        seqIdx: number;
        cIdx: number;
    };

    type Props = {
        hoveredNode: HoveredNode;
        tooltipPos: { x: number; y: number };
        activationContextsSummary: ActivationContextsSummary | null;
        componentDetailsCache: Record<string, ComponentDetail>;
        componentDetailsLoading: Record<string, boolean>;
        outputProbs: Record<string, OutputProbEntry>;
        tokens: string[];
        onMouseEnter: () => void;
        onMouseLeave: () => void;
        onPinComponent?: (layer: string, cIdx: number, seqIdx: number) => void;
    };

    let {
        hoveredNode,
        tooltipPos,
        activationContextsSummary,
        componentDetailsCache,
        componentDetailsLoading,
        outputProbs,
        tokens,
        onMouseEnter,
        onMouseLeave,
        onPinComponent,
    }: Props = $props();

    // Returns null if: not yet loaded, layer not in harvest, or component not above threshold
    function findComponentSummary(layer: string, cIdx: number): ComponentSummary | null {
        if (!activationContextsSummary) return null;
        const layerSummaries = activationContextsSummary[layer];
        if (!layerSummaries) return null;
        return layerSummaries.find((s) => s.subcomponent_idx === cIdx) ?? null;
    }

    const isWte = $derived(hoveredNode.layer === "wte");
    const isOutput = $derived(hoveredNode.layer === "output");

    const token = $derived.by(() => {
        if (hoveredNode.seqIdx >= tokens.length) {
            throw new Error(
                `NodeTooltip: seqIdx ${hoveredNode.seqIdx} out of bounds for tokens length ${tokens.length}`,
            );
        }
        return tokens[hoveredNode.seqIdx];
    });
</script>

<!-- svelte-ignore a11y_no_static_element_interactions -->
<div
    class="node-tooltip"
    style="left: {tooltipPos.x}px; top: {tooltipPos.y}px;"
    onmouseenter={onMouseEnter}
    onmouseleave={onMouseLeave}
>
    <NodeHeader layer={hoveredNode.layer} seqIdx={hoveredNode.seqIdx} cIdx={hoveredNode.cIdx} {token} />
    {#if isWte}
<<<<<<< HEAD
        <p class="wte-info">Input embedding at position {hoveredNode.seqIdx}</p>
=======
        <div class="wte-content">
            <div class="wte-token">"{inputToken}"</div>
            <p class="wte-stats">
                <strong>Position:</strong>
                {hoveredNode.seqIdx}
            </p>
        </div>
>>>>>>> ace06986
    {:else if isOutput}
        <OutputNodeCard cIdx={hoveredNode.cIdx} {outputProbs} seqIdx={hoveredNode.seqIdx} />
    {:else}
        {@const cacheKey = `${hoveredNode.layer}:${hoveredNode.cIdx}`}
        {@const detail = componentDetailsCache[cacheKey] ?? null}
        {@const summary = findComponentSummary(hoveredNode.layer, hoveredNode.cIdx)}
        {#if detail}
            <ComponentNodeCard
                layer={hoveredNode.layer}
                cIdx={hoveredNode.cIdx}
                seqIdx={hoveredNode.seqIdx}
                {summary}
                {detail}
                compact={true}
                {onPinComponent}
            />
        {:else}
            {@const isLoading = componentDetailsLoading[cacheKey] ?? false}
            <ComponentNodeCard
                layer={hoveredNode.layer}
                cIdx={hoveredNode.cIdx}
                seqIdx={hoveredNode.seqIdx}
                {summary}
                detail={null}
                {isLoading}
                compact={true}
                {onPinComponent}
            />
        {/if}
    {/if}
</div>

<style>
    .node-tooltip {
        position: fixed;
        z-index: 1000;
        background: var(--bg-elevated);
        border: 1px solid var(--border-strong);
        padding: var(--space-3);
        width: fit-content;
        max-height: 80vh;
        overflow-y: auto;
        box-shadow: 0 4px 12px rgba(0, 0, 0, 0.15);
    }

    .wte-info {
        margin: var(--space-2) 0 0 0;
        font-size: var(--text-sm);
        font-family: var(--font-mono);
        color: var(--text-secondary);
    }
</style><|MERGE_RESOLUTION|>--- conflicted
+++ resolved
@@ -71,17 +71,14 @@
 >
     <NodeHeader layer={hoveredNode.layer} seqIdx={hoveredNode.seqIdx} cIdx={hoveredNode.cIdx} {token} />
     {#if isWte}
-<<<<<<< HEAD
         <p class="wte-info">Input embedding at position {hoveredNode.seqIdx}</p>
-=======
         <div class="wte-content">
-            <div class="wte-token">"{inputToken}"</div>
+            <div class="wte-token">"{token}"</div>
             <p class="wte-stats">
                 <strong>Position:</strong>
                 {hoveredNode.seqIdx}
             </p>
         </div>
->>>>>>> ace06986
     {:else if isOutput}
         <OutputNodeCard cIdx={hoveredNode.cIdx} {outputProbs} seqIdx={hoveredNode.seqIdx} />
     {:else}
