<script lang="ts">
    import { colors, getEdgeColor, getOutputHeaderColor } from "../../lib/colors";
    import { clusterMapping } from "../../lib/clusterMapping.svelte";
    import type { NormalizeType } from "../../lib/localAttributionsApi";
    import {
        isInterventableNode,
        type ActivationContextsSummary,
        type LayerInfo,
        type NodePosition,
        type TokenInfo,
    } from "../../lib/localAttributionsTypes";
<<<<<<< HEAD
    import { runState } from "../../lib/runState.svelte";
    import { calcTooltipPos, computeComponentOffsets, lerp, sortComponentsByImportance } from "./graphUtils";
=======
    import {
        calcTooltipPos,
        computeComponentOffsets,
        computeClusterSpans,
        lerp,
        sortComponentsByImportance,
        sortComponentsByCluster,
        type ClusterSpan,
    } from "./graphUtils";
>>>>>>> 1ba1c224
    import NodeTooltip from "./NodeTooltip.svelte";
    import TokenDropdown from "./TokenDropdown.svelte";
    import type { StoredGraph } from "./types";
    import ViewControls from "./ViewControls.svelte";
    import { SvelteSet } from "svelte/reactivity";
    import type { Loadable } from "../../lib/index";

    // Layout constants
    const COMPONENT_SIZE = 6;
    const HIT_AREA_PADDING = 4;
    const MARGIN = { top: 60, right: 40, bottom: 20, left: 20 };
    const LABEL_WIDTH = 100;
    const ROW_ORDER = ["wte", "qkv", "o_proj", "c_fc", "down_proj", "lm_head", "output"];
    const QKV_SUBTYPES = ["q_proj", "k_proj", "v_proj"];
    const CLUSTER_BAR_HEIGHT = 3;
    const CLUSTER_BAR_GAP = 2;

    // Logits display constants
    const MAX_PREDICTIONS = 5;

    import type { ForkedInterventionRun } from "../../lib/interventionTypes";

    type Props = {
        graph: StoredGraph;
        composerSelection: Set<string>;
        activeRunId: number | null;
        tokens: string[];
        tokenIds: number[];
        allTokens: TokenInfo[];
        // View settings (shared with main graph)
        topK: number;
        componentGap: number;
        layerGap: number;
        normalizeEdges: NormalizeType;
        ciThreshold: Loadable<number>;
        hideUnpinnedEdges: boolean;
        hideNodeCard: boolean;
        onTopKChange: (value: number) => void;
        onComponentGapChange: (value: number) => void;
        onLayerGapChange: (value: number) => void;
        onNormalizeChange: (value: NormalizeType) => void;
        onCiThresholdChange: (value: number) => void;
        onHideUnpinnedEdgesChange: (value: boolean) => void;
        onHideNodeCardChange: (value: boolean) => void;
        // Other props
        activationContextsSummary: ActivationContextsSummary | null;
        runningIntervention: boolean;
        onSelectionChange: (selection: Set<string>) => void;
        onRunIntervention: () => void;
        onSelectRun: (runId: number) => void;
        onDeleteRun: (runId: number) => void;
        onForkRun: (runId: number, tokenReplacements: [number, number][]) => Promise<ForkedInterventionRun>;
        onDeleteFork: (forkId: number) => void;
    };

    let {
        graph,
        composerSelection,
        activeRunId,
        tokens,
        tokenIds,
        allTokens,
        topK,
        componentGap,
        layerGap,
        normalizeEdges,
        ciThreshold,
        hideUnpinnedEdges,
        hideNodeCard,
        onTopKChange,
        onComponentGapChange,
        onLayerGapChange,
        onNormalizeChange,
        onCiThresholdChange,
        onHideUnpinnedEdgesChange,
        onHideNodeCardChange,
        activationContextsSummary,
        runningIntervention,
        onSelectionChange,
        onRunIntervention,
        onSelectRun,
        onDeleteRun,
        onForkRun,
        onDeleteFork,
    }: Props = $props();

    // Fork modal state
    // Per-position state: { value: display string, tokenId: selected token ID or null }
    type ForkSlotState = { value: string; tokenId: number | null };
    let forkingRunId = $state<number | null>(null);
    let forkSlotStates = $state<ForkSlotState[]>([]);
    let forkingInProgress = $state(false);

    function openForkModal(runId: number) {
        forkingRunId = runId;
        // Initialize each slot with the original token
        forkSlotStates = tokens.map((tok, idx) => ({
            value: tok,
            tokenId: tokenIds[idx],
        }));
    }

    function closeForkModal() {
        forkingRunId = null;
        forkSlotStates = [];
    }

    function handleForkSlotSelect(seqPos: number, tokenId: number | null, tokenString: string) {
        forkSlotStates = forkSlotStates.map((slot, idx) => (idx === seqPos ? { value: tokenString, tokenId } : slot));
    }

    function resetForkSlot(seqPos: number) {
        forkSlotStates = forkSlotStates.map((slot, idx) =>
            idx === seqPos ? { value: tokens[idx], tokenId: tokenIds[idx] } : slot,
        );
    }

    // Computed: which positions have valid replacements (different from original)
    const forkReplacements = $derived.by(() => {
        const replacements: [number, number][] = [];
        for (let i = 0; i < forkSlotStates.length; i++) {
            const slot = forkSlotStates[i];
            if (slot.tokenId !== null && slot.tokenId !== tokenIds[i]) {
                replacements.push([i, slot.tokenId]);
            }
        }
        return replacements;
    });

    async function submitFork() {
        if (forkingRunId === null || forkReplacements.length === 0) return;
        forkingInProgress = true;
        try {
            await onForkRun(forkingRunId, forkReplacements);
            closeForkModal();
        } finally {
            forkingInProgress = false;
        }
    }

    // Hover state for composer
    let hoveredNode = $state<{ layer: string; seqIdx: number; cIdx: number } | null>(null);
    let hoveredBarClusterId = $state<number | null>(null);
    let isHoveringTooltip = $state(false);
    let tooltipPos = $state({ x: 0, y: 0 });
    let hoverTimeout: ReturnType<typeof setTimeout> | null = null;

    // Get cluster ID of hovered node or bar (for cluster-wide rotation effect)
    const hoveredClusterId = $derived.by(() => {
        if (hoveredBarClusterId !== null) return hoveredBarClusterId;
        if (!hoveredNode) return undefined;
        return clusterMapping.getClusterId(hoveredNode.layer, hoveredNode.cIdx);
    });

    // Check if a node is in the same cluster as the hovered node (for cluster rotation effect)
    function isNodeInSameCluster(nodeKey: string): boolean {
        // Only trigger if hovered node has a numeric cluster ID (not singleton/no mapping)
        if (hoveredClusterId === undefined || hoveredClusterId === null) return false;
        const [layer, , cIdxStr] = nodeKey.split(":");
        const cIdx = parseInt(cIdxStr);
        const nodeClusterId = clusterMapping.getClusterId(layer, cIdx);
        return nodeClusterId === hoveredClusterId;
    }

    // Check if a node matches the hovered component (same layer:cIdx across any seqIdx)
    function nodeMatchesHoveredComponent(nodeKey: string): boolean {
        if (!hoveredNode) return false;
        const [layer, , cIdxStr] = nodeKey.split(":");
        const cIdx = parseInt(cIdxStr);
        return layer === hoveredNode.layer && cIdx === hoveredNode.cIdx;
    }

    // Drag-to-select state
    let isDragging = $state(false);
    let dragStart = $state<{ x: number; y: number } | null>(null);
    let dragCurrent = $state<{ x: number; y: number } | null>(null);
    let svgElement: SVGSVGElement | null = null;

    // Parse layer name
    function parseLayer(name: string): LayerInfo {
        if (name === "wte") return { name, block: -1, type: "embed", subtype: "wte" };
        if (name === "lm_head") return { name, block: Infinity - 1, type: "mlp", subtype: "lm_head" };
        if (name === "output") return { name, block: Infinity, type: "output", subtype: "output" };
        const m = name.match(/h\.(\d+)\.(attn|mlp)\.(\w+)/);
        if (!m) throw new Error(`parseLayer: unrecognized layer name: ${name}`);
        return { name, block: +m[1], type: m[2] as "attn" | "mlp", subtype: m[3] };
    }

    function getRowKey(layer: string): string {
        const info = parseLayer(layer);
        if (QKV_SUBTYPES.includes(info.subtype)) return `h.${info.block}.qkv`;
        return layer;
    }

    // All nodes from the graph (for rendering)
    const allNodes = $derived(new SvelteSet(Object.keys(graph.data.nodeCiVals)));

    // Interventable nodes only (for selection)
    const interventableNodes = $derived.by(() => {
        const nodes = new SvelteSet<string>();
        for (const nodeKey of allNodes) {
            if (isInterventableNode(nodeKey)) nodes.add(nodeKey);
        }
        return nodes;
    });

    // Filter edges for rendering (topK by magnitude, optionally hide edges not connected to selected nodes)
    const filteredEdges = $derived.by(() => {
        let edges = [...graph.data.edges];
        // If hideUnpinnedEdges is true and we have selected nodes, filter to only edges connected to them
        if (hideUnpinnedEdges && composerSelection.size > 0) {
            edges = edges.filter((e) => composerSelection.has(e.src) || composerSelection.has(e.tgt));
        }
        edges.sort((a, b) => Math.abs(b.val) - Math.abs(a.val));
        return edges.slice(0, topK);
    });

    // Edge count for ViewControls
    const filteredEdgeCount = $derived(filteredEdges.length);

    // Compute layout for composer
    const layout = $derived.by(() => {
        const nodesPerLayerSeq: Record<string, number[]> = {};
        const allLayers = new SvelteSet<string>();
        const allRows = new SvelteSet<string>();

        for (const nodeKey of allNodes) {
            const [layer, seqIdx, cIdx] = nodeKey.split(":");
            allLayers.add(layer);
            allRows.add(getRowKey(layer));
            const key = `${layer}:${seqIdx}`;
            if (!nodesPerLayerSeq[key]) nodesPerLayerSeq[key] = [];
            nodesPerLayerSeq[key].push(+cIdx);
        }

        // Sort rows
        const parseRow = (r: string) => {
            if (r === "wte") return { block: -1, subtype: "wte" };
            if (r === "lm_head") return { block: Infinity - 1, subtype: "lm_head" };
            if (r === "output") return { block: Infinity, subtype: "output" };
            const mQkv = r.match(/h\.(\d+)\.qkv/);
            if (mQkv) return { block: +mQkv[1], subtype: "qkv" };
            const m = r.match(/h\.(\d+)\.(attn|mlp)\.(\w+)/);
            if (!m) return { block: 0, subtype: r };
            return { block: +m[1], subtype: m[3] };
        };

        const rows: string[] = Array.from(allRows).sort((a, b) => {
            const infoA = parseRow(a);
            const infoB = parseRow(b);
            if (infoA.block !== infoB.block) return infoA.block - infoB.block;
            return ROW_ORDER.indexOf(infoA.subtype) - ROW_ORDER.indexOf(infoB.subtype);
        });

        const numTokens = tokens.length;

        // Calculate column widths
        const maxComponentsPerSeq = Array.from({ length: numTokens }, (_, seqIdx) => {
            let maxAtSeq = 1;
            for (const row of rows) {
                if (row.endsWith(".qkv")) {
                    const blockMatch = row.match(/h\.(\d+)/);
                    if (blockMatch) {
                        const block = blockMatch[1];
                        let totalQkv = 0;
                        for (const subtype of QKV_SUBTYPES) {
                            const layer = `h.${block}.attn.${subtype}`;
                            totalQkv += (nodesPerLayerSeq[`${layer}:${seqIdx}`] ?? []).length;
                        }
                        totalQkv += 2;
                        maxAtSeq = Math.max(maxAtSeq, totalQkv);
                    }
                } else {
                    for (const layer of allLayers) {
                        if (getRowKey(layer) === row) {
                            maxAtSeq = Math.max(maxAtSeq, (nodesPerLayerSeq[`${layer}:${seqIdx}`] ?? []).length);
                        }
                    }
                }
            }
            return maxAtSeq;
        });

        const COL_PADDING = 12;
        const MIN_COL_WIDTH = 60;
        const seqWidths = maxComponentsPerSeq.map((n) =>
            Math.max(MIN_COL_WIDTH, n * (COMPONENT_SIZE + componentGap) + COL_PADDING * 2),
        );
        const seqXStarts = [MARGIN.left];
        for (let i = 0; i < seqWidths.length - 1; i++) {
            seqXStarts.push(seqXStarts[i] + seqWidths[i]);
        }

        // Y positions
        const rowYPositions: Record<string, number> = {};
        let currentY = MARGIN.top;
        for (const row of rows.slice().reverse()) {
            rowYPositions[row] = currentY;
            currentY += COMPONENT_SIZE + layerGap;
        }

        const layerYPositions: Record<string, number> = {};
        for (const layer of allLayers) {
            layerYPositions[layer] = rowYPositions[getRowKey(layer)];
        }

        // Position nodes and compute cluster spans
        const nodePositions: Record<string, NodePosition> = {};
        const allClusterSpans: ClusterSpan[] = [];
        for (const layer of allLayers) {
            const info = parseLayer(layer);
            const isQkv = QKV_SUBTYPES.includes(info.subtype);

            for (let seqIdx = 0; seqIdx < numTokens; seqIdx++) {
                const layerNodes = nodesPerLayerSeq[`${layer}:${seqIdx}`];
                if (!layerNodes) continue;

                let baseX = seqXStarts[seqIdx] + COL_PADDING;
                const baseY = layerYPositions[layer];

                if (isQkv) {
                    const subtypeIdx = QKV_SUBTYPES.indexOf(info.subtype);
                    for (let i = 0; i < subtypeIdx; i++) {
                        const prevLayer = `h.${info.block}.attn.${QKV_SUBTYPES[i]}`;
                        baseX +=
                            (nodesPerLayerSeq[`${prevLayer}:${seqIdx}`]?.length ?? 0) * (COMPONENT_SIZE + componentGap);
                        baseX += COMPONENT_SIZE + componentGap;
                    }
                }

                // Output nodes always sort by probability; internal nodes sort by cluster if mapping loaded, else by CI
                const sorted =
                    layer === "output" || !clusterMapping.mapping
                        ? sortComponentsByImportance(
                              layerNodes,
                              layer,
                              seqIdx,
                              graph.data.nodeCiVals,
                              graph.data.outputProbs,
                          )
                        : sortComponentsByCluster(
                              layerNodes,
                              layer,
                              seqIdx,
                              graph.data.nodeCiVals,
                              clusterMapping.getClusterId.bind(clusterMapping),
                          );
                const offsets = computeComponentOffsets(sorted, COMPONENT_SIZE, componentGap);
                for (const cIdx of layerNodes) {
                    nodePositions[`${layer}:${seqIdx}:${cIdx}`] = {
                        x: baseX + offsets[cIdx] + COMPONENT_SIZE / 2,
                        y: baseY + COMPONENT_SIZE / 2,
                    };
                }

                // Compute cluster spans for this layer/seqIdx (skip output layer)
                if (layer !== "output" && clusterMapping.mapping) {
                    const spans = computeClusterSpans(
                        sorted,
                        layer,
                        seqIdx,
                        baseX,
                        baseY,
                        COMPONENT_SIZE,
                        offsets,
                        clusterMapping.getClusterId.bind(clusterMapping),
                    );
                    allClusterSpans.push(...spans);
                }
            }
        }

        const totalSeqWidth = seqXStarts[seqXStarts.length - 1] + seqWidths[seqWidths.length - 1];
        const width = totalSeqWidth + MARGIN.right;
        const maxY = rows.length > 0 ? Math.max(...Object.values(layerYPositions)) + COMPONENT_SIZE : MARGIN.top;
        const height = maxY + MARGIN.bottom + 40;

        return {
            nodePositions,
            layerYPositions,
            seqWidths,
            seqXStarts,
            width,
            height,
            nodesPerLayerSeq,
            allLayers,
            rows,
            clusterSpans: allClusterSpans,
        };
    });

    // Derived values
    const maxAbsAttr = $derived(graph.data.maxAbsAttr || 1);
    const selectedCount = $derived(composerSelection.size);
    const interventableCount = $derived(interventableNodes.size);

    // Selection helpers
    function isNodeSelected(nodeKey: string): boolean {
        return composerSelection.has(nodeKey);
    }

    function toggleNode(nodeKey: string) {
        if (!isInterventableNode(nodeKey)) return; // Can't toggle non-interventable nodes
        const newSelection = new SvelteSet(composerSelection);
        if (newSelection.has(nodeKey)) {
            newSelection.delete(nodeKey);
        } else {
            newSelection.add(nodeKey);
        }
        onSelectionChange(newSelection);
    }

    function selectAll() {
        onSelectionChange(new SvelteSet(interventableNodes));
    }

    function clearSelection() {
        onSelectionChange(new SvelteSet());
    }

    // Hover handlers
    function handleNodeMouseEnter(event: MouseEvent, layer: string, seqIdx: number, cIdx: number) {
        if (isDragging) return;
        if (hoverTimeout) {
            clearTimeout(hoverTimeout);
            hoverTimeout = null;
        }
        hoveredNode = { layer, seqIdx, cIdx };
        tooltipPos = calcTooltipPos(event.clientX, event.clientY);

        if (layer !== "output" && activationContextsSummary) {
            runState.loadComponentDetail(layer, cIdx);
        }
    }

    function handleNodeMouseLeave() {
        if (hoverTimeout) clearTimeout(hoverTimeout);
        hoverTimeout = setTimeout(() => {
            if (!isHoveringTooltip) hoveredNode = null;
            hoverTimeout = null;
        }, 100);
    }

    function handleNodeClick(nodeKey: string) {
        toggleNode(nodeKey);
        hoveredNode = null;
    }

    // Drag-to-select handlers
    function getSvgPoint(event: MouseEvent): { x: number; y: number } | null {
        if (!svgElement) return null;
        const container = svgElement.parentElement!;
        const rect = container.getBoundingClientRect();
        return {
            x: event.clientX - rect.left + container.scrollLeft,
            y: event.clientY - rect.top + container.scrollTop,
        };
    }

    function handleSvgMouseDown(event: MouseEvent) {
        // Only start drag on left mouse button and not on a node
        if (event.button !== 0) return;
        const target = event.target as Element;
        if (target.closest(".node-group")) return;

        event.preventDefault(); // Prevent text selection while dragging

        const point = getSvgPoint(event);
        if (!point) return;

        hoveredNode = null; // Clear tooltip when starting drag
        isDragging = true;
        dragStart = point;
        dragCurrent = point;
    }

    function handleSvgMouseMove(event: MouseEvent) {
        if (!isDragging) return;
        dragCurrent = getSvgPoint(event);
    }

    function handleSvgMouseUp() {
        if (!isDragging || !dragStart || !dragCurrent) {
            isDragging = false;
            dragStart = null;
            dragCurrent = null;
            return;
        }

        // Calculate selection rectangle bounds
        const minX = Math.min(dragStart.x, dragCurrent.x);
        const maxX = Math.max(dragStart.x, dragCurrent.x);
        const minY = Math.min(dragStart.y, dragCurrent.y);
        const maxY = Math.max(dragStart.y, dragCurrent.y);

        // Only select if drag was meaningful (more than a few pixels)
        const dragDistance = Math.sqrt((maxX - minX) ** 2 + (maxY - minY) ** 2);
        if (dragDistance > 5) {
            // Find nodes within the selection rectangle
            const nodesToToggle: string[] = [];
            for (const nodeKey of interventableNodes) {
                const pos = layout.nodePositions[nodeKey];
                if (!pos) continue;

                // Check if node center is within selection rect
                if (pos.x >= minX && pos.x <= maxX && pos.y >= minY && pos.y <= maxY) {
                    nodesToToggle.push(nodeKey);
                }
            }

            // Toggle selection for nodes in rect
            if (nodesToToggle.length > 0) {
                const newSelection = new SvelteSet(composerSelection);
                for (const nodeKey of nodesToToggle) {
                    if (newSelection.has(nodeKey)) {
                        newSelection.delete(nodeKey);
                    } else {
                        newSelection.add(nodeKey);
                    }
                }
                onSelectionChange(newSelection);
            }
        }

        isDragging = false;
        dragStart = null;
        dragCurrent = null;
    }

    // Derived selection rectangle for rendering
    const selectionRect = $derived.by(() => {
        if (!isDragging || !dragStart || !dragCurrent) return null;
        return {
            x: Math.min(dragStart.x, dragCurrent.x),
            y: Math.min(dragStart.y, dragCurrent.y),
            width: Math.abs(dragCurrent.x - dragStart.x),
            height: Math.abs(dragCurrent.y - dragStart.y),
        };
    });

    // Edge rendering
    function getEdgePath(src: string, tgt: string): string {
        const srcPos = layout.nodePositions[src];
        const tgtPos = layout.nodePositions[tgt];
        if (!srcPos || !tgtPos) return "";

        const midY = (srcPos.y + tgtPos.y) / 2;
        return `M ${srcPos.x} ${srcPos.y} C ${srcPos.x} ${midY}, ${tgtPos.x} ${midY}, ${tgtPos.x} ${tgtPos.y}`;
    }

    function getEdgeOpacity(val: number): number {
        const normalized = Math.abs(val) / maxAbsAttr;
        return lerp(0.1, 0.8, Math.sqrt(normalized));
    }

    function getEdgeWidth(val: number): number {
        const normalized = Math.abs(val) / maxAbsAttr;
        return lerp(0.5, 3, Math.sqrt(normalized));
    }

    // Run history helpers
    function formatTime(timestamp: string): string {
        return new Date(timestamp).toLocaleTimeString();
    }

    function formatProb(prob: number): string {
        if (prob >= 0.01) return (prob * 100).toFixed(1) + "%";
        return (prob * 100).toExponential(1) + "%";
    }

    function getRowLabel(layer: string): string {
        const info = parseLayer(layer);
        const rowKey = getRowKey(layer);
        if (rowKey.endsWith(".qkv")) return `${info.block}.q/k/v`;
        if (layer === "wte" || layer === "output") return layer;
        if (layer === "lm_head") return "W_U";
        return `${info.block}.${info.subtype}`;
    }
</script>

<div class="interventions-view">
    <!-- Composer Graph (Left) -->
    <div class="composer-graph">
        <!-- Shared view controls -->
        <ViewControls
            {topK}
            {componentGap}
            {layerGap}
            {filteredEdgeCount}
            {normalizeEdges}
            {ciThreshold}
            {hideUnpinnedEdges}
            {hideNodeCard}
            {onTopKChange}
            {onComponentGapChange}
            {onLayerGapChange}
            {onNormalizeChange}
            {onCiThresholdChange}
            {onHideUnpinnedEdgesChange}
            {onHideNodeCardChange}
        />

        <!-- Intervention controls -->
        <div class="intervention-controls">
            <span class="node-count">{selectedCount} / {interventableCount} selected</span>
            <div class="button-group">
                <button onclick={selectAll}>Select All</button>
                <button onclick={clearSelection}>Clear</button>
                <button
                    class="run-btn"
                    onclick={onRunIntervention}
                    disabled={selectedCount === 0 || runningIntervention}
                >
                    {runningIntervention ? "Running..." : "Run"}
                </button>
            </div>
        </div>

        <!-- Graph wrapper for sticky layout -->
        <div class="graph-wrapper">
            <!-- Sticky layer labels (left) -->
            <div class="layer-labels-container" style="width: {LABEL_WIDTH}px;">
                <svg width={LABEL_WIDTH} height={layout.height} style="display: block;">
                    {#each Object.entries(layout.layerYPositions) as [layer, y] (layer)}
                        {@const yCenter = y + COMPONENT_SIZE / 2}
                        <text
                            x={LABEL_WIDTH - 10}
                            y={yCenter}
                            text-anchor="end"
                            dominant-baseline="middle"
                            font-size="10"
                            font-weight="500"
                            font-family="'Berkeley Mono', 'SF Mono', monospace"
                            fill={colors.textSecondary}>{getRowLabel(layer)}</text
                        >
                    {/each}
                </svg>
            </div>

            <!-- Scrollable graph area -->
            <div class="graph-container">
                <svg
                    bind:this={svgElement}
                    width={layout.width}
                    height={layout.height}
                    style="display: block;"
                    onmousedown={handleSvgMouseDown}
                    onmousemove={handleSvgMouseMove}
                    onmouseup={handleSvgMouseUp}
                    onmouseleave={handleSvgMouseUp}
                >
                    <!-- Edges -->
                    <g class="edges-layer" opacity="0.6">
                        {#each filteredEdges as edge (`${edge.src}-${edge.tgt}`)}
                            {@const path = getEdgePath(edge.src, edge.tgt)}
                            {#if path}
                                <path
                                    d={path}
                                    stroke={getEdgeColor(edge.val)}
                                    stroke-width={getEdgeWidth(edge.val)}
                                    fill="none"
                                    opacity={getEdgeOpacity(edge.val)}
                                />
                            {/if}
                        {/each}
                    </g>

<<<<<<< HEAD
=======
                    <!-- Cluster bars (below nodes) -->
                    <g class="cluster-bars-layer">
                        {#each layout.clusterSpans as span (`${span.layer}:${span.seqIdx}:${span.clusterId}`)}
                            {@const isHighlighted = hoveredClusterId === span.clusterId}
                            <!-- svelte-ignore a11y_no_static_element_interactions -->
                            <rect
                                class="cluster-bar"
                                class:highlighted={isHighlighted}
                                x={span.xStart}
                                y={span.y + CLUSTER_BAR_GAP}
                                width={span.xEnd - span.xStart}
                                height={CLUSTER_BAR_HEIGHT}
                                rx="1"
                                onmouseenter={() => (hoveredBarClusterId = span.clusterId)}
                                onmouseleave={() => (hoveredBarClusterId = null)}
                            />
                        {/each}
                    </g>

                    <!-- Nodes -->
>>>>>>> 1ba1c224
                    <g class="nodes-layer">
                        {#each allNodes as nodeKey (nodeKey)}
                            {@const pos = layout.nodePositions[nodeKey]}
                            {@const [layer, seqIdx, cIdx] = nodeKey.split(":")}
                            {@const interventable = isInterventableNode(nodeKey)}
                            {@const selected = interventable && isNodeSelected(nodeKey)}
                            {@const inSameCluster = isNodeInSameCluster(nodeKey)}
                            {@const isHoveredComponent = nodeMatchesHoveredComponent(nodeKey)}
                            {@const isDimmed =
                                (hoveredNode !== null || hoveredBarClusterId !== null) &&
                                !isHoveredComponent &&
                                !inSameCluster &&
                                !selected}
                            {#if pos}
                                <g
                                    class="node-group"
                                    class:selected
                                    class:non-interventable={!interventable}
                                    onmouseenter={(e) => handleNodeMouseEnter(e, layer, +seqIdx, +cIdx)}
                                    onmouseleave={handleNodeMouseLeave}
                                    onclick={() => handleNodeClick(nodeKey)}
                                >
                                    <rect
                                        x={pos.x - COMPONENT_SIZE / 2 - HIT_AREA_PADDING}
                                        y={pos.y - COMPONENT_SIZE / 2 - HIT_AREA_PADDING}
                                        width={COMPONENT_SIZE + HIT_AREA_PADDING * 2}
                                        height={COMPONENT_SIZE + HIT_AREA_PADDING * 2}
                                        fill="transparent"
                                    />
                                    <rect
                                        class="node"
                                        class:cluster-hovered={inSameCluster}
                                        class:dimmed={isDimmed}
                                        x={pos.x - COMPONENT_SIZE / 2}
                                        y={pos.y - COMPONENT_SIZE / 2}
                                        width={COMPONENT_SIZE}
                                        height={COMPONENT_SIZE}
                                        fill={!interventable
                                            ? colors.textMuted
                                            : selected
                                              ? colors.accent
                                              : colors.nodeDefault}
                                        stroke={selected ? colors.accent : "none"}
                                        stroke-width={selected ? 2 : 0}
                                        rx="1"
                                        opacity={!interventable ? 0.3 : selected ? 1 : 0.4}
                                    />
                                </g>
                            {/if}
                        {/each}
                    </g>

                    <!-- Selection rectangle -->
                    {#if selectionRect}
                        <rect
                            class="selection-rect"
                            x={selectionRect.x}
                            y={selectionRect.y}
                            width={selectionRect.width}
                            height={selectionRect.height}
                            fill="rgba(99, 102, 241, 0.1)"
                            stroke={colors.accent}
                            stroke-width="1"
                            stroke-dasharray="4 2"
                        />
                    {/if}
                </svg>

                <!-- Sticky token labels (bottom) -->
                <div class="token-labels-container">
                    <svg width={layout.width} height="50" style="display: block;">
                        {#each tokens as token, i (i)}
                            {@const colCenter = layout.seqXStarts[i] + layout.seqWidths[i] / 2}
                            <text
                                x={colCenter}
                                y="20"
                                text-anchor="middle"
                                font-size="11"
                                font-family="'Berkeley Mono', 'SF Mono', monospace"
                                font-weight="500"
                                fill={colors.textPrimary}
                                style="white-space: pre"
                            >
                                {token}
                            </text>
                            <text
                                x={colCenter}
                                y="36"
                                text-anchor="middle"
                                font-size="9"
                                font-family="'Berkeley Mono', 'SF Mono', monospace"
                                fill={colors.textMuted}>[{i}]</text
                            >
                        {/each}
                    </svg>
                </div>
            </div>
        </div>
    </div>

    <!-- Run History Panel (Right) -->
    <div class="history-panel">
        <div class="history-header">
            <span class="title">Run History</span>
            <span class="run-count">{graph.interventionRuns.length} runs</span>
        </div>

        {#if graph.interventionRuns.length === 0}
            <div class="empty-history">
                <p>No runs yet</p>
                <p class="hint">Select nodes and click Run</p>
            </div>
        {:else}
            <div class="runs-list">
                {#each graph.interventionRuns.slice().reverse() as run (run.id)}
                    {@const isActive = activeRunId === run.id}
                    <div
                        class="run-card"
                        class:active={isActive}
                        role="button"
                        tabindex="0"
                        onclick={() => onSelectRun(run.id)}
                        onkeydown={(e) => e.key === "Enter" && onSelectRun(run.id)}
                    >
                        <div class="run-header">
                            <span class="run-time">{formatTime(run.created_at)}</span>
                            <span class="run-nodes">{run.selected_nodes.length} nodes</span>
                            <button
                                class="fork-btn"
                                title="Fork with modified tokens"
                                onclick={(e) => {
                                    e.stopPropagation();
                                    openForkModal(run.id);
                                }}>⑂</button
                            >
                            <button
                                class="delete-btn"
                                onclick={(e) => {
                                    e.stopPropagation();
                                    onDeleteRun(run.id);
                                }}>✕</button
                            >
                        </div>

                        <!-- Mini logits table -->
                        <div class="logits-mini">
                            <table>
                                <thead>
                                    <tr>
                                        {#each run.result.input_tokens as token, idx (idx)}
                                            <th title={token}>
                                                <span class="token-text">"{token}"</span>
                                            </th>
                                        {/each}
                                    </tr>
                                </thead>
                                <tbody>
                                    {#each Array(Math.min(3, MAX_PREDICTIONS)) as _, rank (rank)}
                                        <tr>
                                            {#each run.result.predictions_per_position as preds, idx (idx)}
                                                {@const pred = preds[rank]}
                                                <td
                                                    class:has-pred={!!pred}
                                                    style={pred
                                                        ? `background: ${getOutputHeaderColor(pred.spd_prob)}`
                                                        : ""}
                                                >
                                                    {#if pred}
                                                        <span class="pred-token">"{pred.token}"</span>
                                                        <span class="pred-prob spd"
                                                            >SPD: {formatProb(pred.spd_prob)}</span
                                                        >
                                                        <span class="pred-prob targ"
                                                            >Targ: {formatProb(pred.target_prob)}</span
                                                        >
                                                    {:else}
                                                        -
                                                    {/if}
                                                </td>
                                            {/each}
                                        </tr>
                                    {/each}
                                </tbody>
                            </table>
                        </div>

                        <!-- Forked runs -->
                        {#if run.forked_runs && run.forked_runs.length > 0}
                            <div class="forked-runs">
                                <div class="forked-runs-header">
                                    <span class="fork-icon">⑂</span>
                                    <span>{run.forked_runs.length} fork{run.forked_runs.length > 1 ? "s" : ""}</span>
                                </div>
                                {#each run.forked_runs as fork (fork.id)}
                                    <div class="forked-run-card">
                                        <div class="fork-header">
                                            <span class="fork-time">{formatTime(fork.created_at)}</span>
                                            <span class="fork-changes"
                                                >{fork.token_replacements.length} change{fork.token_replacements
                                                    .length > 1
                                                    ? "s"
                                                    : ""}</span
                                            >
                                            <button
                                                class="delete-btn"
                                                onclick={(e) => {
                                                    e.stopPropagation();
                                                    onDeleteFork(fork.id);
                                                }}>✕</button
                                            >
                                        </div>
                                        <!-- Mini logits for fork -->
                                        <div class="logits-mini">
                                            <table>
                                                <thead>
                                                    <tr>
                                                        {#each fork.result.input_tokens as token, idx (idx)}
                                                            {@const isChanged = fork.token_replacements.some(
                                                                (r) => r[0] === idx,
                                                            )}
                                                            <th title={token} class:changed={isChanged}>
                                                                <span class="token-text">"{token}"</span>
                                                            </th>
                                                        {/each}
                                                    </tr>
                                                </thead>
                                                <tbody>
                                                    {#each Array(Math.min(3, MAX_PREDICTIONS)) as _, rank (rank)}
                                                        <tr>
                                                            {#each fork.result.predictions_per_position as preds, idx (idx)}
                                                                {@const pred = preds[rank]}
                                                                <td
                                                                    class:has-pred={!!pred}
                                                                    style={pred
                                                                        ? `background: ${getOutputHeaderColor(pred.spd_prob)}`
                                                                        : ""}
                                                                >
                                                                    {#if pred}
                                                                        <span class="pred-token">"{pred.token}"</span>
                                                                        <span class="pred-prob"
                                                                            >{formatProb(pred.spd_prob)}</span
                                                                        >
                                                                    {:else}
                                                                        -
                                                                    {/if}
                                                                </td>
                                                            {/each}
                                                        </tr>
                                                    {/each}
                                                </tbody>
                                            </table>
                                        </div>
                                    </div>
                                {/each}
                            </div>
                        {/if}
                    </div>
                {/each}
            </div>
        {/if}
    </div>

    <!-- Node tooltip -->
    {#if hoveredNode}
        <NodeTooltip
            {hoveredNode}
            {tooltipPos}
            {hideNodeCard}
            {activationContextsSummary}
            outputProbs={graph.data.outputProbs}
            nodeCiVals={graph.data.nodeCiVals}
            {tokens}
            edgesBySource={graph.data.edgesBySource}
            edgesByTarget={graph.data.edgesByTarget}
            onMouseEnter={() => (isHoveringTooltip = true)}
            onMouseLeave={() => {
                isHoveringTooltip = false;
                handleNodeMouseLeave();
            }}
        />
    {/if}

    <!-- Fork Modal -->
    {#if forkingRunId !== null}
        <div
            class="modal-overlay"
            onclick={closeForkModal}
            onkeydown={(e) => e.key === "Escape" && closeForkModal()}
            role="dialog"
            aria-modal="true"
            tabindex="-1"
        >
            <div class="fork-modal" onclick={(e) => e.stopPropagation()} onkeydown={(e) => e.stopPropagation()}>
                <div class="modal-header">
                    <h3>Fork Run</h3>
                    <button class="close-btn" onclick={closeForkModal}>✕</button>
                </div>
                <div class="modal-body">
                    <p class="modal-description">
                        Replace tokens and run the same subnetwork. Changes: {forkReplacements.length}
                    </p>
                    <div class="token-editor">
                        {#each forkSlotStates as slot, idx (idx)}
                            {@const isReplaced = slot.tokenId !== null && slot.tokenId !== tokenIds[idx]}
                            <div class="token-slot" class:replaced={isReplaced}>
                                <span class="token-label">pos {idx}: "{tokens[idx]}"</span>
                                <TokenDropdown
                                    tokens={allTokens}
                                    value={slot.value}
                                    selectedTokenId={slot.tokenId}
                                    onSelect={(tokenId, tokenString) => handleForkSlotSelect(idx, tokenId, tokenString)}
                                    placeholder="Search..."
                                />
                                {#if isReplaced}
                                    <button class="reset-btn" onclick={() => resetForkSlot(idx)}>↩</button>
                                {/if}
                            </div>
                        {/each}
                    </div>
                </div>
                <div class="modal-footer">
                    <button class="cancel-btn" onclick={closeForkModal}>Cancel</button>
                    <button
                        class="submit-btn"
                        disabled={forkReplacements.length === 0 || forkingInProgress}
                        onclick={submitFork}
                    >
                        {forkingInProgress ? "Running..." : "Fork & Run"}
                    </button>
                </div>
            </div>
        </div>
    {/if}
</div>

<style>
    .interventions-view {
        display: flex;
        flex: 1;
        min-height: 0;
        gap: var(--space-4);
    }

    /* Composer Graph */
    .composer-graph {
        display: flex;
        flex-direction: column;
        border: 1px solid var(--border-default);
        background: var(--bg-surface);
        overflow: hidden;
    }

    .intervention-controls {
        display: flex;
        align-items: center;
        gap: var(--space-4);
        padding: var(--space-2) var(--space-3);
        background: var(--bg-surface);
        border-bottom: 1px solid var(--border-default);
        flex-shrink: 0;
    }

    .node-count {
        font-size: var(--text-sm);
        font-family: var(--font-mono);
        color: var(--text-muted);
    }

    .button-group {
        display: flex;
        gap: var(--space-2);
        margin-left: auto;
    }

    .button-group button {
        padding: var(--space-1) var(--space-2);
        background: var(--bg-elevated);
        border: 1px solid var(--border-default);
        color: var(--text-secondary);
        font-size: var(--text-sm);
    }

    .button-group button:hover:not(:disabled) {
        background: var(--bg-inset);
        border-color: var(--border-strong);
    }

    .run-btn {
        background: var(--accent-primary) !important;
        color: white !important;
        border-color: var(--accent-primary) !important;
    }

    .run-btn:hover:not(:disabled) {
        background: var(--accent-primary-dim) !important;
    }

    .run-btn:disabled {
        opacity: 0.5;
        cursor: not-allowed;
    }

    .graph-wrapper {
        display: flex;
        overflow: hidden;
    }

    .layer-labels-container {
        position: sticky;
        left: 0;
        background: var(--bg-surface);
        border-right: 1px solid var(--border-default);
        z-index: 11;
        flex-shrink: 0;
    }

    .graph-container {
        overflow: auto;
        flex: 1;
        position: relative;
        background: var(--bg-inset);
    }

    .token-labels-container {
        position: sticky;
        bottom: 0;
        background: var(--bg-surface);
        border-top: 1px solid var(--border-default);
        z-index: 10;
    }

    .graph-container svg {
        cursor: crosshair;
    }

    .node-group {
        cursor: pointer;
    }

    .node-group .node {
        transform-box: fill-box;
        transform-origin: center;
        transition:
            opacity 0.1s,
            fill 0.1s,
            transform 0.15s ease-out;
    }

    .node-group .node.cluster-hovered {
        transform: rotate(45deg);
    }

    .node-group .node.dimmed {
        transform: scale(0.5);
    }

    .node-group:hover .node {
        opacity: 1 !important;
        filter: brightness(1.2);
    }

    .node-group.non-interventable {
        cursor: default;
    }

    .node-group.non-interventable:hover .node {
        filter: none;
    }

    .cluster-bar {
        fill: var(--text-secondary);
        opacity: 0.5;
        cursor: pointer;
        transition:
            opacity 0.15s ease-out,
            fill 0.15s ease-out;
    }

    .cluster-bar:hover,
    .cluster-bar.highlighted {
        fill: var(--text-primary);
        opacity: 0.8;
    }

    /* History Panel */
    .history-panel {
        flex: 1;
        display: flex;
        flex-direction: column;
        min-width: 300px;
        max-width: 400px;
        background: var(--bg-surface);
        border: 1px solid var(--border-default);
        padding: var(--space-3);
    }

    .history-header {
        display: flex;
        justify-content: space-between;
        align-items: center;
        margin-bottom: var(--space-2);
        padding-bottom: var(--space-2);
        border-bottom: 1px solid var(--border-subtle);
    }

    .history-header .title {
        font-weight: 600;
        font-family: var(--font-sans);
        color: var(--text-primary);
    }

    .run-count {
        font-size: var(--text-sm);
        font-family: var(--font-mono);
        color: var(--text-muted);
    }

    .empty-history {
        flex: 1;
        display: flex;
        flex-direction: column;
        align-items: center;
        justify-content: center;
        color: var(--text-muted);
        text-align: center;
    }

    .empty-history p {
        margin: var(--space-1) 0;
    }

    .empty-history .hint {
        font-size: var(--text-sm);
        font-family: var(--font-mono);
    }

    .runs-list {
        flex: 1;
        overflow-y: auto;
        display: flex;
        flex-direction: column;
        gap: var(--space-2);
    }

    .run-card {
        background: var(--bg-elevated);
        border: 1px solid var(--border-default);
        padding: var(--space-2);
        cursor: pointer;
        transition: border-color 0.1s;
    }

    .run-card:hover {
        border-color: var(--border-strong);
    }

    .run-card.active {
        border-color: var(--accent-primary);
        background: var(--bg-inset);
    }

    .run-header {
        display: flex;
        align-items: center;
        gap: var(--space-2);
        margin-bottom: var(--space-2);
        font-size: var(--text-sm);
        font-family: var(--font-mono);
    }

    .run-time {
        color: var(--text-secondary);
    }

    .run-nodes {
        color: var(--text-muted);
        margin-left: auto;
    }

    .fork-btn,
    .delete-btn {
        padding: 2px 6px;
        background: transparent;
        border: none;
        color: var(--text-muted);
        font-size: var(--text-xs);
        cursor: pointer;
    }

    .fork-btn:hover {
        color: var(--text-primary);
    }

    .delete-btn:hover {
        color: var(--status-negative);
    }

    /* Mini logits table */
    .logits-mini {
        overflow-x: auto;
    }

    .logits-mini table {
        width: 100%;
        border-collapse: collapse;
        font-size: var(--text-xs);
        font-family: var(--font-mono);
    }

    .logits-mini th,
    .logits-mini td {
        padding: 2px 4px;
        text-align: center;
        border: 1px solid var(--border-subtle);
        max-width: 60px;
        overflow: hidden;
        text-overflow: ellipsis;
        white-space: nowrap;
    }

    .logits-mini th {
        background: var(--bg-surface);
        color: var(--text-secondary);
    }

    .logits-mini .token-text {
        font-size: 9px;
    }

    .logits-mini td {
        background: var(--bg-inset);
        color: var(--text-muted);
    }

    .logits-mini td.has-pred {
        background: var(--bg-surface);
    }

    .pred-token {
        display: block;
        color: var(--text-primary);
    }

    .pred-prob {
        display: block;
        font-size: 8px;
        color: var(--text-muted);
    }

    .pred-prob.spd {
        color: var(--text-secondary);
    }

    .pred-prob.targ {
        color: var(--text-muted);
        opacity: 0.8;
    }

    /* Forked runs */
    .forked-runs {
        margin-top: var(--space-2);
        padding-top: var(--space-2);
        border-top: 1px dashed var(--border-subtle);
    }

    .forked-runs-header {
        display: flex;
        align-items: center;
        gap: var(--space-1);
        font-size: var(--text-xs);
        color: var(--text-muted);
        margin-bottom: var(--space-1);
    }

    .fork-icon {
        font-size: var(--text-sm);
    }

    .forked-run-card {
        background: var(--bg-inset);
        border: 1px solid var(--border-subtle);
        border-radius: var(--radius-sm);
        padding: var(--space-1);
        margin-bottom: var(--space-1);
    }

    .fork-header {
        display: flex;
        align-items: center;
        gap: var(--space-2);
        font-size: var(--text-xs);
        margin-bottom: var(--space-1);
    }

    .fork-time {
        color: var(--text-muted);
    }

    .fork-changes {
        color: var(--status-info);
        margin-left: auto;
    }

    .logits-mini th.changed {
        background: rgba(var(--status-info-rgb, 59, 130, 246), 0.2);
    }

    /* Fork Modal */
    .modal-overlay {
        position: fixed;
        inset: 0;
        background: rgba(0, 0, 0, 0.5);
        display: flex;
        align-items: center;
        justify-content: center;
        z-index: 1000;
    }

    .fork-modal {
        background: var(--bg-surface);
        border: 1px solid var(--border-default);
        border-radius: var(--radius-md);
        min-width: 400px;
        max-width: 90vw;
        max-height: 90vh;
        display: flex;
        flex-direction: column;
    }

    .modal-header {
        display: flex;
        justify-content: space-between;
        align-items: center;
        padding: var(--space-3);
        border-bottom: 1px solid var(--border-subtle);
    }

    .modal-header h3 {
        margin: 0;
        font-size: var(--text-base);
        font-weight: 600;
    }

    .close-btn {
        background: transparent;
        border: none;
        color: var(--text-muted);
        cursor: pointer;
        font-size: var(--text-base);
    }

    .close-btn:hover {
        color: var(--text-primary);
    }

    .modal-body {
        padding: var(--space-3);
        overflow-y: auto;
    }

    .modal-description {
        margin: 0 0 var(--space-3) 0;
        color: var(--text-secondary);
        font-size: var(--text-sm);
    }

    .token-editor {
        display: flex;
        flex-wrap: wrap;
        gap: var(--space-2);
    }

    .token-slot {
        display: flex;
        flex-direction: column;
        gap: 2px;
        padding: var(--space-1);
        background: var(--bg-inset);
        border: 1px solid var(--border-subtle);
        border-radius: var(--radius-sm);
    }

    .token-slot.replaced {
        border-color: var(--status-info);
        background: rgba(var(--status-info-rgb), 0.1);
    }

    .token-label {
        font-size: 9px;
        color: var(--text-muted);
        font-family: var(--font-mono);
        white-space: pre;
    }

    .reset-btn {
        background: transparent;
        border: none;
        color: var(--text-muted);
        cursor: pointer;
        font-size: 10px;
        padding: 0;
    }

    .reset-btn:hover {
        color: var(--text-primary);
    }

    .modal-footer {
        display: flex;
        justify-content: flex-end;
        gap: var(--space-2);
        padding: var(--space-3);
        border-top: 1px solid var(--border-subtle);
    }

    .cancel-btn,
    .submit-btn {
        padding: var(--space-1) var(--space-3);
        border-radius: var(--radius-sm);
        font-size: var(--text-sm);
        cursor: pointer;
    }

    .cancel-btn {
        background: transparent;
        border: 1px solid var(--border-default);
        color: var(--text-secondary);
    }

    .cancel-btn:hover {
        background: var(--bg-hover);
    }

    .submit-btn {
        background: var(--status-info);
        border: none;
        color: white;
    }

    .submit-btn:hover:not(:disabled) {
        filter: brightness(1.1);
    }

    .submit-btn:disabled {
        opacity: 0.5;
        cursor: not-allowed;
    }
</style><|MERGE_RESOLUTION|>--- conflicted
+++ resolved
@@ -1,6 +1,8 @@
 <script lang="ts">
+    import { SvelteSet } from "svelte/reactivity";
+    import { clusterMapping } from "../../lib/clusterMapping.svelte";
     import { colors, getEdgeColor, getOutputHeaderColor } from "../../lib/colors";
-    import { clusterMapping } from "../../lib/clusterMapping.svelte";
+    import type { Loadable } from "../../lib/index";
     import type { NormalizeType } from "../../lib/localAttributionsApi";
     import {
         isInterventableNode,
@@ -9,26 +11,12 @@
         type NodePosition,
         type TokenInfo,
     } from "../../lib/localAttributionsTypes";
-<<<<<<< HEAD
     import { runState } from "../../lib/runState.svelte";
-    import { calcTooltipPos, computeComponentOffsets, lerp, sortComponentsByImportance } from "./graphUtils";
-=======
-    import {
-        calcTooltipPos,
-        computeComponentOffsets,
-        computeClusterSpans,
-        lerp,
-        sortComponentsByImportance,
-        sortComponentsByCluster,
-        type ClusterSpan,
-    } from "./graphUtils";
->>>>>>> 1ba1c224
+    import { calcTooltipPos, computeClusterSpans, computeComponentOffsets, lerp, sortComponentsByCluster, sortComponentsByImportance, type ClusterSpan } from "./graphUtils";
     import NodeTooltip from "./NodeTooltip.svelte";
     import TokenDropdown from "./TokenDropdown.svelte";
     import type { StoredGraph } from "./types";
     import ViewControls from "./ViewControls.svelte";
-    import { SvelteSet } from "svelte/reactivity";
-    import type { Loadable } from "../../lib/index";
 
     // Layout constants
     const COMPONENT_SIZE = 6;
@@ -690,8 +678,6 @@
                         {/each}
                     </g>
 
-<<<<<<< HEAD
-=======
                     <!-- Cluster bars (below nodes) -->
                     <g class="cluster-bars-layer">
                         {#each layout.clusterSpans as span (`${span.layer}:${span.seqIdx}:${span.clusterId}`)}
@@ -712,7 +698,6 @@
                     </g>
 
                     <!-- Nodes -->
->>>>>>> 1ba1c224
                     <g class="nodes-layer">
                         {#each allNodes as nodeKey (nodeKey)}
                             {@const pos = layout.nodePositions[nodeKey]}
