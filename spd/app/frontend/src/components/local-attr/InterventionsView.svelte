<script lang="ts">
    import { SvelteSet } from "svelte/reactivity";
    import type { StoredGraph } from "./types";
    import {
        isInterventableNode,
        type ActivationContextsSummary,
        type ComponentDetail,
        type LayerInfo,
        type NodePosition,
    } from "../../lib/localAttributionsTypes";
    import { colors, getEdgeColor, getOutputHeaderColor } from "../../lib/colors";
    import { lerp } from "./graphUtils";
    import ComponentDetailCard from "./ComponentDetailCard.svelte";

    // Layout constants
    const COMPONENT_SIZE = 8;
    const HIT_AREA_PADDING = 4;
    const MARGIN = { top: 60, right: 40, bottom: 20, left: 20 };
    const LABEL_WIDTH = 100;
    const ROW_ORDER = ["wte", "qkv", "o_proj", "c_fc", "down_proj", "output"];
    const QKV_SUBTYPES = ["q_proj", "k_proj", "v_proj"];

    // Logits display constants
    const MAX_PREDICTIONS = 5;

    type Props = {
        graph: StoredGraph;
        tokens: string[];
        initialTopK: number;
        activationContextsSummary: ActivationContextsSummary | null;
        componentDetailsCache: Record<string, ComponentDetail>;
        componentDetailsLoading: Record<string, boolean>;
        runningIntervention: boolean;
        onLoadComponentDetail: (layer: string, cIdx: number) => void;
        onSelectionChange: (selection: Set<string>) => void;
        onRunIntervention: () => void;
        onSelectRun: (runId: number) => void;
        onDeleteRun: (runId: number) => void;
    };

    let {
        graph,
        tokens,
        initialTopK,
        activationContextsSummary,
        componentDetailsCache,
        componentDetailsLoading,
        runningIntervention,
        onLoadComponentDetail,
        onSelectionChange,
        onRunIntervention,
        onSelectRun,
        onDeleteRun,
    }: Props = $props();

    // Local topK state for the composer
    let topK = $state(initialTopK);

    // Composer state
    let componentGap = $state(4);
    let layerGap = $state(30);

    // Hover state for composer
    let hoveredNode = $state<{ layer: string; seqIdx: number; cIdx: number } | null>(null);
    let isHoveringTooltip = $state(false);
    let tooltipPos = $state({ x: 0, y: 0 });
    let hoverTimeout: ReturnType<typeof setTimeout> | null = null;

    // Parse layer name
    function parseLayer(name: string): LayerInfo {
        if (name === "wte") return { name, block: -1, type: "embed", subtype: "wte" };
        if (name === "output") return { name, block: Infinity, type: "output", subtype: "output" };
        const m = name.match(/h\.(\d+)\.(attn|mlp)\.(\w+)/);
        if (!m) throw new Error(`parseLayer: unrecognized layer name: ${name}`);
        return { name, block: +m[1], type: m[2] as "attn" | "mlp", subtype: m[3] };
    }

    function getRowKey(layer: string): string {
        const info = parseLayer(layer);
        if (QKV_SUBTYPES.includes(info.subtype)) return `h.${info.block}.qkv`;
        return layer;
    }

    // All nodes from the graph (for rendering)
    const allNodes = $derived(new SvelteSet(Object.keys(graph.data.nodeImportance)));

    // Interventable nodes only (for selection)
    const interventableNodes = $derived.by(() => {
        const nodes = new SvelteSet<string>();
        for (const nodeKey of allNodes) {
            if (isInterventableNode(nodeKey)) nodes.add(nodeKey);
        }
        return nodes;
    });

    // Filter edges for rendering (topK by magnitude)
    const filteredEdges = $derived.by(() => {
        const edgesCopy = [...graph.data.edges];
        const sortedEdges = edgesCopy.sort((a, b) => Math.abs(b.val) - Math.abs(a.val));
        return sortedEdges.slice(0, topK);
    });

    // Compute layout for composer
    const layout = $derived.by(() => {
        const nodesPerLayerSeq: Record<string, number[]> = {};
        const allLayers = new SvelteSet<string>();
        const allRows = new SvelteSet<string>();

        for (const nodeKey of allNodes) {
            const [layer, seqIdx, cIdx] = nodeKey.split(":");
            allLayers.add(layer);
            allRows.add(getRowKey(layer));
            const key = `${layer}:${seqIdx}`;
            if (!nodesPerLayerSeq[key]) nodesPerLayerSeq[key] = [];
            nodesPerLayerSeq[key].push(+cIdx);
        }

        // Sort rows
        const parseRow = (r: string) => {
            if (r === "wte") return { block: -1, subtype: "wte" };
            if (r === "output") return { block: Infinity, subtype: "output" };
            const mQkv = r.match(/h\.(\d+)\.qkv/);
            if (mQkv) return { block: +mQkv[1], subtype: "qkv" };
            const m = r.match(/h\.(\d+)\.(attn|mlp)\.(\w+)/);
            if (!m) return { block: 0, subtype: r };
            return { block: +m[1], subtype: m[3] };
        };

        const rows = Array.from(allRows).sort((a, b) => {
            const infoA = parseRow(a);
            const infoB = parseRow(b);
            if (infoA.block !== infoB.block) return infoA.block - infoB.block;
            return ROW_ORDER.indexOf(infoA.subtype) - ROW_ORDER.indexOf(infoB.subtype);
        });

        const numTokens = tokens.length;

        // Calculate column widths
        const maxComponentsPerSeq = Array.from({ length: numTokens }, (_, seqIdx) => {
            let maxAtSeq = 1;
            for (const row of rows) {
                if (row.endsWith(".qkv")) {
                    const blockMatch = row.match(/h\.(\d+)/);
                    if (blockMatch) {
                        const block = blockMatch[1];
                        let totalQkv = 0;
                        for (const subtype of QKV_SUBTYPES) {
                            const layer = `h.${block}.attn.${subtype}`;
                            totalQkv += (nodesPerLayerSeq[`${layer}:${seqIdx}`] ?? []).length;
                        }
                        totalQkv += 2;
                        maxAtSeq = Math.max(maxAtSeq, totalQkv);
                    }
                } else {
                    for (const layer of allLayers) {
                        if (getRowKey(layer) === row) {
                            maxAtSeq = Math.max(maxAtSeq, (nodesPerLayerSeq[`${layer}:${seqIdx}`] ?? []).length);
                        }
                    }
                }
            }
            return maxAtSeq;
        });

        const COL_PADDING = 12;
        const MIN_COL_WIDTH = 60;
        const seqWidths = maxComponentsPerSeq.map((n) =>
            Math.max(MIN_COL_WIDTH, n * (COMPONENT_SIZE + componentGap) + COL_PADDING * 2),
        );
        const seqXStarts = [MARGIN.left + LABEL_WIDTH];
        for (let i = 0; i < seqWidths.length - 1; i++) {
            seqXStarts.push(seqXStarts[i] + seqWidths[i]);
        }

        // Y positions
        const rowYPositions: Record<string, number> = {};
        let currentY = MARGIN.top;
        for (const row of rows.slice().reverse()) {
            rowYPositions[row] = currentY;
            currentY += COMPONENT_SIZE + layerGap;
        }

        const layerYPositions: Record<string, number> = {};
        for (const layer of allLayers) {
            layerYPositions[layer] = rowYPositions[getRowKey(layer)];
        }

        // Position nodes
        const nodePositions: Record<string, NodePosition> = {};
        for (const layer of allLayers) {
            const info = parseLayer(layer);
            const isQkv = QKV_SUBTYPES.includes(info.subtype);

            for (let seqIdx = 0; seqIdx < numTokens; seqIdx++) {
                const layerNodes = nodesPerLayerSeq[`${layer}:${seqIdx}`];
                if (!layerNodes) continue;

                let baseX = seqXStarts[seqIdx] + COL_PADDING;
                const baseY = layerYPositions[layer];

                if (isQkv) {
                    const subtypeIdx = QKV_SUBTYPES.indexOf(info.subtype);
                    for (let i = 0; i < subtypeIdx; i++) {
                        const prevLayer = `h.${info.block}.attn.${QKV_SUBTYPES[i]}`;
                        baseX +=
                            (nodesPerLayerSeq[`${prevLayer}:${seqIdx}`]?.length ?? 0) * (COMPONENT_SIZE + componentGap);
                        baseX += COMPONENT_SIZE + componentGap;
                    }
                }

                layerNodes.sort((a, b) => a - b);
                layerNodes.forEach((cIdx, i) => {
                    nodePositions[`${layer}:${seqIdx}:${cIdx}`] = {
                        x: baseX + i * (COMPONENT_SIZE + componentGap) + COMPONENT_SIZE / 2,
                        y: baseY + COMPONENT_SIZE / 2,
                    };
                });
            }
        }

        const totalSeqWidth = seqXStarts[seqXStarts.length - 1] + seqWidths[seqWidths.length - 1];
        const width = totalSeqWidth + MARGIN.right;
        const maxY = rows.length > 0 ? Math.max(...Object.values(layerYPositions)) + COMPONENT_SIZE : MARGIN.top;
        const height = maxY + MARGIN.bottom + 40;

        return {
            nodePositions,
            layerYPositions,
            seqWidths,
            seqXStarts,
            width,
            height,
            nodesPerLayerSeq,
            allLayers,
            rows,
        };
    });

    // Derived values
    const maxAbsAttr = $derived(graph.data.maxAbsAttr || 1);
    const selectedCount = $derived(graph.composerSelection.size);
    const interventableCount = $derived(interventableNodes.size);

    // Selection helpers
    function isNodeSelected(nodeKey: string): boolean {
        return graph.composerSelection.has(nodeKey);
    }

<<<<<<< HEAD
    function toggleNode(nodeKey: string, shiftKey: boolean) {
        const newSelection = new SvelteSet(graph.composerSelection);
        if (shiftKey) {
            // Solo mode: select only this node
            newSelection.clear();
            newSelection.add(nodeKey);
=======
    function toggleNode(nodeKey: string) {
        if (!isInterventableNode(nodeKey)) return; // Can't toggle non-interventable nodes
        const newSelection = new Set(graph.composerSelection);
        if (newSelection.has(nodeKey)) {
            newSelection.delete(nodeKey);
>>>>>>> 0493d356
        } else {
            newSelection.add(nodeKey);
        }
        onSelectionChange(newSelection);
    }

    function selectAll() {
        onSelectionChange(new Set(interventableNodes));
    }

    function clearSelection() {
        onSelectionChange(new Set());
    }

    // Hover handlers
    function handleNodeMouseEnter(event: MouseEvent, layer: string, seqIdx: number, cIdx: number) {
        if (hoverTimeout) {
            clearTimeout(hoverTimeout);
            hoverTimeout = null;
        }
        hoveredNode = { layer, seqIdx, cIdx };
        tooltipPos = calcTooltipPos(event.clientX, event.clientY);

        if (layer !== "output" && activationContextsSummary) {
            onLoadComponentDetail(layer, cIdx);
        }
    }

    function handleNodeMouseLeave() {
        if (hoverTimeout) clearTimeout(hoverTimeout);
        hoverTimeout = setTimeout(() => {
            if (!isHoveringTooltip) hoveredNode = null;
            hoverTimeout = null;
        }, 50);
    }

    function calcTooltipPos(mouseX: number, mouseY: number) {
        const padding = 15;
        let left = mouseX + padding;
        let top = mouseY + padding;
        if (typeof window !== "undefined") {
            if (left + 400 > window.innerWidth) left = mouseX - 400 - padding;
            if (top + 300 > window.innerHeight) top = mouseY - 300 - padding;
        }
        return { x: Math.max(0, left), y: Math.max(0, top) };
    }

    function handleNodeClick(nodeKey: string) {
        toggleNode(nodeKey);
        hoveredNode = null;
    }

    // Edge rendering
    function getEdgePath(src: string, tgt: string): string {
        const srcPos = layout.nodePositions[src];
        const tgtPos = layout.nodePositions[tgt];
        if (!srcPos || !tgtPos) return "";

        const midY = (srcPos.y + tgtPos.y) / 2;
        return `M ${srcPos.x} ${srcPos.y} C ${srcPos.x} ${midY}, ${tgtPos.x} ${midY}, ${tgtPos.x} ${tgtPos.y}`;
    }

    function getEdgeOpacity(val: number): number {
        const normalized = Math.abs(val) / maxAbsAttr;
        return lerp(0.1, 0.8, Math.sqrt(normalized));
    }

    function getEdgeWidth(val: number): number {
        const normalized = Math.abs(val) / maxAbsAttr;
        return lerp(0.5, 3, Math.sqrt(normalized));
    }

    // Run history helpers
    function formatTime(timestamp: string): string {
        return new Date(timestamp).toLocaleTimeString();
    }

    function formatProb(prob: number): string {
        if (prob >= 0.01) return (prob * 100).toFixed(1) + "%";
        return (prob * 100).toExponential(1) + "%";
    }

    function getRowLabel(layer: string): string {
        const info = parseLayer(layer);
        const rowKey = getRowKey(layer);
        if (rowKey.endsWith(".qkv")) return `${info.block}.q/k/v`;
        if (layer === "wte" || layer === "output") return layer;
        return `${info.block}.${info.subtype}`;
    }
</script>

<div class="interventions-view">
    <!-- Composer Panel (Left) -->
    <div class="composer-panel">
        <div class="composer-header">
            <span class="title">Composer</span>
            <span class="node-count">{selectedCount} / {interventableCount} nodes selected</span>
        </div>

        <div class="composer-controls">
            <div class="topk-control">
<<<<<<< HEAD
                <label for="topk-slider">Top K:</label>
=======
                <label for="topk-slider">Show Top K Edges:</label>
>>>>>>> 0493d356
                <input id="topk-slider" type="range" min="10" max="2000" step="10" bind:value={topK} />
                <span class="topk-value">{topK}</span>
            </div>
            <div class="button-group">
                <button onclick={selectAll}>Select All</button>
                <button onclick={clearSelection}>Clear All</button>
                <button
                    class="run-btn"
                    onclick={onRunIntervention}
                    disabled={selectedCount === 0 || runningIntervention}
                >
                    {runningIntervention ? "Running..." : "Run"}
                </button>
            </div>
        </div>

<<<<<<< HEAD
        <div class="composer-hint">Click to toggle • Shift+click to solo</div>
=======
        <div class="composer-hint">Click to toggle selection</div>
>>>>>>> 0493d356

        <div class="composer-graph">
            <svg width={layout.width} height={layout.height}>
                <!-- Token headers -->
                {#each tokens as token, pos (pos)}
                    {@const x = layout.seqXStarts[pos]}
                    {@const w = layout.seqWidths[pos]}
                    {@const cx = x + w / 2}
                    <text
                        x={cx}
                        y={MARGIN.top - 30}
                        text-anchor="middle"
                        font-size="10"
                        font-family="'Berkeley Mono', 'SF Mono', monospace"
                        fill={colors.textPrimary}
                        style="white-space: pre">"{token}"</text
                    >
                    <text
                        x={cx}
                        y={MARGIN.top - 18}
                        text-anchor="middle"
                        font-size="9"
                        font-family="'Berkeley Mono', 'SF Mono', monospace"
                        fill={colors.textMuted}>[{pos}]</text
                    >
                {/each}

                <!-- Layer labels -->
                {#each Object.entries(layout.layerYPositions) as [layer, y] (layer)}
                    <text
                        x={MARGIN.left + LABEL_WIDTH - 8}
                        y={y + COMPONENT_SIZE / 2}
                        text-anchor="end"
                        dominant-baseline="middle"
                        font-size="10"
                        font-weight="500"
                        font-family="'Berkeley Mono', 'SF Mono', monospace"
                        fill={colors.textSecondary}>{getRowLabel(layer)}</text
                    >
                {/each}

                <!-- Edges -->
                <g class="edges-layer" opacity="0.6">
                    {#each filteredEdges as edge (`${edge.src}-${edge.tgt}`)}
                        {@const path = getEdgePath(edge.src, edge.tgt)}
                        {#if path}
                            <path
                                d={path}
                                stroke={getEdgeColor(edge.val)}
                                stroke-width={getEdgeWidth(edge.val)}
                                fill="none"
                                opacity={getEdgeOpacity(edge.val)}
                            />
                        {/if}
                    {/each}
                </g>

                <!-- Nodes -->
                <g class="nodes-layer">
                    {#each allNodes as nodeKey (nodeKey)}
                        {@const pos = layout.nodePositions[nodeKey]}
                        {@const [layer, seqIdx, cIdx] = nodeKey.split(":")}
                        {@const interventable = isInterventableNode(nodeKey)}
                        {@const selected = interventable && isNodeSelected(nodeKey)}
                        {@const isOutput = layer === "output"}
                        {@const outputEntry = isOutput ? graph.data.outputProbs[`${seqIdx}:${cIdx}`] : null}
                        {#if pos}
                            <!-- svelte-ignore a11y_click_events_have_key_events -->
                            <!-- svelte-ignore a11y_no_static_element_interactions -->
                            <g
                                class="node-group"
                                class:selected
                                class:non-interventable={!interventable}
                                onmouseenter={(e) => handleNodeMouseEnter(e, layer, +seqIdx, +cIdx)}
                                onmouseleave={handleNodeMouseLeave}
                                onclick={() => handleNodeClick(nodeKey)}
                            >
                                <rect
                                    x={pos.x - COMPONENT_SIZE / 2 - HIT_AREA_PADDING}
                                    y={pos.y - COMPONENT_SIZE / 2 - HIT_AREA_PADDING}
                                    width={COMPONENT_SIZE + HIT_AREA_PADDING * 2}
                                    height={COMPONENT_SIZE + HIT_AREA_PADDING * 2}
                                    fill="transparent"
                                />
                                <rect
                                    class="node"
                                    x={pos.x - COMPONENT_SIZE / 2}
                                    y={pos.y - COMPONENT_SIZE / 2}
                                    width={COMPONENT_SIZE}
                                    height={COMPONENT_SIZE}
                                    fill={!interventable
                                        ? colors.textMuted
                                        : selected
                                          ? colors.accent
                                          : colors.nodeDefault}
                                    stroke={selected ? colors.accent : "none"}
                                    stroke-width={selected ? 2 : 0}
                                    rx="1"
                                    opacity={!interventable ? 0.3 : selected ? 1 : 0.4}
                                />
                                {#if isOutput && outputEntry}
                                    <text
                                        x={pos.x}
                                        y={pos.y + COMPONENT_SIZE + 10}
                                        text-anchor="middle"
                                        font-size="8"
                                        font-family="'Berkeley Mono', 'SF Mono', monospace"
                                        fill={colors.textMuted}>"{outputEntry.token}"</text
                                    >
                                {/if}
                            </g>
                        {/if}
                    {/each}
                </g>
            </svg>
        </div>
    </div>

    <!-- Run History Panel (Right) -->
    <div class="history-panel">
        <div class="history-header">
            <span class="title">Run History</span>
            <span class="run-count">{graph.interventionRuns.length} runs</span>
        </div>

        {#if graph.interventionRuns.length === 0}
            <div class="empty-history">
                <p>No runs yet</p>
                <p class="hint">Select nodes and click Run</p>
            </div>
        {:else}
            <div class="runs-list">
                {#each graph.interventionRuns.slice().reverse() as run (run.id)}
                    {@const isActive = graph.activeRunId === run.id}
                    <div
                        class="run-card"
                        class:active={isActive}
                        role="button"
                        tabindex="0"
                        onclick={() => onSelectRun(run.id)}
                        onkeydown={(e) => e.key === "Enter" && onSelectRun(run.id)}
                    >
                        <div class="run-header">
                            <span class="run-time">{formatTime(run.created_at)}</span>
                            <span class="run-nodes">{run.selected_nodes.length} nodes</span>
                            <button
                                class="delete-btn"
                                onclick={(e) => {
                                    e.stopPropagation();
                                    onDeleteRun(run.id);
                                }}>✕</button
                            >
                        </div>

                        <!-- Mini logits table -->
                        <div class="logits-mini">
                            <table>
                                <thead>
                                    <tr>
                                        {#each run.result.input_tokens as token, idx (idx)}
                                            <th title={token}>
                                                <span class="token-text">"{token}"</span>
                                            </th>
                                        {/each}
                                    </tr>
                                </thead>
                                <tbody>
                                    {#each Array(Math.min(3, MAX_PREDICTIONS)) as _, rank (rank)}
                                        <tr>
                                            {#each run.result.predictions_per_position as preds, idx (idx)}
                                                {@const pred = preds[rank]}
                                                <td
                                                    class:has-pred={!!pred}
                                                    style={pred ? `background: ${getOutputHeaderColor(pred.prob)}` : ""}
                                                >
                                                    {#if pred}
                                                        <span class="pred-token">"{pred.token}"</span>
                                                        <span class="pred-prob">{formatProb(pred.prob)}</span>
                                                    {:else}
                                                        -
                                                    {/if}
                                                </td>
                                            {/each}
                                        </tr>
                                    {/each}
                                </tbody>
                            </table>
                        </div>
                    </div>
                {/each}
            </div>
        {/if}
    </div>

    <!-- Node tooltip -->
    {#if hoveredNode}
        {@const summary = activationContextsSummary?.[hoveredNode.layer]?.find(
            (s) => s.subcomponent_idx === hoveredNode?.cIdx,
        )}
        {@const detail = componentDetailsCache[`${hoveredNode.layer}:${hoveredNode.cIdx}`]}
        {@const isLoading = componentDetailsLoading[`${hoveredNode.layer}:${hoveredNode.cIdx}`] ?? false}
        <!-- svelte-ignore a11y_no_static_element_interactions -->
        <div
            class="node-tooltip"
            style="left: {tooltipPos.x}px; top: {tooltipPos.y}px;"
            onmouseenter={() => (isHoveringTooltip = true)}
            onmouseleave={() => {
                isHoveringTooltip = false;
                handleNodeMouseLeave();
            }}
        >
            <h3>{hoveredNode.layer}:{hoveredNode.seqIdx}:{hoveredNode.cIdx}</h3>
            <ComponentDetailCard
                layer={hoveredNode.layer}
                cIdx={hoveredNode.cIdx}
                seqIdx={hoveredNode.seqIdx}
                {detail}
                {isLoading}
                outputProbs={{}}
                {summary}
                compact
            />
        </div>
    {/if}
</div>

<style>
    .interventions-view {
        display: flex;
        flex: 1;
        min-height: 0;
        gap: var(--space-4);
    }

    /* Composer Panel */
    .composer-panel {
        flex: 2;
        display: flex;
        flex-direction: column;
        min-width: 0;
        background: var(--bg-surface);
        border: 1px solid var(--border-default);
        padding: var(--space-3);
    }

    .composer-header {
        display: flex;
        justify-content: space-between;
        align-items: center;
        margin-bottom: var(--space-2);
        padding-bottom: var(--space-2);
        border-bottom: 1px solid var(--border-subtle);
    }

    .composer-header .title {
        font-weight: 600;
        font-family: var(--font-sans);
        color: var(--text-primary);
    }

    .node-count {
        font-size: var(--text-sm);
        font-family: var(--font-mono);
        color: var(--text-muted);
    }

    .composer-controls {
        display: flex;
        flex-direction: column;
        gap: var(--space-2);
        margin-bottom: var(--space-2);
    }

    .topk-control {
        display: flex;
        align-items: center;
        gap: var(--space-2);
        font-size: var(--text-sm);
        font-family: var(--font-mono);
        color: var(--text-secondary);
    }

    .topk-control label {
        white-space: nowrap;
    }

    .topk-control input[type="range"] {
        flex: 1;
        min-width: 100px;
        max-width: 200px;
    }

    .topk-value {
        min-width: 40px;
        text-align: right;
        color: var(--text-primary);
    }

    .button-group {
        display: flex;
        gap: var(--space-2);
    }

    .button-group button {
        padding: var(--space-1) var(--space-2);
        background: var(--bg-elevated);
        border: 1px solid var(--border-default);
        color: var(--text-secondary);
        font-size: var(--text-sm);
    }

    .button-group button:hover:not(:disabled) {
        background: var(--bg-inset);
        border-color: var(--border-strong);
    }

    .run-btn {
        background: var(--accent-primary) !important;
        color: white !important;
        border-color: var(--accent-primary) !important;
    }

    .run-btn:hover:not(:disabled) {
        background: var(--accent-primary-dim) !important;
    }

    .run-btn:disabled {
        opacity: 0.5;
        cursor: not-allowed;
    }

    .composer-hint {
        font-size: var(--text-xs);
        font-family: var(--font-mono);
        color: var(--text-muted);
        margin-bottom: var(--space-2);
    }

    .composer-graph {
        flex: 1;
        overflow: auto;
        background: var(--bg-inset);
        border: 1px solid var(--border-subtle);
    }

    .node-group {
        cursor: pointer;
    }

    .node-group .node {
        transition:
            opacity 0.1s,
            fill 0.1s;
    }

    .node-group:hover .node {
        opacity: 1 !important;
        filter: brightness(1.2);
    }

    .node-group.non-interventable {
        cursor: default;
    }

    .node-group.non-interventable:hover .node {
        filter: none;
    }

    /* History Panel */
    .history-panel {
        flex: 1;
        display: flex;
        flex-direction: column;
        min-width: 300px;
        max-width: 400px;
        background: var(--bg-surface);
        border: 1px solid var(--border-default);
        padding: var(--space-3);
    }

    .history-header {
        display: flex;
        justify-content: space-between;
        align-items: center;
        margin-bottom: var(--space-2);
        padding-bottom: var(--space-2);
        border-bottom: 1px solid var(--border-subtle);
    }

    .history-header .title {
        font-weight: 600;
        font-family: var(--font-sans);
        color: var(--text-primary);
    }

    .run-count {
        font-size: var(--text-sm);
        font-family: var(--font-mono);
        color: var(--text-muted);
    }

    .empty-history {
        flex: 1;
        display: flex;
        flex-direction: column;
        align-items: center;
        justify-content: center;
        color: var(--text-muted);
        text-align: center;
    }

    .empty-history p {
        margin: var(--space-1) 0;
    }

    .empty-history .hint {
        font-size: var(--text-sm);
        font-family: var(--font-mono);
    }

    .runs-list {
        flex: 1;
        overflow-y: auto;
        display: flex;
        flex-direction: column;
        gap: var(--space-2);
    }

    .run-card {
        background: var(--bg-elevated);
        border: 1px solid var(--border-default);
        padding: var(--space-2);
        cursor: pointer;
        transition: border-color 0.1s;
    }

    .run-card:hover {
        border-color: var(--border-strong);
    }

    .run-card.active {
        border-color: var(--accent-primary);
        background: var(--bg-inset);
    }

    .run-header {
        display: flex;
        align-items: center;
        gap: var(--space-2);
        margin-bottom: var(--space-2);
        font-size: var(--text-sm);
        font-family: var(--font-mono);
    }

    .run-time {
        color: var(--text-secondary);
    }

    .run-nodes {
        color: var(--text-muted);
        margin-left: auto;
    }

    .delete-btn {
        padding: 2px 6px;
        background: transparent;
        border: none;
        color: var(--text-muted);
        font-size: var(--text-xs);
    }

    .delete-btn:hover {
        color: var(--status-negative);
    }

    /* Mini logits table */
    .logits-mini {
        overflow-x: auto;
    }

    .logits-mini table {
        width: 100%;
        border-collapse: collapse;
        font-size: var(--text-xs);
        font-family: var(--font-mono);
    }

    .logits-mini th,
    .logits-mini td {
        padding: 2px 4px;
        text-align: center;
        border: 1px solid var(--border-subtle);
        max-width: 60px;
        overflow: hidden;
        text-overflow: ellipsis;
        white-space: nowrap;
    }

    .logits-mini th {
        background: var(--bg-surface);
        color: var(--text-secondary);
    }

    .logits-mini .token-text {
        font-size: 9px;
    }

    .logits-mini td {
        background: var(--bg-inset);
        color: var(--text-muted);
    }

    .logits-mini td.has-pred {
        background: var(--bg-surface);
    }

    .pred-token {
        display: block;
        color: var(--text-primary);
    }

    .pred-prob {
        display: block;
        font-size: 8px;
        color: var(--text-muted);
    }

    /* Tooltip */
    .node-tooltip {
        position: fixed;
        padding: var(--space-3);
        background: var(--bg-elevated);
        border: 1px solid var(--border-strong);
        z-index: 1000;
        pointer-events: auto;
        font-family: var(--font-mono);
        max-width: 400px;
        max-height: 400px;
        overflow-y: auto;
    }

    .node-tooltip h3 {
        margin: 0 0 var(--space-2) 0;
        font-size: var(--text-base);
        font-family: var(--font-mono);
        color: var(--accent-primary);
        font-weight: 600;
        border-bottom: 1px solid var(--border-subtle);
        padding-bottom: var(--space-2);
    }
</style><|MERGE_RESOLUTION|>--- conflicted
+++ resolved
@@ -246,20 +246,11 @@
         return graph.composerSelection.has(nodeKey);
     }
 
-<<<<<<< HEAD
-    function toggleNode(nodeKey: string, shiftKey: boolean) {
-        const newSelection = new SvelteSet(graph.composerSelection);
-        if (shiftKey) {
-            // Solo mode: select only this node
-            newSelection.clear();
-            newSelection.add(nodeKey);
-=======
     function toggleNode(nodeKey: string) {
         if (!isInterventableNode(nodeKey)) return; // Can't toggle non-interventable nodes
         const newSelection = new Set(graph.composerSelection);
         if (newSelection.has(nodeKey)) {
             newSelection.delete(nodeKey);
->>>>>>> 0493d356
         } else {
             newSelection.add(nodeKey);
         }
@@ -361,11 +352,7 @@
 
         <div class="composer-controls">
             <div class="topk-control">
-<<<<<<< HEAD
-                <label for="topk-slider">Top K:</label>
-=======
                 <label for="topk-slider">Show Top K Edges:</label>
->>>>>>> 0493d356
                 <input id="topk-slider" type="range" min="10" max="2000" step="10" bind:value={topK} />
                 <span class="topk-value">{topK}</span>
             </div>
@@ -382,11 +369,7 @@
             </div>
         </div>
 
-<<<<<<< HEAD
-        <div class="composer-hint">Click to toggle • Shift+click to solo</div>
-=======
         <div class="composer-hint">Click to toggle selection</div>
->>>>>>> 0493d356
 
         <div class="composer-graph">
             <svg width={layout.width} height={layout.height}>
