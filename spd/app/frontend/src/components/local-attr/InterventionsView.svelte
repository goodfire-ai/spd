--- conflicted
+++ resolved
@@ -42,13 +42,9 @@
         componentGap: number;
         layerGap: number;
         normalizeEdges: NormalizeType;
-<<<<<<< HEAD
         ciThreshold: Loadable<number>;
-=======
-        ciThreshold: number;
         ciThresholdLoading: boolean;
         hideUnpinnedEdges: boolean;
->>>>>>> c1691673
         hideNodeCard: boolean;
         onTopKChange: (value: number) => void;
         onComponentGapChange: (value: number) => void;
@@ -82,12 +78,8 @@
         layerGap,
         normalizeEdges,
         ciThreshold,
-<<<<<<< HEAD
-=======
-        ciThresholdLoading,
         hideUnpinnedEdges,
         hideNodeCard,
->>>>>>> c1691673
         onTopKChange,
         onComponentGapChange,
         onLayerGapChange,
@@ -559,11 +551,7 @@
             {filteredEdgeCount}
             {normalizeEdges}
             {ciThreshold}
-<<<<<<< HEAD
-=======
-            {ciThresholdLoading}
             {hideUnpinnedEdges}
->>>>>>> c1691673
             {hideNodeCard}
             {onTopKChange}
             {onComponentGapChange}
