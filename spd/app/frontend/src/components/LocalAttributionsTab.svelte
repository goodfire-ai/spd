--- conflicted
+++ resolved
@@ -520,17 +520,12 @@
                                 // Load intervention runs
                                 const runs = await mainApi.getInterventionRuns(data.id);
 
-                                // Initialize composer selection (only interventable nodes)
-                                const composerSelection = data.composerSelection
-                                    ? filterInterventableNodes(data.composerSelection)
-                                    : filterInterventableNodes(Object.keys(data.nodeImportance));
-
                                 return {
                                     id: `graph-${idx}-${Date.now()}`,
                                     dbId: data.id,
                                     label,
                                     data,
-                                    composerSelection,
+                                    composerSelection: filterInterventableNodes(Object.keys(data.nodeImportance)),
                                     interventionRuns: runs,
                                     activeRunId: null,
                                 };
@@ -562,54 +557,12 @@
 
     async function handleNormalizeChange(value: attrApi.NormalizeType) {
         normalizeEdges = value;
-<<<<<<< HEAD
         await refetchAllGraphs();
     }
 
     async function handleCiThresholdChange(value: number) {
         computeOptions.ciThreshold = value;
         await refetchAllGraphs();
-=======
-        computeOptions.normalizeEdges = value;
-
-        const updatedCards = await Promise.all(
-            promptCards.map(async (card) => {
-                if (card.graphs.length === 0) return card;
-
-                try {
-                    const storedGraphs = await attrApi.getGraphs(card.promptId, normalizeEdges);
-                    const graphs = await Promise.all(
-                        storedGraphs.map(async (data, idx) => {
-                            const isOptimized = !!data.optimization;
-                            const label = isOptimized ? `Optimized (${data.optimization!.steps} steps)` : "Standard";
-
-                            // Load intervention runs
-                            const runs = await mainApi.getInterventionRuns(data.id);
-
-                            return {
-                                id: `graph-${idx}-${Date.now()}`,
-                                dbId: data.id,
-                                label,
-                                data,
-                                composerSelection: filterInterventableNodes(Object.keys(data.nodeImportance)),
-                                interventionRuns: runs,
-                                activeRunId: null,
-                            };
-                        }),
-                    );
-                    return {
-                        ...card,
-                        graphs,
-                        activeGraphId: graphs.length > 0 ? graphs[0].id : null,
-                    };
-                } catch (e) {
-                    console.warn("Failed to re-fetch graphs for card:", card.id, e);
-                    return card;
-                }
-            }),
-        );
-        promptCards = updatedCards;
->>>>>>> 6eb5000f
     }
 
     async function handleGeneratePrompts(nPrompts: number) {
