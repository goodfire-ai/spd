<script lang="ts">
    import * as mainApi from "../lib/api";
    import * as attrApi from "../lib/localAttributionsApi";
    import type {
        ActivationContextsSummary,
        ComponentDetail,
        GraphData,
        PromptPreview,
    } from "../lib/localAttributionsTypes";
    import ComputeProgressOverlay from "./local-attr/ComputeProgressOverlay.svelte";
    import InterventionsView from "./local-attr/InterventionsView.svelte";
    import PromptCardHeader from "./local-attr/PromptCardHeader.svelte";
    import PromptCardTabs from "./local-attr/PromptCardTabs.svelte";
    import PromptPicker from "./local-attr/PromptPicker.svelte";
    import type { StoredGraph, ComputeOptions, LoadingState, OptimizeConfig, PromptCard } from "./local-attr/types";
    import ViewControls from "./local-attr/ViewControls.svelte";
    import LocalAttributionsGraph from "./LocalAttributionsGraph.svelte";

    // No props - all state managed internally now

    // Server state
    let loadedRun = $state<mainApi.LoadedRun | null>(null);
    let serverError = $state<string | null>(null);

    // Available prompts (for picker)
    let prompts = $state<PromptPreview[]>([]);

    // Prompt cards state
    let promptCards = $state<PromptCard[]>([]);
    let activeCardId = $state<string | null>(null);

    // Prompt picker state
    let showPromptPicker = $state(false);
    let filteredPrompts = $state<PromptPreview[]>([]);
    let filterLoading = $state(false);
    let isAddingCustomPrompt = $state(false);

    // Loading state
    let loadingCardId = $state<string | null>(null);
    let loadingState = $state<LoadingState | null>(null);
    let computeError = $state<string | null>(null);

    // Intervention loading state
    let runningIntervention = $state(false);

    // Graph generation state
    let generatingGraphs = $state(false);
    let generateProgress = $state(0);
    let generateCount = $state(0);

    // Refetching state (for CI threshold changes)
    let refetchingGraphs = $state(false);

    // Activation contexts
    let activationContextsSummary = $state<ActivationContextsSummary | null>(null);
    let activationContextsMissing = $state(false);

    // View controls
    let topK = $state(200);
    let nodeLayout = $state<"importance" | "shuffled" | "jittered">("importance");
    let componentGap = $state(4);
    let layerGap = $state(30);
    let filteredEdgeCount = $state<number | null>(null);
    let normalizeEdges = $state<attrApi.NormalizeType>("layer");

    // Compute options
    let computeOptions = $state<ComputeOptions>({
        maxMeanCI: 1.0,
<<<<<<< HEAD
        ciThreshold: 0,
        normalizeEdges: "layer", // kept for compute, but view uses normalizeEdges state
=======
        normalizeEdges: "layer",
>>>>>>> ef9f9a56
        useOptimized: false,
        optimizeConfig: {
            labelTokenText: "",
            labelTokenId: null,
            labelTokenPreview: null,
            impMinCoeff: 0.1,
            ceLossCoeff: 1.0,
            steps: 2000,
            pnorm: 0.3,
        },
    });

    // Component details cache (shared across graphs)
    let componentDetailsCache = $state<Record<string, ComponentDetail>>({});
    let componentDetailsLoading = $state<Record<string, boolean>>({});

    async function loadComponentDetail(layer: string, cIdx: number) {
        const cacheKey = `${layer}:${cIdx}`;
        if (componentDetailsCache[cacheKey] || componentDetailsLoading[cacheKey]) return;

        componentDetailsLoading[cacheKey] = true;
        try {
            const detail = await attrApi.getComponentDetail(layer, cIdx);
            componentDetailsCache[cacheKey] = detail;
        } catch (e) {
            console.error(`Failed to load component detail for ${cacheKey}:`, e);
        } finally {
            componentDetailsLoading[cacheKey] = false;
        }
    }

    // Tokenize label text when it changes
    let labelTokenizeTimeout: ReturnType<typeof setTimeout> | null = null;
    $effect(() => {
        const text = computeOptions.optimizeConfig.labelTokenText.trim();
        if (!text) {
            computeOptions.optimizeConfig.labelTokenId = null;
            computeOptions.optimizeConfig.labelTokenPreview = null;
            return;
        }

        if (labelTokenizeTimeout) clearTimeout(labelTokenizeTimeout);
        labelTokenizeTimeout = setTimeout(async () => {
            try {
                const result = await attrApi.tokenizeText(text);
                if (result.token_ids.length === 1) {
                    computeOptions.optimizeConfig.labelTokenId = result.token_ids[0];
                    computeOptions.optimizeConfig.labelTokenPreview = result.tokens[0];
                } else if (result.token_ids.length > 1) {
                    computeOptions.optimizeConfig.labelTokenId = result.token_ids[0];
                    computeOptions.optimizeConfig.labelTokenPreview = `${result.tokens[0]} (${result.token_ids.length} tokens, using first)`;
                } else {
                    computeOptions.optimizeConfig.labelTokenId = null;
                    computeOptions.optimizeConfig.labelTokenPreview = "(no tokens)";
                }
            } catch {
                computeOptions.optimizeConfig.labelTokenId = null;
                computeOptions.optimizeConfig.labelTokenPreview = "(error)";
            }
        }, 300);
    });

    // Derived state
    const activeCard = $derived(promptCards.find((c) => c.id === activeCardId) ?? null);
    const activeGraph = $derived.by(() => {
        const card = promptCards.find((c) => c.id === activeCardId);
        if (!card) return null;
        return card.graphs.find((g) => g.id === card.activeGraphId) ?? null;
    });

    // Load server status on mount
    $effect(() => {
        loadServerStatus();
    });

    // When loaded run changes, refresh data
    let previousRunId: number | null = null;
    $effect(() => {
        const currentRunId = loadedRun?.id ?? null;
        if (currentRunId !== null && currentRunId !== previousRunId) {
            previousRunId = currentRunId;
            loadPromptsList();
            loadActivationContextsSummary();
            promptCards = [];
            activeCardId = null;
        } else if (currentRunId === null && previousRunId !== null) {
            previousRunId = null;
            prompts = [];
            promptCards = [];
            activeCardId = null;
            activationContextsSummary = null;
            activationContextsMissing = false;
        }
    });

    async function loadServerStatus() {
        try {
            loadedRun = await mainApi.getStatus();
            serverError = null;
        } catch (e) {
            serverError = e instanceof Error ? e.message : "Failed to connect to server";
        }
    }

    async function loadPromptsList() {
        try {
            prompts = await attrApi.listPrompts();
        } catch (e) {
            console.error("[LocalAttr] loadPromptsList FAILED:", e);
        }
    }

    async function loadActivationContextsSummary() {
        try {
            activationContextsSummary = await attrApi.getActivationContextsSummary();
            activationContextsMissing = false;
        } catch (e) {
            const status = (e as { status?: number }).status;
            if (status === 404) {
                activationContextsMissing = true;
                activationContextsSummary = null;
            }
        }
    }

    async function addPromptCard(promptId: number, tokens: string[], tokenIds: number[], isCustom: boolean) {
        const cardId = `${Date.now()}-${Math.random().toString(36).slice(2, 6)}`;

        // Fetch stored graphs for this prompt (includes composer selection and intervention runs)
        let graphs: StoredGraph[] = [];
        try {
<<<<<<< HEAD
            const storedGraphs = await attrApi.getGraphs(promptId, normalizeEdges, computeOptions.ciThreshold);
            graphs = storedGraphs.map((data, idx) => {
                const isOptimized = !!data.optimization;
                const label = isOptimized ? `Optimized (${data.optimization!.steps} steps)` : "Standard";
=======
            const storedGraphs = await attrApi.getGraphs(promptId, normalizeEdges);
            graphs = await Promise.all(storedGraphs.map(async (data, idx) => {
                const isOptimized = !!data.optimization;
                const label = isOptimized
                    ? `Optimized (${data.optimization!.steps} steps)`
                    : "Standard";

                // Load intervention runs for this graph
                const runs = await mainApi.getInterventionRuns(data.id);

                // Initialize composer selection: from DB or default to all nodes
                const allNodeKeys = Object.keys(data.nodeImportance);
                const composerSelection = data.composerSelection
                    ? new Set(data.composerSelection)
                    : new Set(allNodeKeys);

>>>>>>> ef9f9a56
                return {
                    id: `graph-${idx}-${Date.now()}`,
                    dbId: data.id,
                    label,
                    data,
                    composerSelection,
                    interventionRuns: runs,
                    activeRunId: null,
                };
            }));
        } catch (e) {
            console.warn("Failed to fetch graphs:", e);
        }

        const newCard: PromptCard = {
            id: cardId,
            promptId,
            tokens,
            tokenIds,
            isCustom,
            graphs,
            activeGraphId: graphs.length > 0 ? graphs[0].id : null,
            activeView: "graph",
        };
        promptCards = [...promptCards, newCard];
        activeCardId = cardId;
    }

    function handleSelectPrompt(prompt: PromptPreview) {
        addPromptCard(prompt.id, prompt.tokens, prompt.token_ids, false);
    }

    async function handleAddCustomPrompt(text: string) {
        isAddingCustomPrompt = true;
        try {
            const prompt = await attrApi.createCustomPrompt(text);
            await addPromptCard(prompt.id, prompt.tokens, prompt.token_ids, true);
        } finally {
            isAddingCustomPrompt = false;
        }
    }

    function handleCloseCard(cardId: string) {
        promptCards = promptCards.filter((c) => c.id !== cardId);
        if (activeCardId === cardId) {
            activeCardId = promptCards.length > 0 ? promptCards[promptCards.length - 1].id : null;
        }
    }

    function handleSelectGraph(graphId: string) {
        if (!activeCard) return;
        promptCards = promptCards.map((card) =>
            card.id === activeCard.id ? { ...card, activeGraphId: graphId } : card,
        );
    }

    function handleCloseGraph(graphId: string) {
        if (!activeCard) return;
        promptCards = promptCards.map((card) => {
            if (card.id !== activeCard.id) return card;
            const newGraphs = card.graphs.filter((g) => g.id !== graphId);
            return {
                ...card,
                graphs: newGraphs,
                activeGraphId:
                    card.activeGraphId === graphId
                        ? newGraphs.length > 0
                            ? newGraphs[newGraphs.length - 1].id
                            : null
                        : card.activeGraphId,
            };
        });
    }

    function handleOptionsChange(partial: Partial<ComputeOptions>) {
        const oldCiThreshold = computeOptions.ciThreshold;
        computeOptions = { ...computeOptions, ...partial };

        // If ciThreshold changed, re-fetch all graphs with new threshold
        if (partial.ciThreshold !== undefined && partial.ciThreshold !== oldCiThreshold) {
            handleCiThresholdChange(partial.ciThreshold);
        }
    }

    function handleOptimizeConfigChange(partial: Partial<OptimizeConfig>) {
        computeOptions.optimizeConfig = { ...computeOptions.optimizeConfig, ...partial };
    }

    // Switch between graph and interventions view
    function handleViewChange(view: "graph" | "interventions") {
        if (!activeCard) return;
        promptCards = promptCards.map((card) =>
            card.id === activeCard.id ? { ...card, activeView: view } : card,
        );
    }

    // Update composer selection for the active graph
    async function handleComposerSelectionChange(selection: Set<string>) {
        if (!activeCard || !activeGraph) return;

        // Update local state immediately
        promptCards = promptCards.map((card) => {
            if (card.id !== activeCard.id) return card;
            return {
                ...card,
                graphs: card.graphs.map((g) =>
                    g.id === activeGraph.id ? { ...g, composerSelection: selection, activeRunId: null } : g
                ),
            };
        });

        // Persist to backend (fire and forget with error handling)
        try {
            await mainApi.updateComposerSelection(activeGraph.dbId, Array.from(selection));
        } catch (e) {
            console.error("Failed to save composer selection:", e);
        }
    }

    // Run intervention and save to DB
    async function handleRunIntervention() {
        if (!activeCard || !activeGraph || activeGraph.composerSelection.size === 0) return;

        runningIntervention = true;
        try {
            const text = activeCard.tokens.join("");
            const selectedNodes = Array.from(activeGraph.composerSelection);

            const run = await mainApi.runAndSaveIntervention({
                graph_id: activeGraph.dbId,
                text,
                selected_nodes: selectedNodes,
            });

            // Add run to local state and select it
            promptCards = promptCards.map((card) => {
                if (card.id !== activeCard.id) return card;
                return {
                    ...card,
                    graphs: card.graphs.map((g) =>
                        g.id === activeGraph.id
                            ? { ...g, interventionRuns: [...g.interventionRuns, run], activeRunId: run.id }
                            : g
                    ),
                };
            });
        } catch (e) {
            console.error("Intervention failed:", e);
        } finally {
            runningIntervention = false;
        }
    }

    // Select a run and restore its selection state
    function handleSelectRun(runId: number) {
        if (!activeCard || !activeGraph) return;

        const run = activeGraph.interventionRuns.find((r) => r.id === runId);
        if (!run) return;

        // Restore selection from the run
        promptCards = promptCards.map((card) => {
            if (card.id !== activeCard.id) return card;
            return {
                ...card,
                graphs: card.graphs.map((g) =>
                    g.id === activeGraph.id
                        ? { ...g, composerSelection: new Set(run.selected_nodes), activeRunId: runId }
                        : g
                ),
            };
        });
    }

    // Delete an intervention run
    async function handleDeleteRun(runId: number) {
        if (!activeCard || !activeGraph) return;

        try {
            await mainApi.deleteInterventionRun(runId);

            promptCards = promptCards.map((card) => {
                if (card.id !== activeCard.id) return card;
                return {
                    ...card,
                    graphs: card.graphs.map((g) => {
                        if (g.id !== activeGraph.id) return g;
                        const newRuns = g.interventionRuns.filter((r) => r.id !== runId);
                        return {
                            ...g,
                            interventionRuns: newRuns,
                            activeRunId: g.activeRunId === runId ? null : g.activeRunId,
                        };
                    }),
                };
            });
        } catch (e) {
            console.error("Failed to delete run:", e);
        }
    }

    async function computeGraphForCard() {
        if (!activeCard || !activeCard.tokenIds || loadingCardId) return;

        loadingCardId = activeCard.id;
        computeError = null;

        const optConfig = computeOptions.optimizeConfig;
        const isOptimized = computeOptions.useOptimized;

        if (isOptimized) {
            loadingState = {
                stages: [
                    { name: "Optimizing", progress: 0 },
                    { name: "Computing graph", progress: 0 },
                ],
                currentStage: 0,
            };
        } else {
            loadingState = {
                stages: [{ name: "Computing graph", progress: 0 }],
                currentStage: 0,
            };
        }

        try {
            let data: GraphData;

            if (isOptimized) {
                if (!optConfig.labelTokenId) throw new Error("Label token required for optimization");
                data = await attrApi.computeGraphOptimizedStreaming(
                    {
                        promptId: activeCard.promptId,
                        labelToken: optConfig.labelTokenId,
                        normalize: computeOptions.normalizeEdges,
                        impMinCoeff: optConfig.impMinCoeff,
                        ceLossCoeff: optConfig.ceLossCoeff,
                        steps: optConfig.steps,
                        pnorm: optConfig.pnorm,
                        outputProbThreshold: 0.01,
                        ciThreshold: computeOptions.ciThreshold,
                    },
                    (progress) => {
                        if (!loadingState) return;
                        if (progress.stage === "graph") {
                            loadingState.currentStage = 1;
                            loadingState.stages[1].progress = progress.current / progress.total;
                        } else {
                            loadingState.stages[0].progress = progress.current / progress.total;
                        }
                    },
                );
            } else {
                data = await attrApi.computeGraphStreaming(
                    {
                        promptId: activeCard.promptId,
                        normalize: computeOptions.normalizeEdges,
                        ciThreshold: computeOptions.ciThreshold,
                    },
                    (progress) => {
                        if (!loadingState) return;
                        loadingState.stages[0].progress = progress.current / progress.total;
                    },
                );
            }

            const graphId = `${Date.now()}-${Math.random().toString(36).slice(2, 6)}`;
            const label = isOptimized ? `Optimized (${optConfig.steps} steps)` : "Standard";

            // Initialize composer selection to all nodes
            const allNodeKeys = Object.keys(data.nodeImportance);

            promptCards = promptCards.map((card) => {
                if (card.id !== activeCard.id) return card;
                return {
                    ...card,
                    graphs: [...card.graphs, {
                        id: graphId,
                        dbId: data.id,
                        label,
                        data,
                        composerSelection: new Set(allNodeKeys),
                        interventionRuns: [],
                        activeRunId: null,
                    }],
                    activeGraphId: graphId,
                };
            });
        } catch (e) {
            computeError = e instanceof Error ? e.message : "Failed to compute graph";
        } finally {
            loadingCardId = null;
            loadingState = null;
        }
    }

<<<<<<< HEAD
    async function filterPromptsByPinned() {
        if (pinnedNodes.length === 0) {
            filteredPrompts = [];
            return;
        }

        filterLoading = true;
        try {
            const components = pinnedNodes.map((p) => `${p.layer}:${p.cIdx}`);
            const result = await attrApi.searchPrompts(components, "all");
            filteredPrompts = result.results;
        } catch {
            filteredPrompts = [];
        } finally {
            filterLoading = false;
        }
    }

    function handleFilterToggle() {
        filterByPinned = !filterByPinned;
        if (filterByPinned && pinnedNodes.length > 0) {
            filterPromptsByPinned();
        }
    }

    function handlePinnedNodesChangeWithFilter(nodes: PinnedNode[]) {
        onPinnedNodesChange(nodes);
        if (filterByPinned) {
            filterPromptsByPinned();
        }
    }

    async function refetchAllGraphs() {
        // Re-fetch all graphs for all cards with current settings
        refetchingGraphs = true;
        try {
            const updatedCards = await Promise.all(
                promptCards.map(async (card) => {
                    if (card.graphs.length === 0) return card;

                    try {
                        const storedGraphs = await attrApi.getGraphs(
                            card.promptId,
                            normalizeEdges,
                            computeOptions.ciThreshold,
                        );
                        const graphs = storedGraphs.map((data, idx) => {
                            const isOptimized = !!data.optimization;
                            const label = isOptimized ? `Optimized (${data.optimization!.steps} steps)` : "Standard";
                            return {
                                id: `graph-${idx}-${Date.now()}`,
                                label,
                                data,
                            };
                        });
                        return {
                            ...card,
                            graphs,
                            activeGraphId: graphs.length > 0 ? graphs[0].id : null,
                        };
                    } catch (e) {
                        console.warn("Failed to re-fetch graphs for card:", card.id, e);
                        return card;
                    }
                }),
            );
            promptCards = updatedCards;
        } finally {
            refetchingGraphs = false;
        }
    }

=======
>>>>>>> ef9f9a56
    async function handleNormalizeChange(value: attrApi.NormalizeType) {
        normalizeEdges = value;
        computeOptions.normalizeEdges = value;
        await refetchAllGraphs();
    }

<<<<<<< HEAD
    async function handleCiThresholdChange(value: number) {
        computeOptions.ciThreshold = value;
        await refetchAllGraphs();
=======
        const updatedCards = await Promise.all(
            promptCards.map(async (card) => {
                if (card.graphs.length === 0) return card;

                try {
                    const storedGraphs = await attrApi.getGraphs(card.promptId, normalizeEdges);
                    const graphs = await Promise.all(storedGraphs.map(async (data, idx) => {
                        const isOptimized = !!data.optimization;
                        const label = isOptimized
                            ? `Optimized (${data.optimization!.steps} steps)`
                            : "Standard";

                        // Load intervention runs
                        const runs = await mainApi.getInterventionRuns(data.id);

                        // Initialize composer selection
                        const allNodeKeys = Object.keys(data.nodeImportance);
                        const composerSelection = data.composerSelection
                            ? new Set(data.composerSelection)
                            : new Set(allNodeKeys);

                        return {
                            id: `graph-${idx}-${Date.now()}`,
                            dbId: data.id,
                            label,
                            data,
                            composerSelection,
                            interventionRuns: runs,
                            activeRunId: null,
                        };
                    }));
                    return {
                        ...card,
                        graphs,
                        activeGraphId: graphs.length > 0 ? graphs[0].id : null,
                    };
                } catch (e) {
                    console.warn("Failed to re-fetch graphs for card:", card.id, e);
                    return card;
                }
            }),
        );
        promptCards = updatedCards;
>>>>>>> ef9f9a56
    }

    async function handleGeneratePrompts(nPrompts: number) {
        if (generatingGraphs) return;

        generatingGraphs = true;
        generateProgress = 0;
        generateCount = 0;

        try {
            await attrApi.generatePrompts({ nPrompts }, (progress: number, count: number) => {
                generateProgress = progress;
                generateCount = count;
            });
            await loadPromptsList();
        } catch (e) {
            console.error("[LocalAttr] generatePrompts FAILED:", e);
        } finally {
            generatingGraphs = false;
        }
    }
</script>

<div class="local-attributions-tab">
    {#if !loadedRun}
        <div class="no-run-message">
            <p>No run loaded. Select a run from the sidebar to view local attributions.</p>
            {#if serverError}
                <p class="server-error">{serverError}</p>
            {/if}
        </div>
    {:else}
        <div class="main-content">
            {#if activationContextsMissing}
                <div class="warning-banner">Activation contexts not generated. Component hover info unavailable.</div>
            {/if}

            <div class="graph-container">
                <div class="card-tabs-row">
                    <PromptCardTabs
                        cards={promptCards}
                        {activeCardId}
                        onSelectCard={(id) => (activeCardId = id)}
                        onCloseCard={handleCloseCard}
                        onAddClick={() => (showPromptPicker = !showPromptPicker)}
                    />
                    <PromptPicker
                        {prompts}
                        {filteredPrompts}
                        stagedNodes={[]}
                        filterByStaged={false}
                        {filterLoading}
                        {generatingGraphs}
                        {generateProgress}
                        {generateCount}
                        {isAddingCustomPrompt}
                        show={showPromptPicker}
                        onSelectPrompt={handleSelectPrompt}
                        onAddCustom={handleAddCustomPrompt}
                        onFilterToggle={() => {}}
                        onGenerate={handleGeneratePrompts}
                        onClose={() => (showPromptPicker = false)}
                    />
                </div>

                <div class="card-content">
                    {#if activeCard}
                        <!-- View toggle tabs -->
                        <div class="view-tabs">
                            <button
                                class="view-tab"
                                class:active={activeCard.activeView === "graph"}
                                onclick={() => handleViewChange("graph")}
                            >
                                Graph
                            </button>
                            <button
                                class="view-tab"
                                class:active={activeCard.activeView === "interventions"}
                                onclick={() => handleViewChange("interventions")}
                                disabled={!activeGraph}
                            >
                                Interventions
                                {#if activeGraph && activeGraph.interventionRuns.length > 0}
                                    <span class="badge">{activeGraph.interventionRuns.length}</span>
                                {/if}
                            </button>
                        </div>

                        {#if activeCard.activeView === "graph"}
                            <PromptCardHeader
                                card={activeCard}
                                options={computeOptions}
                                isLoading={loadingCardId === activeCard.id}
                                onOptionsChange={handleOptionsChange}
                                onOptimizeConfigChange={handleOptimizeConfigChange}
                                onCompute={computeGraphForCard}
                                onSelectGraph={handleSelectGraph}
                                onCloseGraph={handleCloseGraph}
                            />

                            {#if activeGraph?.data.optimization}
                                <div class="optim-results">
                                    <span
                                        ><strong>Target:</strong> "{activeGraph.data.optimization.label_str}" @ {(
                                            activeGraph.data.optimization.label_prob * 100
                                        ).toFixed(1)}%</span
                                    >
                                    <span
                                        ><strong>L0:</strong>
                                        {activeGraph.data.optimization.l0_total.toFixed(0)} active</span
                                    >
                                </div>
                            {/if}

<<<<<<< HEAD
                        <div class="graph-area" class:loading={loadingCardId === activeCard.id || refetchingGraphs}>
                            {#if loadingCardId === activeCard.id && loadingState}
                                <ComputeProgressOverlay state={loadingState} />
                            {/if}

                            {#if activeGraph}
                                <ViewControls
                                    {topK}
                                    {nodeLayout}
                                    {componentGap}
                                    {layerGap}
                                    {filteredEdgeCount}
                                    {normalizeEdges}
                                    ciThreshold={computeOptions.ciThreshold}
                                    ciThresholdLoading={refetchingGraphs}
                                    onTopKChange={(v) => (topK = v)}
                                    onLayoutChange={(v) => (nodeLayout = v)}
                                    onComponentGapChange={(v) => (componentGap = v)}
                                    onLayerGapChange={(v) => (layerGap = v)}
                                    onNormalizeChange={handleNormalizeChange}
                                    onCiThresholdChange={handleCiThresholdChange}
                                />
                                {#key activeGraph.id}
                                    <LocalAttributionsGraph
                                        data={activeGraph.data}
=======
                            {#if computeError}
                                <div class="error-banner">
                                    {computeError}
                                    <button onclick={() => computeGraphForCard()}>Retry</button>
                                </div>
                            {/if}

                            <div class="graph-area" class:loading={loadingCardId === activeCard.id}>
                                {#if loadingCardId === activeCard.id && loadingState}
                                    <ComputeProgressOverlay state={loadingState} />
                                {/if}

                                {#if activeGraph}
                                    <ViewControls
>>>>>>> ef9f9a56
                                        {topK}
                                        {nodeLayout}
                                        {componentGap}
                                        {layerGap}
                                        {filteredEdgeCount}
                                        {normalizeEdges}
                                        onTopKChange={(v) => (topK = v)}
                                        onLayoutChange={(v) => (nodeLayout = v)}
                                        onComponentGapChange={(v) => (componentGap = v)}
                                        onLayerGapChange={(v) => (layerGap = v)}
                                        onNormalizeChange={handleNormalizeChange}
                                    />
                                    {#key activeGraph.id}
                                        <LocalAttributionsGraph
                                            data={activeGraph.data}
                                            {topK}
                                            {nodeLayout}
                                            {componentGap}
                                            {layerGap}
                                            {activationContextsSummary}
                                            stagedNodes={[]}
                                            {componentDetailsCache}
                                            {componentDetailsLoading}
                                            onStagedNodesChange={() => {}}
                                            onLoadComponentDetail={loadComponentDetail}
                                            onEdgeCountChange={(count) => (filteredEdgeCount = count)}
                                        />
                                    {/key}
                                {:else if !loadingCardId}
                                    <div class="empty-state">
                                        <p>Click <strong>Compute</strong> to generate the attribution graph</p>
                                    </div>
                                {/if}
                            </div>
                        {:else if activeGraph}
                            <!-- Interventions view -->
                            <InterventionsView
                                graph={activeGraph}
                                tokens={activeCard.tokens}
                                initialTopK={topK}
                                {activationContextsSummary}
                                {componentDetailsCache}
                                {componentDetailsLoading}
                                {runningIntervention}
                                onLoadComponentDetail={loadComponentDetail}
                                onSelectionChange={handleComposerSelectionChange}
                                onRunIntervention={handleRunIntervention}
                                onSelectRun={handleSelectRun}
                                onDeleteRun={handleDeleteRun}
                            />
                        {/if}
                    {:else}
                        <div class="empty-state">
                            <p>Click <strong>+ Add Prompt</strong> to get started</p>
                            <p class="hint">{prompts.length} prompts available</p>
                        </div>
                    {/if}
                </div>
            </div>
        </div>
    {/if}
</div>

<style>
    .local-attributions-tab {
        display: flex;
        flex: 1;
        min-height: 0;
        background: var(--bg-base);
    }

    .main-content {
        flex: 1;
        gap: var(--space-4);
        display: flex;
        flex-direction: column;
        min-width: 0;
        padding: var(--space-6);
    }

    .graph-container {
        flex: 1;
        display: flex;
        flex-direction: column;
        min-height: 0;
    }

    .card-tabs-row {
        display: flex;
        align-items: center;
        margin-bottom: var(--space-2);
        background: var(--bg-elevated);
        position: relative;
    }

    .card-content {
        flex: 1;
        display: flex;
        flex-direction: column;
        gap: var(--space-2);
        min-height: 0;
        padding: var(--space-4);
        border: 1px solid var(--border-default);
        background: var(--bg-inset);
    }

    .view-tabs {
        display: flex;
        gap: var(--space-1);
        margin-bottom: var(--space-2);
    }

    .view-tab {
        padding: var(--space-1) var(--space-3);
        background: var(--bg-elevated);
        border: 1px solid var(--border-default);
        font-size: var(--text-sm);
        font-weight: 500;
        color: var(--text-secondary);
        display: inline-flex;
        align-items: center;
        gap: var(--space-1);
    }

    .view-tab:hover {
        color: var(--text-primary);
        border-color: var(--border-strong);
        background: var(--bg-surface);
    }

    .view-tab.active {
        color: white;
        background: var(--accent-primary);
        border-color: var(--accent-primary);
    }

    .view-tab .badge {
        display: inline-flex;
        align-items: center;
        justify-content: center;
        min-width: 16px;
        height: 16px;
        padding: 0 4px;
        font-size: var(--text-xs);
        font-weight: 600;
        background: rgba(255, 255, 255, 0.2);
        border-radius: 8px;
    }

    .view-tab.active .badge {
        background: rgba(255, 255, 255, 0.3);
    }

    .optim-results {
        display: flex;
        gap: var(--space-4);
        font-size: var(--text-sm);
        font-family: var(--font-mono);
        color: var(--accent-primary);
    }

    .optim-results strong {
        color: var(--text-muted);
        font-weight: 500;
    }

    .graph-area {
        flex: 1;
        position: relative;
        min-height: 400px;
    }

    .graph-area.loading {
        opacity: 0.5;
    }

    .empty-state {
        display: flex;
        flex: 1;
        flex-direction: column;
        align-items: center;
        justify-content: center;
        height: 100%;
        color: var(--text-muted);
        text-align: center;
        padding: var(--space-4);
        font-family: var(--font-sans);
        background: var(--bg-surface);
    }

    .empty-state p {
        margin: var(--space-1) 0;
        font-size: var(--text-base);
    }

    .empty-state strong {
        color: var(--accent-primary);
    }

    .empty-state .hint {
        font-size: var(--text-sm);
        color: var(--text-muted);
        font-family: var(--font-mono);
    }

    .no-run-message {
        display: flex;
        flex-direction: column;
        align-items: center;
        justify-content: center;
        flex: 1;
        color: var(--text-muted);
        text-align: center;
        padding: var(--space-4);
        font-family: var(--font-sans);
    }

    .no-run-message .server-error {
        color: var(--status-negative-bright);
        margin-top: var(--space-2);
        font-family: var(--font-mono);
    }

    .warning-banner {
        padding: var(--space-2) var(--space-3);
        background: var(--bg-elevated);
        border: 1px solid var(--accent-primary-dim);
        border-radius: var(--radius-sm);
        color: var(--accent-primary);
        font-size: var(--text-sm);
        font-family: var(--font-mono);
    }

    .error-banner {
        padding: var(--space-2) var(--space-3);
        background: var(--bg-surface);
        border: 1px solid var(--status-negative);
        border-radius: var(--radius-sm);
        display: flex;
        align-items: center;
        gap: var(--space-3);
        font-size: var(--text-sm);
        font-family: var(--font-mono);
        color: var(--status-negative-bright);
    }

    .error-banner button {
        margin-left: auto;
        padding: var(--space-1) var(--space-2);
        background: var(--status-negative);
        color: white;
        border: none;
    }

    .error-banner button:hover {
        background: var(--status-negative-bright);
    }
</style><|MERGE_RESOLUTION|>--- conflicted
+++ resolved
@@ -66,12 +66,8 @@
     // Compute options
     let computeOptions = $state<ComputeOptions>({
         maxMeanCI: 1.0,
-<<<<<<< HEAD
         ciThreshold: 0,
         normalizeEdges: "layer", // kept for compute, but view uses normalizeEdges state
-=======
-        normalizeEdges: "layer",
->>>>>>> ef9f9a56
         useOptimized: false,
         optimizeConfig: {
             labelTokenText: "",
@@ -203,13 +199,7 @@
         // Fetch stored graphs for this prompt (includes composer selection and intervention runs)
         let graphs: StoredGraph[] = [];
         try {
-<<<<<<< HEAD
             const storedGraphs = await attrApi.getGraphs(promptId, normalizeEdges, computeOptions.ciThreshold);
-            graphs = storedGraphs.map((data, idx) => {
-                const isOptimized = !!data.optimization;
-                const label = isOptimized ? `Optimized (${data.optimization!.steps} steps)` : "Standard";
-=======
-            const storedGraphs = await attrApi.getGraphs(promptId, normalizeEdges);
             graphs = await Promise.all(storedGraphs.map(async (data, idx) => {
                 const isOptimized = !!data.optimization;
                 const label = isOptimized
@@ -225,7 +215,6 @@
                     ? new Set(data.composerSelection)
                     : new Set(allNodeKeys);
 
->>>>>>> ef9f9a56
                 return {
                     id: `graph-${idx}-${Date.now()}`,
                     dbId: data.id,
@@ -522,41 +511,7 @@
         }
     }
 
-<<<<<<< HEAD
-    async function filterPromptsByPinned() {
-        if (pinnedNodes.length === 0) {
-            filteredPrompts = [];
-            return;
-        }
-
-        filterLoading = true;
-        try {
-            const components = pinnedNodes.map((p) => `${p.layer}:${p.cIdx}`);
-            const result = await attrApi.searchPrompts(components, "all");
-            filteredPrompts = result.results;
-        } catch {
-            filteredPrompts = [];
-        } finally {
-            filterLoading = false;
-        }
-    }
-
-    function handleFilterToggle() {
-        filterByPinned = !filterByPinned;
-        if (filterByPinned && pinnedNodes.length > 0) {
-            filterPromptsByPinned();
-        }
-    }
-
-    function handlePinnedNodesChangeWithFilter(nodes: PinnedNode[]) {
-        onPinnedNodesChange(nodes);
-        if (filterByPinned) {
-            filterPromptsByPinned();
-        }
-    }
-
     async function refetchAllGraphs() {
-        // Re-fetch all graphs for all cards with current settings
         refetchingGraphs = true;
         try {
             const updatedCards = await Promise.all(
@@ -564,20 +519,32 @@
                     if (card.graphs.length === 0) return card;
 
                     try {
-                        const storedGraphs = await attrApi.getGraphs(
-                            card.promptId,
-                            normalizeEdges,
-                            computeOptions.ciThreshold,
-                        );
-                        const graphs = storedGraphs.map((data, idx) => {
+                        const storedGraphs = await attrApi.getGraphs(card.promptId, normalizeEdges, computeOptions.ciThreshold);
+                        const graphs = await Promise.all(storedGraphs.map(async (data, idx) => {
                             const isOptimized = !!data.optimization;
-                            const label = isOptimized ? `Optimized (${data.optimization!.steps} steps)` : "Standard";
+                            const label = isOptimized
+                                ? `Optimized (${data.optimization!.steps} steps)`
+                                : "Standard";
+
+                            // Load intervention runs
+                            const runs = await mainApi.getInterventionRuns(data.id);
+
+                            // Initialize composer selection
+                            const allNodeKeys = Object.keys(data.nodeImportance);
+                            const composerSelection = data.composerSelection
+                                ? new Set(data.composerSelection)
+                                : new Set(allNodeKeys);
+
                             return {
                                 id: `graph-${idx}-${Date.now()}`,
+                                dbId: data.id,
                                 label,
                                 data,
+                                composerSelection,
+                                interventionRuns: runs,
+                                activeRunId: null,
                             };
-                        });
+                        }));
                         return {
                             ...card,
                             graphs,
@@ -595,63 +562,15 @@
         }
     }
 
-=======
->>>>>>> ef9f9a56
     async function handleNormalizeChange(value: attrApi.NormalizeType) {
         normalizeEdges = value;
         computeOptions.normalizeEdges = value;
         await refetchAllGraphs();
     }
 
-<<<<<<< HEAD
     async function handleCiThresholdChange(value: number) {
         computeOptions.ciThreshold = value;
         await refetchAllGraphs();
-=======
-        const updatedCards = await Promise.all(
-            promptCards.map(async (card) => {
-                if (card.graphs.length === 0) return card;
-
-                try {
-                    const storedGraphs = await attrApi.getGraphs(card.promptId, normalizeEdges);
-                    const graphs = await Promise.all(storedGraphs.map(async (data, idx) => {
-                        const isOptimized = !!data.optimization;
-                        const label = isOptimized
-                            ? `Optimized (${data.optimization!.steps} steps)`
-                            : "Standard";
-
-                        // Load intervention runs
-                        const runs = await mainApi.getInterventionRuns(data.id);
-
-                        // Initialize composer selection
-                        const allNodeKeys = Object.keys(data.nodeImportance);
-                        const composerSelection = data.composerSelection
-                            ? new Set(data.composerSelection)
-                            : new Set(allNodeKeys);
-
-                        return {
-                            id: `graph-${idx}-${Date.now()}`,
-                            dbId: data.id,
-                            label,
-                            data,
-                            composerSelection,
-                            interventionRuns: runs,
-                            activeRunId: null,
-                        };
-                    }));
-                    return {
-                        ...card,
-                        graphs,
-                        activeGraphId: graphs.length > 0 ? graphs[0].id : null,
-                    };
-                } catch (e) {
-                    console.warn("Failed to re-fetch graphs for card:", card.id, e);
-                    return card;
-                }
-            }),
-        );
-        promptCards = updatedCards;
->>>>>>> ef9f9a56
     }
 
     async function handleGeneratePrompts(nPrompts: number) {
@@ -767,33 +686,6 @@
                                 </div>
                             {/if}
 
-<<<<<<< HEAD
-                        <div class="graph-area" class:loading={loadingCardId === activeCard.id || refetchingGraphs}>
-                            {#if loadingCardId === activeCard.id && loadingState}
-                                <ComputeProgressOverlay state={loadingState} />
-                            {/if}
-
-                            {#if activeGraph}
-                                <ViewControls
-                                    {topK}
-                                    {nodeLayout}
-                                    {componentGap}
-                                    {layerGap}
-                                    {filteredEdgeCount}
-                                    {normalizeEdges}
-                                    ciThreshold={computeOptions.ciThreshold}
-                                    ciThresholdLoading={refetchingGraphs}
-                                    onTopKChange={(v) => (topK = v)}
-                                    onLayoutChange={(v) => (nodeLayout = v)}
-                                    onComponentGapChange={(v) => (componentGap = v)}
-                                    onLayerGapChange={(v) => (layerGap = v)}
-                                    onNormalizeChange={handleNormalizeChange}
-                                    onCiThresholdChange={handleCiThresholdChange}
-                                />
-                                {#key activeGraph.id}
-                                    <LocalAttributionsGraph
-                                        data={activeGraph.data}
-=======
                             {#if computeError}
                                 <div class="error-banner">
                                     {computeError}
@@ -808,18 +700,20 @@
 
                                 {#if activeGraph}
                                     <ViewControls
->>>>>>> ef9f9a56
                                         {topK}
                                         {nodeLayout}
                                         {componentGap}
                                         {layerGap}
                                         {filteredEdgeCount}
                                         {normalizeEdges}
+                                        ciThreshold={computeOptions.ciThreshold}
+                                        ciThresholdLoading={refetchingGraphs}
                                         onTopKChange={(v) => (topK = v)}
                                         onLayoutChange={(v) => (nodeLayout = v)}
                                         onComponentGapChange={(v) => (componentGap = v)}
                                         onLayerGapChange={(v) => (layerGap = v)}
                                         onNormalizeChange={handleNormalizeChange}
+                                        onCiThresholdChange={handleCiThresholdChange}
                                     />
                                     {#key activeGraph.id}
                                         <LocalAttributionsGraph
