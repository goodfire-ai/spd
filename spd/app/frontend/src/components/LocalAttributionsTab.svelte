--- conflicted
+++ resolved
@@ -704,9 +704,8 @@
                             </div>
 
                             {#if activeCard.activeView === "graph"}
-<<<<<<< HEAD
-                                {#if activeGraph.data.optimization}
-                                    <div class="optim-results">
+                                <div class="graph-stats">
+                                    {#if activeGraph.data.optimization}
                                         {#if activeGraph.data.optimization.label_str !== null && activeGraph.data.optimization.label_prob !== null}
                                             <span
                                                 ><strong>Target:</strong> "{formatTokenDisplay(
@@ -719,25 +718,11 @@
                                             >
                                         {/if}
                                         {#if activeGraph.data.optimization.kl_loss_coeff !== null}
-                                            <span><strong>KL Loss:</strong> coeff={activeGraph.data.optimization.kl_loss_coeff}</span>
+                                            <span
+                                                ><strong>KL Loss:</strong> coeff={activeGraph.data.optimization
+                                                    .kl_loss_coeff}</span
+                                            >
                                         {/if}
-                                        <span
-                                            ><strong>L0:</strong>
-                                            {activeGraph.data.optimization.l0_total.toFixed(0)} active at ci threshold {activeGraph
-                                                .viewSettings.ciThreshold}</span
-                                        >
-                                    </div>
-                                {/if}
-=======
-                                <div class="graph-stats">
-                                    {#if activeGraph.data.optimization}
-                                        <span
-                                            ><strong>Target:</strong> "{formatTokenDisplay(
-                                                activeGraph.data.optimization.label_str,
-                                            )}"
-                                            <span class="token-id">(#{activeGraph.data.optimization.label_token})</span>
-                                            @ {(activeGraph.data.optimization.label_prob * 100).toFixed(1)}%</span
-                                        >
                                     {/if}
                                     <span
                                         ><strong>L0:</strong>
@@ -745,7 +730,6 @@
                                             .viewSettings.ciThreshold}</span
                                     >
                                 </div>
->>>>>>> ace06986
 
                                 {#if computeError}
                                     <div class="error-banner">
