<script lang="ts">
    import type { SvelteSet } from "svelte/reactivity";
    import * as mainApi from "../lib/api";
    import * as attrApi from "../lib/localAttributionsApi";
    import {
        filterInterventableNodes,
        type ActivationContextsSummary,
        type ComponentDetail,
        type GraphData,
        type PinnedNode,
        type PromptPreview,
        type TokenInfo,
    } from "../lib/localAttributionsTypes";
    import ComputeProgressOverlay from "./local-attr/ComputeProgressOverlay.svelte";
    import InterventionsView from "./local-attr/InterventionsView.svelte";
    import PromptCardHeader from "./local-attr/PromptCardHeader.svelte";
    import PromptCardTabs from "./local-attr/PromptCardTabs.svelte";
    import PromptPicker from "./local-attr/PromptPicker.svelte";
    import StagedNodesPanel from "./local-attr/StagedNodesPanel.svelte";
    import {
        defaultOptimizeConfig,
        type StoredGraph,
        type LoadingState,
        type OptimizeConfig,
        type PromptCard,
        type ViewSettings,
    } from "./local-attr/types";
    import ViewControls from "./local-attr/ViewControls.svelte";
    import LocalAttributionsGraph from "./LocalAttributionsGraph.svelte";

    /** Format token for display: strip leading space, add ## prefix if no leading space */
    function formatTokenDisplay(tokenString: string): string {
        if (tokenString.startsWith(" ")) {
            return tokenString.slice(1);
        }
        return "##" + tokenString;
    }

    // Props - activation contexts state is lifted to App.svelte
    type Props = {
        activationContextsSummary: ActivationContextsSummary | null;
        activationContextsMissing: boolean;
    };

    let { activationContextsSummary, activationContextsMissing }: Props = $props();

    // Server state
    let loadedRun = $state<mainApi.LoadedRun | null>(null);
    let serverError = $state<string | null>(null);

    // Available prompts (for picker)
    let prompts = $state<PromptPreview[]>([]);

    // All tokens for dropdown search
    let allTokens = $state<TokenInfo[]>([]);

    // Prompt cards state
    let promptCards = $state<PromptCard[]>([]);
    let activeCardId = $state<string | null>(null);

    // Prompt picker state
    let showPromptPicker = $state(false);
    let filteredPrompts = $state<PromptPreview[]>([]);
    let filterLoading = $state(false);
    let isAddingCustomPrompt = $state(false);

    // Loading state
    let loadingCardId = $state<string | null>(null);
    let loadingState = $state<LoadingState | null>(null);
    let computeError = $state<string | null>(null);

    // Intervention loading state
    let runningIntervention = $state(false);

    // Graph generation state
    let generatingGraphs = $state(false);
    let generateProgress = $state(0);
    let generateCount = $state(0);

    // Refetching state (for CI threshold/normalize changes) - tracks which graph is being refetched
    let refetchingGraphId = $state<string | null>(null);

    // Default view settings for new graphs
    const defaultViewSettings: ViewSettings = {
        topK: 200,
        nodeLayout: "importance",
        componentGap: 4,
        layerGap: 30,
        normalizeEdges: "layer",
        ciThreshold: 0,
    };

    // Edge count is derived from the graph rendering, not stored per-graph
    let filteredEdgeCount = $state<number | null>(null);

    // Component details cache (shared across graphs)
    let componentDetailsCache = $state<Record<string, ComponentDetail>>({});
    let componentDetailsLoading = $state<Record<string, boolean>>({});

    // Pinned nodes for attributions graph
    let pinnedNodes = $state<PinnedNode[]>([]);

    async function loadComponentDetail(layer: string, cIdx: number) {
        const cacheKey = `${layer}:${cIdx}`;
        if (componentDetailsCache[cacheKey] || componentDetailsLoading[cacheKey]) return;

        componentDetailsLoading[cacheKey] = true;
        try {
            const detail = await attrApi.getComponentDetail(layer, cIdx);
            componentDetailsCache[cacheKey] = detail;
        } finally {
            componentDetailsLoading[cacheKey] = false;
        }
    }

    function handlePinnedNodesChange(nodes: PinnedNode[]) {
        pinnedNodes = nodes;
        // Load component details for any newly pinned nodes
        for (const node of nodes) {
            if (node.layer !== "wte" && node.layer !== "output") {
                loadComponentDetail(node.layer, node.cIdx);
            }
        }
    }

    // NOTE: Token selection is handled entirely by TokenDropdown, which provides the exact
    // token ID. We don't re-tokenize text because the same string (e.g. "art") can map to
    // different tokens depending on context (continuation "##art" vs word-initial " art").
    // The dropdown's onSelect callback sets labelTokenId directly.
    //
    // FUTURE: formatTokenDisplay() is WordPiece-specific. For BPE tokenizers (GPT-2 style),
    // the display logic will need to be tokenizer-aware.

    // Derived state
    const activeCard = $derived(promptCards.find((c) => c.id === activeCardId) ?? null);
    const activeGraph = $derived.by(() => {
        const card = promptCards.find((c) => c.id === activeCardId);
        if (!card) return null;
        return card.graphs.find((g) => g.id === card.activeGraphId) ?? null;
    });

    // Load server status on mount
    $effect(() => {
        loadServerStatus();
    });

    // When loaded run changes, refresh data
    let previousRunId: number | null = null;
    $effect(() => {
        const currentRunId = loadedRun?.id ?? null;
        if (currentRunId !== null && currentRunId !== previousRunId) {
            previousRunId = currentRunId;
            loadPromptsList();
            loadAllTokens();
            promptCards = [];
            activeCardId = null;
        } else if (currentRunId === null && previousRunId !== null) {
            previousRunId = null;
            prompts = [];
            allTokens = [];
            promptCards = [];
            activeCardId = null;
        }
    });

    async function loadServerStatus() {
        loadedRun = await mainApi.getStatus();
        serverError = null;
    }

    async function loadPromptsList() {
        prompts = await attrApi.listPrompts();
    }

    async function loadAllTokens() {
        allTokens = await attrApi.getAllTokens();
    }

    async function addPromptCard(promptId: number, tokens: string[], tokenIds: number[], isCustom: boolean) {
        const cardId = `${Date.now()}-${Math.random().toString(36).slice(2, 6)}`;

        // Fetch stored graphs for this prompt (includes composer selection and intervention runs)
        let graphs: StoredGraph[] = [];
        const storedGraphs = await attrApi.getGraphs(
            promptId,
            defaultViewSettings.normalizeEdges,
            defaultViewSettings.ciThreshold,
        );
        graphs = await Promise.all(
            storedGraphs.map(async (data, idx) => {
                const isOptimized = !!data.optimization;
                const label = isOptimized ? `Optimized (${data.optimization!.steps} steps)` : "Standard";

                // Load intervention runs for this graph
                const runs = await mainApi.getInterventionRuns(data.id);

                return {
                    id: `graph-${idx}-${Date.now()}`,
                    dbId: data.id,
                    label,
                    data,
                    viewSettings: { ...defaultViewSettings },
                    composerSelection: filterInterventableNodes(Object.keys(data.nodeImportance)),
                    interventionRuns: runs,
                    activeRunId: null,
                };
            }),
        );

        const newCard: PromptCard = {
            id: cardId,
            promptId,
            tokens,
            tokenIds,
            isCustom,
            graphs,
            activeGraphId: graphs.length > 0 ? graphs[0].id : null,
            activeView: "graph",
            newGraphConfig: defaultOptimizeConfig(),
            useOptimized: false,
        };
        promptCards = [...promptCards, newCard];
        activeCardId = cardId;
    }

    function handleSelectPrompt(prompt: PromptPreview) {
        addPromptCard(prompt.id, prompt.tokens, prompt.token_ids, false);
    }

    async function handleAddCustomPrompt(text: string) {
        isAddingCustomPrompt = true;
        try {
            const prompt = await attrApi.createCustomPrompt(text);
            await addPromptCard(prompt.id, prompt.tokens, prompt.token_ids, true);
        } finally {
            isAddingCustomPrompt = false;
        }
    }

    function handleCloseCard(cardId: string) {
        promptCards = promptCards.filter((c) => c.id !== cardId);
        if (activeCardId === cardId) {
            activeCardId = promptCards.length > 0 ? promptCards[promptCards.length - 1].id : null;
        }
    }

    function handleSelectGraph(graphId: string) {
        if (!activeCard) return;
        promptCards = promptCards.map((card) =>
            card.id === activeCard.id ? { ...card, activeGraphId: graphId } : card,
        );
    }

    function handleCloseGraph(graphId: string) {
        if (!activeCard) return;
        promptCards = promptCards.map((card) => {
            if (card.id !== activeCard.id) return card;
            const newGraphs = card.graphs.filter((g) => g.id !== graphId);
            return {
                ...card,
                graphs: newGraphs,
                activeGraphId:
                    card.activeGraphId === graphId
                        ? newGraphs.length > 0
                            ? newGraphs[newGraphs.length - 1].id
                            : null
                        : card.activeGraphId,
            };
        });
    }

    function handleUseOptimizedChange(useOptimized: boolean) {
        if (!activeCard) return;
        promptCards = promptCards.map((card) => (card.id === activeCard.id ? { ...card, useOptimized } : card));
    }

    function handleOptimizeConfigChange(partial: Partial<OptimizeConfig>) {
        if (!activeCard) return;
        promptCards = promptCards.map((card) =>
            card.id === activeCard.id ? { ...card, newGraphConfig: { ...card.newGraphConfig, ...partial } } : card,
        );
    }

    function handleEnterNewGraphMode() {
        if (!activeCard) return;
        promptCards = promptCards.map((card) => (card.id === activeCard.id ? { ...card, activeGraphId: null } : card));
    }

    // Switch between graph and interventions view
    function handleViewChange(view: "graph" | "interventions") {
        if (!activeCard) return;
        promptCards = promptCards.map((card) => (card.id === activeCard.id ? { ...card, activeView: view } : card));
    }

    // Update composer selection for the active graph
    function handleComposerSelectionChange(selection: SvelteSet<string>) {
        if (!activeCard || !activeGraph) return;

        promptCards = promptCards.map((card) => {
            if (card.id !== activeCard.id) return card;
            return {
                ...card,
                graphs: card.graphs.map((g) =>
                    g.id === activeGraph.id ? { ...g, composerSelection: selection, activeRunId: null } : g,
                ),
            };
        });
    }

    // Run intervention and save to DB
    async function handleRunIntervention() {
        if (!activeCard || !activeGraph || activeGraph.composerSelection.size === 0) return;

        runningIntervention = true;
        try {
            const text = activeCard.tokens.join("");
            const selectedNodes = Array.from(activeGraph.composerSelection);

            const run = await mainApi.runAndSaveIntervention({
                graph_id: activeGraph.dbId,
                text,
                selected_nodes: selectedNodes,
            });

            // Add run to local state and select it
            promptCards = promptCards.map((card) => {
                if (card.id !== activeCard.id) return card;
                return {
                    ...card,
                    graphs: card.graphs.map((g) =>
                        g.id === activeGraph.id
                            ? { ...g, interventionRuns: [...g.interventionRuns, run], activeRunId: run.id }
                            : g,
                    ),
                };
            });
        } finally {
            runningIntervention = false;
        }
    }

    // Select a run and restore its selection state
    function handleSelectRun(runId: number) {
        if (!activeCard || !activeGraph) return;

        const run = activeGraph.interventionRuns.find((r) => r.id === runId);
        if (!run) return;

        // Restore selection from the run
        promptCards = promptCards.map((card) => {
            if (card.id !== activeCard.id) return card;
            return {
                ...card,
                graphs: card.graphs.map((g) =>
                    g.id === activeGraph.id
                        ? { ...g, composerSelection: filterInterventableNodes(run.selected_nodes), activeRunId: runId }
                        : g,
                ),
            };
        });
    }

    // Delete an intervention run
    async function handleDeleteRun(runId: number) {
        if (!activeCard || !activeGraph) return;

        await mainApi.deleteInterventionRun(runId);

        promptCards = promptCards.map((card) => {
            if (card.id !== activeCard.id) return card;
            return {
                ...card,
                graphs: card.graphs.map((g) => {
                    if (g.id !== activeGraph.id) return g;
                    const newRuns = g.interventionRuns.filter((r) => r.id !== runId);
                    return {
                        ...g,
                        interventionRuns: newRuns,
                        activeRunId: g.activeRunId === runId ? null : g.activeRunId,
                    };
                }),
            };
        });
    }

    async function computeGraphForCard() {
        if (!activeCard || !activeCard.tokenIds || loadingCardId) return;

        loadingCardId = activeCard.id;
        computeError = null;

        const optConfig = activeCard.newGraphConfig;
        const isOptimized = activeCard.useOptimized;

        if (isOptimized) {
            loadingState = {
                stages: [
                    { name: "Optimizing", progress: 0 },
                    { name: "Computing graph", progress: 0 },
                ],
                currentStage: 0,
            };
        } else {
            loadingState = {
                stages: [{ name: "Computing graph", progress: 0 }],
                currentStage: 0,
            };
        }

        let data: GraphData;

<<<<<<< HEAD
        if (isOptimized) {
            if (!optConfig.labelTokenId) throw new Error("Label token required for optimization");
            data = await attrApi.computeGraphOptimizedStreaming(
                {
                    promptId: activeCard.promptId,
                    labelToken: optConfig.labelTokenId,
                    normalize: defaultViewSettings.normalizeEdges,
                    impMinCoeff: optConfig.impMinCoeff,
                    ceLossCoeff: optConfig.ceLossCoeff,
=======
            if (isOptimized) {
                const useCE = optConfig.ceLossCoeff > 0 && optConfig.labelTokenId !== null;
                const useKL = optConfig.klLossCoeff > 0;

                // Validate: at least one loss type must be active
                if (!useCE && !useKL) {
                    throw new Error("At least one loss type must be active (set coeff > 0)");
                }
                // Validate: CE coeff > 0 requires label token
                if (optConfig.ceLossCoeff > 0 && !optConfig.labelTokenId) {
                    throw new Error("Label token required when ce_coeff > 0");
                }

                // Build params with optional CE/KL settings
                const params: attrApi.ComputeGraphOptimizedParams = {
                    promptId: activeCard.promptId,
                    normalize: defaultViewSettings.normalizeEdges,
                    impMinCoeff: optConfig.impMinCoeff,
>>>>>>> 0afb3b1c
                    steps: optConfig.steps,
                    pnorm: optConfig.pnorm,
                    outputProbThreshold: 0.01,
                    ciThreshold: defaultViewSettings.ciThreshold,
<<<<<<< HEAD
                },
                (progress) => {
=======
                };
                if (useCE) {
                    params.labelToken = optConfig.labelTokenId!;
                    params.ceLossCoeff = optConfig.ceLossCoeff;
                }
                if (useKL) {
                    params.klLossCoeff = optConfig.klLossCoeff;
                }

                data = await attrApi.computeGraphOptimizedStreaming(params, (progress) => {
>>>>>>> 0afb3b1c
                    if (!loadingState) return;
                    if (progress.stage === "graph") {
                        loadingState.currentStage = 1;
                        loadingState.stages[1].progress = progress.current / progress.total;
                    } else {
<<<<<<< HEAD
=======
                        loadingState.stages[0].progress = progress.current / progress.total;
                    }
                });
            } else {
                data = await attrApi.computeGraphStreaming(
                    {
                        promptId: activeCard.promptId,
                        normalize: defaultViewSettings.normalizeEdges,
                        ciThreshold: defaultViewSettings.ciThreshold,
                    },
                    (progress) => {
                        if (!loadingState) return;
>>>>>>> 0afb3b1c
                        loadingState.stages[0].progress = progress.current / progress.total;
                    }
                },
            );
        } else {
            data = await attrApi.computeGraphStreaming(
                {
                    promptId: activeCard.promptId,
                    normalize: defaultViewSettings.normalizeEdges,
                    ciThreshold: defaultViewSettings.ciThreshold,
                },
                (progress) => {
                    if (!loadingState) return;
                    loadingState.stages[0].progress = progress.current / progress.total;
                },
            );
        }

        const graphId = `${Date.now()}-${Math.random().toString(36).slice(2, 6)}`;
        const label = isOptimized ? `Optimized (${optConfig.steps} steps)` : "Standard";

        promptCards = promptCards.map((card) => {
            if (card.id !== activeCard.id) return card;
            return {
                ...card,
                graphs: [
                    ...card.graphs,
                    {
                        id: graphId,
                        dbId: data.id,
                        label,
                        data,
                        viewSettings: { ...defaultViewSettings },
                        composerSelection: filterInterventableNodes(Object.keys(data.nodeImportance)),
                        interventionRuns: [],
                        activeRunId: null,
                    },
                ],
                activeGraphId: graphId,
            };
        });
        loadingCardId = null;
        loadingState = null;
    }

    // Refetch graph data when normalize or ciThreshold changes (these affect server-side filtering)
    async function refetchActiveGraphData() {
        if (!activeCard || !activeGraph) return;

        const { normalizeEdges, ciThreshold } = activeGraph.viewSettings;
        refetchingGraphId = activeGraph.id;
        try {
            const storedGraphs = await attrApi.getGraphs(activeCard.promptId, normalizeEdges, ciThreshold);
            const matchingData = storedGraphs.find((g) => g.id === activeGraph.dbId);

            if (!matchingData) {
                throw new Error("Could not find matching graph data after refetch");
            }

            promptCards = promptCards.map((card) => {
                if (card.id !== activeCard.id) return card;
                return {
                    ...card,
                    graphs: card.graphs.map((g) => {
                        if (g.id !== activeGraph.id) return g;
                        return {
                            ...g,
                            data: matchingData,
                            composerSelection: filterInterventableNodes(Object.keys(matchingData.nodeImportance)),
                        };
                    }),
                };
            });
        } finally {
            refetchingGraphId = null;
        }
    }

    function updateActiveGraphViewSettings(partial: Partial<ViewSettings>) {
        if (!activeCard || !activeGraph) return;

        promptCards = promptCards.map((card) => {
            if (card.id !== activeCard.id) return card;
            return {
                ...card,
                graphs: card.graphs.map((g) => {
                    if (g.id !== activeGraph.id) return g;
                    return {
                        ...g,
                        viewSettings: { ...g.viewSettings, ...partial },
                    };
                }),
            };
        });
    }

    async function handleNormalizeChange(value: attrApi.NormalizeType) {
        updateActiveGraphViewSettings({ normalizeEdges: value });
        await refetchActiveGraphData();
    }

    async function handleCiThresholdChange(value: number) {
        updateActiveGraphViewSettings({ ciThreshold: value });
        await refetchActiveGraphData();
    }

    function handleTopKChange(value: number) {
        updateActiveGraphViewSettings({ topK: value });
    }

    function handleLayoutChange(value: "importance" | "shuffled" | "jittered") {
        updateActiveGraphViewSettings({ nodeLayout: value });
    }

    function handleComponentGapChange(value: number) {
        updateActiveGraphViewSettings({ componentGap: value });
    }

    function handleLayerGapChange(value: number) {
        updateActiveGraphViewSettings({ layerGap: value });
    }

    async function handleGeneratePrompts(nPrompts: number) {
        if (generatingGraphs) return;

        generatingGraphs = true;
        generateProgress = 0;
        generateCount = 0;

        try {
            await attrApi.generatePrompts({ nPrompts }, (progress: number, count: number) => {
                generateProgress = progress;
                generateCount = count;
            });
            await loadPromptsList();
        } finally {
            generatingGraphs = false;
        }
    }
</script>

<div class="local-attributions-tab">
    {#if !loadedRun}
        <div class="no-run-message">
            <p>No run loaded. Select a run from the sidebar to view local attributions.</p>
            {#if serverError}
                <p class="server-error">{serverError}</p>
            {/if}
        </div>
    {:else}
        <div class="main-content">
            {#if activationContextsMissing}
                <div class="warning-banner">Activation contexts not generated. Component hover info unavailable.</div>
            {/if}

            <div class="graph-container">
                <div class="card-tabs-row">
                    <PromptCardTabs
                        cards={promptCards}
                        {activeCardId}
                        onSelectCard={(id) => (activeCardId = id)}
                        onCloseCard={handleCloseCard}
                        onAddClick={() => (showPromptPicker = !showPromptPicker)}
                    />
                    <PromptPicker
                        {prompts}
                        {filteredPrompts}
                        stagedNodes={pinnedNodes}
                        filterByStaged={false}
                        {filterLoading}
                        {generatingGraphs}
                        {generateProgress}
                        {generateCount}
                        {isAddingCustomPrompt}
                        show={showPromptPicker}
                        onSelectPrompt={handleSelectPrompt}
                        onAddCustom={handleAddCustomPrompt}
                        onFilterToggle={() => {}}
                        onGenerate={handleGeneratePrompts}
                        onClose={() => (showPromptPicker = false)}
                    />
                </div>

                <div class="card-content">
                    {#if activeCard}
                        <!-- Prompt header with compute options and graph tabs -->
                        <PromptCardHeader
                            card={activeCard}
                            isLoading={loadingCardId === activeCard.id}
                            tokens={allTokens}
                            onUseOptimizedChange={handleUseOptimizedChange}
                            onOptimizeConfigChange={handleOptimizeConfigChange}
                            onCompute={computeGraphForCard}
                            onSelectGraph={handleSelectGraph}
                            onCloseGraph={handleCloseGraph}
                            onNewGraph={handleEnterNewGraphMode}
                        />

                        {#if activeGraph}
                            <!-- Sub-tabs within the selected graph -->
                            <div class="graph-view-tabs">
                                <button
                                    class="graph-view-tab"
                                    class:active={activeCard.activeView === "graph"}
                                    onclick={() => handleViewChange("graph")}
                                >
                                    Attributions
                                </button>
                                <button
                                    class="graph-view-tab"
                                    class:active={activeCard.activeView === "interventions"}
                                    onclick={() => handleViewChange("interventions")}
                                >
                                    Interventions
                                    {#if activeGraph.interventionRuns.length > 0}
                                        <span class="badge">{activeGraph.interventionRuns.length}</span>
                                    {/if}
                                </button>
                            </div>

                            {#if activeCard.activeView === "graph"}
                                <div class="graph-stats">
                                    {#if activeGraph.data.optimization}
                                        {#if activeGraph.data.optimization.label_str !== null && activeGraph.data.optimization.label_prob !== null}
                                            <span
                                                ><strong>Target:</strong> "{formatTokenDisplay(
                                                    activeGraph.data.optimization.label_str,
                                                )}"
                                                <span class="token-id"
                                                    >(#{activeGraph.data.optimization.label_token})</span
                                                >
                                                @ {(activeGraph.data.optimization.label_prob * 100).toFixed(1)}%</span
                                            >
                                        {/if}
                                        {#if activeGraph.data.optimization.kl_loss_coeff !== null}
                                            <span
                                                ><strong>KL Loss:</strong> coeff={activeGraph.data.optimization
                                                    .kl_loss_coeff}</span
                                            >
                                        {/if}
                                    {/if}
                                    <span
                                        ><strong>L0:</strong>
                                        {activeGraph.data.l0_total.toFixed(0)} active at ci threshold {activeGraph
                                            .viewSettings.ciThreshold}</span
                                    >
                                </div>

                                <!-- {#if computeError}
                                    <div class="error-banner">
                                        {computeError}
                                        <button onclick={() => computeGraphForCard()}>Retry</button>
                                    </div>
                                {/if} -->

                                <div class="graph-area" class:loading={loadingCardId === activeCard.id}>
                                    {#if loadingCardId === activeCard.id && loadingState}
                                        <ComputeProgressOverlay state={loadingState} />
                                    {/if}

                                    <ViewControls
                                        topK={activeGraph.viewSettings.topK}
                                        nodeLayout={activeGraph.viewSettings.nodeLayout}
                                        componentGap={activeGraph.viewSettings.componentGap}
                                        layerGap={activeGraph.viewSettings.layerGap}
                                        {filteredEdgeCount}
                                        normalizeEdges={activeGraph.viewSettings.normalizeEdges}
                                        ciThreshold={activeGraph.viewSettings.ciThreshold}
                                        ciThresholdLoading={refetchingGraphId === activeGraph.id}
                                        onTopKChange={handleTopKChange}
                                        onLayoutChange={handleLayoutChange}
                                        onComponentGapChange={handleComponentGapChange}
                                        onLayerGapChange={handleLayerGapChange}
                                        onNormalizeChange={handleNormalizeChange}
                                        onCiThresholdChange={handleCiThresholdChange}
                                    />
                                    {#key activeGraph.id}
                                        <LocalAttributionsGraph
                                            data={activeGraph.data}
                                            topK={activeGraph.viewSettings.topK}
                                            nodeLayout={activeGraph.viewSettings.nodeLayout}
                                            componentGap={activeGraph.viewSettings.componentGap}
                                            layerGap={activeGraph.viewSettings.layerGap}
                                            {activationContextsSummary}
                                            stagedNodes={pinnedNodes}
                                            {componentDetailsCache}
                                            {componentDetailsLoading}
                                            onStagedNodesChange={handlePinnedNodesChange}
                                            onLoadComponentDetail={loadComponentDetail}
                                            onEdgeCountChange={(count) => (filteredEdgeCount = count)}
                                        />
                                    {/key}
                                </div>
                                <StagedNodesPanel
                                    stagedNodes={pinnedNodes}
                                    {componentDetailsCache}
                                    {componentDetailsLoading}
                                    {activationContextsSummary}
                                    outputProbs={activeGraph.data.outputProbs}
                                    tokens={activeCard.tokens}
                                    onStagedNodesChange={handlePinnedNodesChange}
                                />
                            {:else}
                                <!-- Interventions view -->
                                <InterventionsView
                                    graph={activeGraph}
                                    tokens={activeCard.tokens}
                                    initialTopK={activeGraph.viewSettings.topK}
                                    {activationContextsSummary}
                                    {componentDetailsCache}
                                    {componentDetailsLoading}
                                    {runningIntervention}
                                    onLoadComponentDetail={loadComponentDetail}
                                    onSelectionChange={handleComposerSelectionChange}
                                    onRunIntervention={handleRunIntervention}
                                    onSelectRun={handleSelectRun}
                                    onDeleteRun={handleDeleteRun}
                                />
                            {/if}
                        {:else}
                            <!-- No graph yet -->
                            {#if computeError}
                                <div class="error-banner">
                                    {computeError}
                                    <button onclick={() => computeGraphForCard()}>Retry</button>
                                </div>
                            {/if}

                            <div class="graph-area" class:loading={loadingCardId === activeCard.id}>
                                {#if loadingCardId === activeCard.id && loadingState}
                                    <ComputeProgressOverlay state={loadingState} />
                                {:else}
                                    <div class="empty-state">
                                        <p>Click <strong>Compute</strong> to generate the attribution graph</p>
                                    </div>
                                {/if}
                            </div>
                        {/if}
                    {:else}
                        <div class="empty-state">
                            <p>Click <strong>+ Add Prompt</strong> to get started</p>
                            <p class="hint">{prompts.length} prompts available</p>
                        </div>
                    {/if}
                </div>
            </div>
        </div>
    {/if}
</div>

<style>
    .local-attributions-tab {
        display: flex;
        flex: 1;
        min-height: 0;
        background: var(--bg-base);
    }

    .main-content {
        flex: 1;
        gap: var(--space-4);
        display: flex;
        flex-direction: column;
        min-width: 0;
        padding: var(--space-6);
    }

    .graph-container {
        flex: 1;
        display: flex;
        flex-direction: column;
        min-height: 0;
    }

    .card-tabs-row {
        display: flex;
        align-items: center;
        margin-bottom: var(--space-2);
        background: var(--bg-elevated);
        position: relative;
    }

    .card-content {
        flex: 1;
        display: flex;
        flex-direction: column;
        gap: var(--space-2);
        min-height: 0;
        padding: var(--space-4);
        border: 1px solid var(--border-default);
        background: var(--bg-inset);
    }

    .graph-view-tabs {
        display: flex;
        gap: var(--space-1);
        margin-bottom: var(--space-2);
        padding-top: var(--space-2);
        border-top: 1px solid var(--border-subtle);
    }

    .graph-view-tab {
        padding: var(--space-1) var(--space-3);
        background: var(--bg-elevated);
        border: 1px solid var(--border-default);
        font-size: var(--text-sm);
        font-weight: 500;
        color: var(--text-secondary);
        display: inline-flex;
        align-items: center;
        gap: var(--space-1);
    }

    .graph-view-tab:hover {
        color: var(--text-primary);
        border-color: var(--border-strong);
        background: var(--bg-surface);
    }

    .graph-view-tab.active {
        color: white;
        background: var(--accent-primary);
        border-color: var(--accent-primary);
    }

    .graph-view-tab .badge {
        display: inline-flex;
        align-items: center;
        justify-content: center;
        min-width: 16px;
        height: 16px;
        padding: 0 4px;
        font-size: var(--text-xs);
        font-weight: 600;
        background: rgba(255, 255, 255, 0.2);
        border-radius: 8px;
    }

    .graph-view-tab.active .badge {
        background: rgba(255, 255, 255, 0.3);
    }

    .graph-stats {
        display: flex;
        gap: var(--space-4);
        font-size: var(--text-sm);
        font-family: var(--font-mono);
        color: var(--accent-primary);
    }

    .graph-stats strong {
        color: var(--text-muted);
        font-weight: 500;
    }

    .graph-stats .token-id {
        color: var(--text-muted);
        font-size: var(--text-xs);
    }

    .graph-area {
        flex: 1;
        position: relative;
        min-height: 400px;
    }

    .graph-area.loading {
        opacity: 0.5;
    }

    .empty-state {
        display: flex;
        flex: 1;
        flex-direction: column;
        align-items: center;
        justify-content: center;
        height: 100%;
        color: var(--text-muted);
        text-align: center;
        padding: var(--space-4);
        font-family: var(--font-sans);
    }

    .empty-state p {
        margin: var(--space-1) 0;
        font-size: var(--text-base);
    }

    .empty-state strong {
        color: var(--accent-primary);
    }

    .empty-state .hint {
        font-size: var(--text-sm);
        color: var(--text-muted);
        font-family: var(--font-mono);
    }

    .no-run-message {
        display: flex;
        flex-direction: column;
        align-items: center;
        justify-content: center;
        flex: 1;
        color: var(--text-muted);
        text-align: center;
        padding: var(--space-4);
        font-family: var(--font-sans);
    }

    .no-run-message .server-error {
        color: var(--status-negative-bright);
        margin-top: var(--space-2);
        font-family: var(--font-mono);
    }

    .warning-banner {
        padding: var(--space-2) var(--space-3);
        background: var(--bg-elevated);
        border: 1px solid var(--accent-primary-dim);
        border-radius: var(--radius-sm);
        color: var(--accent-primary);
        font-size: var(--text-sm);
        font-family: var(--font-mono);
    }

    .error-banner {
        padding: var(--space-2) var(--space-3);
        background: var(--bg-surface);
        border: 1px solid var(--status-negative);
        border-radius: var(--radius-sm);
        display: flex;
        align-items: center;
        gap: var(--space-3);
        font-size: var(--text-sm);
        font-family: var(--font-mono);
        color: var(--status-negative-bright);
    }

    .error-banner button {
        margin-left: auto;
        padding: var(--space-1) var(--space-2);
        background: var(--status-negative);
        color: white;
        border: none;
    }

    .error-banner button:hover {
        background: var(--status-negative-bright);
    }
</style><|MERGE_RESOLUTION|>--- conflicted
+++ resolved
@@ -409,91 +409,56 @@
 
         let data: GraphData;
 
-<<<<<<< HEAD
         if (isOptimized) {
-            if (!optConfig.labelTokenId) throw new Error("Label token required for optimization");
-            data = await attrApi.computeGraphOptimizedStreaming(
-                {
-                    promptId: activeCard.promptId,
-                    labelToken: optConfig.labelTokenId,
-                    normalize: defaultViewSettings.normalizeEdges,
-                    impMinCoeff: optConfig.impMinCoeff,
-                    ceLossCoeff: optConfig.ceLossCoeff,
-=======
-            if (isOptimized) {
-                const useCE = optConfig.ceLossCoeff > 0 && optConfig.labelTokenId !== null;
-                const useKL = optConfig.klLossCoeff > 0;
-
-                // Validate: at least one loss type must be active
-                if (!useCE && !useKL) {
-                    throw new Error("At least one loss type must be active (set coeff > 0)");
+            const useCE = optConfig.ceLossCoeff > 0 && optConfig.labelTokenId !== null;
+            const useKL = optConfig.klLossCoeff > 0;
+
+            // Validate: at least one loss type must be active
+            if (!useCE && !useKL) {
+                throw new Error("At least one loss type must be active (set coeff > 0)");
+            }
+            // Validate: CE coeff > 0 requires label token
+            if (optConfig.ceLossCoeff > 0 && !optConfig.labelTokenId) {
+                throw new Error("Label token required when ce_coeff > 0");
+            }
+
+            // Build params with optional CE/KL settings
+            const params: attrApi.ComputeGraphOptimizedParams = {
+                promptId: activeCard.promptId,
+                normalize: defaultViewSettings.normalizeEdges,
+                impMinCoeff: optConfig.impMinCoeff,
+                steps: optConfig.steps,
+                pnorm: optConfig.pnorm,
+                outputProbThreshold: 0.01,
+                ciThreshold: defaultViewSettings.ciThreshold,
+            };
+            if (useCE) {
+                params.labelToken = optConfig.labelTokenId!;
+                params.ceLossCoeff = optConfig.ceLossCoeff;
+            }
+            if (useKL) {
+                params.klLossCoeff = optConfig.klLossCoeff;
+            }
+
+            data = await attrApi.computeGraphOptimizedStreaming(params, (progress) => {
+                if (!loadingState) return;
+                if (progress.stage === "graph") {
+                    loadingState.currentStage = 1;
+                    loadingState.stages[1].progress = progress.current / progress.total;
+                } else {
+                    loadingState.stages[0].progress = progress.current / progress.total;
                 }
-                // Validate: CE coeff > 0 requires label token
-                if (optConfig.ceLossCoeff > 0 && !optConfig.labelTokenId) {
-                    throw new Error("Label token required when ce_coeff > 0");
-                }
-
-                // Build params with optional CE/KL settings
-                const params: attrApi.ComputeGraphOptimizedParams = {
-                    promptId: activeCard.promptId,
-                    normalize: defaultViewSettings.normalizeEdges,
-                    impMinCoeff: optConfig.impMinCoeff,
->>>>>>> 0afb3b1c
-                    steps: optConfig.steps,
-                    pnorm: optConfig.pnorm,
-                    outputProbThreshold: 0.01,
-                    ciThreshold: defaultViewSettings.ciThreshold,
-<<<<<<< HEAD
-                },
-                (progress) => {
-=======
-                };
-                if (useCE) {
-                    params.labelToken = optConfig.labelTokenId!;
-                    params.ceLossCoeff = optConfig.ceLossCoeff;
-                }
-                if (useKL) {
-                    params.klLossCoeff = optConfig.klLossCoeff;
-                }
-
-                data = await attrApi.computeGraphOptimizedStreaming(params, (progress) => {
->>>>>>> 0afb3b1c
-                    if (!loadingState) return;
-                    if (progress.stage === "graph") {
-                        loadingState.currentStage = 1;
-                        loadingState.stages[1].progress = progress.current / progress.total;
-                    } else {
-<<<<<<< HEAD
-=======
-                        loadingState.stages[0].progress = progress.current / progress.total;
-                    }
-                });
-            } else {
-                data = await attrApi.computeGraphStreaming(
-                    {
-                        promptId: activeCard.promptId,
-                        normalize: defaultViewSettings.normalizeEdges,
-                        ciThreshold: defaultViewSettings.ciThreshold,
-                    },
-                    (progress) => {
-                        if (!loadingState) return;
->>>>>>> 0afb3b1c
-                        loadingState.stages[0].progress = progress.current / progress.total;
-                    }
-                },
-            );
+            });
         } else {
-            data = await attrApi.computeGraphStreaming(
-                {
-                    promptId: activeCard.promptId,
-                    normalize: defaultViewSettings.normalizeEdges,
-                    ciThreshold: defaultViewSettings.ciThreshold,
-                },
-                (progress) => {
-                    if (!loadingState) return;
-                    loadingState.stages[0].progress = progress.current / progress.total;
-                },
-            );
+            const params: attrApi.ComputeGraphParams = {
+                promptId: activeCard.promptId,
+                normalize: defaultViewSettings.normalizeEdges,
+                ciThreshold: defaultViewSettings.ciThreshold,
+            };
+            data = await attrApi.computeGraphStreaming(params, (progress) => {
+                if (!loadingState) return;
+                loadingState.stages[0].progress = progress.current / progress.total;
+            });
         }
 
         const graphId = `${Date.now()}-${Math.random().toString(36).slice(2, 6)}`;
