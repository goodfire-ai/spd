--- conflicted
+++ resolved
@@ -773,7 +773,6 @@
                                     onStagedNodesChange={handlePinnedNodesChange}
                                 />
                             {:else if activeComposerState}
-                                <!-- Interventions view -->
                                 <InterventionsView
                                     graph={activeGraph}
                                     composerSelection={activeComposerState.selection}
@@ -785,15 +784,10 @@
                                     componentGap={activeGraph.viewSettings.componentGap}
                                     layerGap={activeGraph.viewSettings.layerGap}
                                     normalizeEdges={activeGraph.viewSettings.normalizeEdges}
-<<<<<<< HEAD
                                     ciThreshold={refetchingGraphId === activeGraph.id
                                         ? { status: "loading" }
                                         : { status: "loaded", data: activeGraph.viewSettings.ciThreshold }}
-=======
-                                    ciThreshold={activeGraph.viewSettings.ciThreshold}
-                                    ciThresholdLoading={refetchingGraphId === activeGraph.id}
                                     {hideUnpinnedEdges}
->>>>>>> c1691673
                                     {hideNodeCard}
                                     onTopKChange={handleTopKChange}
                                     onComponentGapChange={handleComponentGapChange}
@@ -891,7 +885,6 @@
     .graph-view-tabs {
         display: flex;
         gap: var(--space-1);
-        /* border-top: 1px solid var(--border-subtle); */
     }
 
     .graph-view-tab {
