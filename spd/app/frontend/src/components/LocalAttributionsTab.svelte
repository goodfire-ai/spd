<script lang="ts">
    import type { SvelteSet } from "svelte/reactivity";
    import * as mainApi from "../lib/api";
    import * as attrApi from "../lib/localAttributionsApi";
    import {
        filterInterventableNodes,
        type ActivationContextsSummary,
        type ComponentDetail,
        type GraphData,
        type PinnedNode,
        type PromptPreview,
        type TokenInfo,
    } from "../lib/localAttributionsTypes";
    import ComputeProgressOverlay from "./local-attr/ComputeProgressOverlay.svelte";
    import InterventionsView from "./local-attr/InterventionsView.svelte";
    import PromptCardHeader from "./local-attr/PromptCardHeader.svelte";
    import PromptCardTabs from "./local-attr/PromptCardTabs.svelte";
    import PromptPicker from "./local-attr/PromptPicker.svelte";
    import StagedNodesPanel from "./local-attr/StagedNodesPanel.svelte";
    import type { StoredGraph, ComputeOptions, LoadingState, OptimizeConfig, PromptCard } from "./local-attr/types";
    import ViewControls from "./local-attr/ViewControls.svelte";
    import LocalAttributionsGraph from "./LocalAttributionsGraph.svelte";

    // Props - activation contexts state is lifted to App.svelte
    type Props = {
        activationContextsSummary: ActivationContextsSummary | null;
        activationContextsMissing: boolean;
    };

    let { activationContextsSummary, activationContextsMissing }: Props = $props();

    // Server state
    let loadedRun = $state<mainApi.LoadedRun | null>(null);
    let serverError = $state<string | null>(null);

    // Available prompts (for picker)
    let prompts = $state<PromptPreview[]>([]);

    // All tokens for dropdown search
    let allTokens = $state<TokenInfo[] | null>(null);

    // Prompt cards state
    let promptCards = $state<PromptCard[]>([]);
    let activeCardId = $state<string | null>(null);

    // Prompt picker state
    let showPromptPicker = $state(false);
    let filteredPrompts = $state<PromptPreview[]>([]);
    let filterLoading = $state(false);
    let isAddingCustomPrompt = $state(false);

    // Loading state
    let loadingCardId = $state<string | null>(null);
    let loadingState = $state<LoadingState | null>(null);
    let computeError = $state<string | null>(null);

    // Intervention loading state
    let runningIntervention = $state(false);

    // Graph generation state
    let generatingGraphs = $state(false);
    let generateProgress = $state(0);
    let generateCount = $state(0);

    // Activation contexts - passed as props from App.svelte

    // View controls
    let topK = $state(200);
    let nodeLayout = $state<"importance" | "shuffled" | "jittered">("importance");
    let componentGap = $state(4);
    let layerGap = $state(30);
    let filteredEdgeCount = $state<number | null>(null);
    let normalizeEdges = $state<attrApi.NormalizeType>("layer");

    // Compute options
    let computeOptions = $state<ComputeOptions>({
        maxMeanCI: 1.0,
        normalizeEdges: "layer",
        useOptimized: false,
        optimizeConfig: {
            labelTokenText: "",
            labelTokenId: null,
            labelTokenPreview: null,
            impMinCoeff: 0.1,
            ceLossCoeff: 1.0,
            steps: 2000,
            pnorm: 0.3,
        },
    });

    // Component details cache (shared across graphs)
    let componentDetailsCache = $state<Record<string, ComponentDetail>>({});
    let componentDetailsLoading = $state<Record<string, boolean>>({});

    // Pinned nodes for attributions graph
    let pinnedNodes = $state<PinnedNode[]>([]);

    async function loadComponentDetail(layer: string, cIdx: number) {
        const cacheKey = `${layer}:${cIdx}`;
        if (componentDetailsCache[cacheKey] || componentDetailsLoading[cacheKey]) return;

        componentDetailsLoading[cacheKey] = true;
        try {
            const detail = await attrApi.getComponentDetail(layer, cIdx);
            componentDetailsCache[cacheKey] = detail;
        } catch (e) {
            console.error(`Failed to load component detail for ${cacheKey}:`, e);
        } finally {
            componentDetailsLoading[cacheKey] = false;
        }
    }

<<<<<<< HEAD
=======
    function handlePinnedNodesChange(nodes: PinnedNode[]) {
        pinnedNodes = nodes;
        // Load component details for any newly pinned nodes
        for (const node of nodes) {
            if (node.layer !== "wte" && node.layer !== "output") {
                loadComponentDetail(node.layer, node.cIdx);
            }
        }
    }

    // Tokenize label text when it changes
    let labelTokenizeTimeout: ReturnType<typeof setTimeout> | null = null;
    $effect(() => {
        const text = computeOptions.optimizeConfig.labelTokenText.trim();
        if (!text) {
            computeOptions.optimizeConfig.labelTokenId = null;
            computeOptions.optimizeConfig.labelTokenPreview = null;
            return;
        }

        if (labelTokenizeTimeout) clearTimeout(labelTokenizeTimeout);
        labelTokenizeTimeout = setTimeout(async () => {
            try {
                const result = await attrApi.tokenizeText(text);
                if (result.token_ids.length === 1) {
                    computeOptions.optimizeConfig.labelTokenId = result.token_ids[0];
                    computeOptions.optimizeConfig.labelTokenPreview = result.tokens[0];
                } else if (result.token_ids.length > 1) {
                    computeOptions.optimizeConfig.labelTokenId = result.token_ids[0];
                    computeOptions.optimizeConfig.labelTokenPreview = `${result.tokens[0]} (${result.token_ids.length} tokens, using first)`;
                } else {
                    computeOptions.optimizeConfig.labelTokenId = null;
                    computeOptions.optimizeConfig.labelTokenPreview = "(no tokens)";
                }
            } catch {
                computeOptions.optimizeConfig.labelTokenId = null;
                computeOptions.optimizeConfig.labelTokenPreview = "(error)";
            }
        }, 300);
    });

>>>>>>> 6eb5000f
    // Derived state
    const activeCard = $derived(promptCards.find((c) => c.id === activeCardId) ?? null);
    const activeGraph = $derived.by(() => {
        const card = promptCards.find((c) => c.id === activeCardId);
        if (!card) return null;
        return card.graphs.find((g) => g.id === card.activeGraphId) ?? null;
    });

    // Load server status on mount
    $effect(() => {
        loadServerStatus();
    });

    // When loaded run changes, refresh data
    let previousRunId: number | null = null;
    $effect(() => {
        const currentRunId = loadedRun?.id ?? null;
        if (currentRunId !== null && currentRunId !== previousRunId) {
            previousRunId = currentRunId;
            loadPromptsList();
            loadAllTokens();
            promptCards = [];
            activeCardId = null;
        } else if (currentRunId === null && previousRunId !== null) {
            previousRunId = null;
            prompts = [];
            allTokens = null;
            promptCards = [];
            activeCardId = null;
        }
    });

    async function loadServerStatus() {
        try {
            loadedRun = await mainApi.getStatus();
            serverError = null;
        } catch (e) {
            serverError = e instanceof Error ? e.message : "Failed to connect to server";
        }
    }

    async function loadPromptsList() {
        try {
            prompts = await attrApi.listPrompts();
        } catch (e) {
            console.error("[LocalAttr] loadPromptsList FAILED:", e);
        }
    }

    async function loadAllTokens() {
        try {
            allTokens = await attrApi.getAllTokens();
        } catch (e) {
            console.error("[LocalAttr] loadAllTokens FAILED:", e);
        }
    }

    async function addPromptCard(promptId: number, tokens: string[], tokenIds: number[], isCustom: boolean) {
        const cardId = `${Date.now()}-${Math.random().toString(36).slice(2, 6)}`;

        // Fetch stored graphs for this prompt (includes composer selection and intervention runs)
        let graphs: StoredGraph[] = [];
        try {
            const storedGraphs = await attrApi.getGraphs(promptId, normalizeEdges);
            graphs = await Promise.all(
                storedGraphs.map(async (data, idx) => {
                    const isOptimized = !!data.optimization;
                    const label = isOptimized ? `Optimized (${data.optimization!.steps} steps)` : "Standard";

                    // Load intervention runs for this graph
                    const runs = await mainApi.getInterventionRuns(data.id);

                    return {
                        id: `graph-${idx}-${Date.now()}`,
                        dbId: data.id,
                        label,
                        data,
                        composerSelection: filterInterventableNodes(Object.keys(data.nodeImportance)),
                        interventionRuns: runs,
                        activeRunId: null,
                    };
                }),
            );
        } catch (e) {
            console.warn("Failed to fetch graphs:", e);
        }

        const newCard: PromptCard = {
            id: cardId,
            promptId,
            tokens,
            tokenIds,
            isCustom,
            graphs,
            activeGraphId: graphs.length > 0 ? graphs[0].id : null,
            activeView: "graph",
        };
        promptCards = [...promptCards, newCard];
        activeCardId = cardId;
    }

    function handleSelectPrompt(prompt: PromptPreview) {
        addPromptCard(prompt.id, prompt.tokens, prompt.token_ids, false);
    }

    async function handleAddCustomPrompt(text: string) {
        isAddingCustomPrompt = true;
        try {
            const prompt = await attrApi.createCustomPrompt(text);
            await addPromptCard(prompt.id, prompt.tokens, prompt.token_ids, true);
        } finally {
            isAddingCustomPrompt = false;
        }
    }

    function handleCloseCard(cardId: string) {
        promptCards = promptCards.filter((c) => c.id !== cardId);
        if (activeCardId === cardId) {
            activeCardId = promptCards.length > 0 ? promptCards[promptCards.length - 1].id : null;
        }
    }

    function handleSelectGraph(graphId: string) {
        if (!activeCard) return;
        promptCards = promptCards.map((card) =>
            card.id === activeCard.id ? { ...card, activeGraphId: graphId } : card,
        );
    }

    function handleCloseGraph(graphId: string) {
        if (!activeCard) return;
        promptCards = promptCards.map((card) => {
            if (card.id !== activeCard.id) return card;
            const newGraphs = card.graphs.filter((g) => g.id !== graphId);
            return {
                ...card,
                graphs: newGraphs,
                activeGraphId:
                    card.activeGraphId === graphId
                        ? newGraphs.length > 0
                            ? newGraphs[newGraphs.length - 1].id
                            : null
                        : card.activeGraphId,
            };
        });
    }

    function handleOptionsChange(partial: Partial<ComputeOptions>) {
        computeOptions = { ...computeOptions, ...partial };
    }

    function handleOptimizeConfigChange(partial: Partial<OptimizeConfig>) {
        computeOptions.optimizeConfig = { ...computeOptions.optimizeConfig, ...partial };
    }

    // Switch between graph and interventions view
    function handleViewChange(view: "graph" | "interventions") {
        if (!activeCard) return;
        promptCards = promptCards.map((card) => (card.id === activeCard.id ? { ...card, activeView: view } : card));
    }

    // Update composer selection for the active graph
    function handleComposerSelectionChange(selection: SvelteSet<string>) {
        if (!activeCard || !activeGraph) return;

        promptCards = promptCards.map((card) => {
            if (card.id !== activeCard.id) return card;
            return {
                ...card,
                graphs: card.graphs.map((g) =>
                    g.id === activeGraph.id ? { ...g, composerSelection: selection, activeRunId: null } : g,
                ),
            };
        });
    }

    // Run intervention and save to DB
    async function handleRunIntervention() {
        if (!activeCard || !activeGraph || activeGraph.composerSelection.size === 0) return;

        runningIntervention = true;
        try {
            const text = activeCard.tokens.join("");
            const selectedNodes = Array.from(activeGraph.composerSelection);

            const run = await mainApi.runAndSaveIntervention({
                graph_id: activeGraph.dbId,
                text,
                selected_nodes: selectedNodes,
            });

            // Add run to local state and select it
            promptCards = promptCards.map((card) => {
                if (card.id !== activeCard.id) return card;
                return {
                    ...card,
                    graphs: card.graphs.map((g) =>
                        g.id === activeGraph.id
                            ? { ...g, interventionRuns: [...g.interventionRuns, run], activeRunId: run.id }
                            : g,
                    ),
                };
            });
        } catch (e) {
            console.error("Intervention failed:", e);
        } finally {
            runningIntervention = false;
        }
    }

    // Select a run and restore its selection state
    function handleSelectRun(runId: number) {
        if (!activeCard || !activeGraph) return;

        const run = activeGraph.interventionRuns.find((r) => r.id === runId);
        if (!run) return;

        // Restore selection from the run
        promptCards = promptCards.map((card) => {
            if (card.id !== activeCard.id) return card;
            return {
                ...card,
                graphs: card.graphs.map((g) =>
                    g.id === activeGraph.id
                        ? { ...g, composerSelection: filterInterventableNodes(run.selected_nodes), activeRunId: runId }
                        : g,
                ),
            };
        });
    }

    // Delete an intervention run
    async function handleDeleteRun(runId: number) {
        if (!activeCard || !activeGraph) return;

        try {
            await mainApi.deleteInterventionRun(runId);

            promptCards = promptCards.map((card) => {
                if (card.id !== activeCard.id) return card;
                return {
                    ...card,
                    graphs: card.graphs.map((g) => {
                        if (g.id !== activeGraph.id) return g;
                        const newRuns = g.interventionRuns.filter((r) => r.id !== runId);
                        return {
                            ...g,
                            interventionRuns: newRuns,
                            activeRunId: g.activeRunId === runId ? null : g.activeRunId,
                        };
                    }),
                };
            });
        } catch (e) {
            console.error("Failed to delete run:", e);
        }
    }

    async function computeGraphForCard() {
        if (!activeCard || !activeCard.tokenIds || loadingCardId) return;

        loadingCardId = activeCard.id;
        computeError = null;

        const optConfig = computeOptions.optimizeConfig;
        const isOptimized = computeOptions.useOptimized;

        if (isOptimized) {
            loadingState = {
                stages: [
                    { name: "Optimizing", progress: 0 },
                    { name: "Computing graph", progress: 0 },
                ],
                currentStage: 0,
            };
        } else {
            loadingState = {
                stages: [{ name: "Computing graph", progress: 0 }],
                currentStage: 0,
            };
        }

        try {
            let data: GraphData;

            if (isOptimized) {
                if (!optConfig.labelTokenId) throw new Error("Label token required for optimization");
                data = await attrApi.computeGraphOptimizedStreaming(
                    {
                        promptId: activeCard.promptId,
                        labelToken: optConfig.labelTokenId,
                        normalize: computeOptions.normalizeEdges,
                        impMinCoeff: optConfig.impMinCoeff,
                        ceLossCoeff: optConfig.ceLossCoeff,
                        steps: optConfig.steps,
                        pnorm: optConfig.pnorm,
                        outputProbThreshold: 0.01,
                    },
                    (progress) => {
                        if (!loadingState) return;
                        if (progress.stage === "graph") {
                            loadingState.currentStage = 1;
                            loadingState.stages[1].progress = progress.current / progress.total;
                        } else {
                            loadingState.stages[0].progress = progress.current / progress.total;
                        }
                    },
                );
            } else {
                data = await attrApi.computeGraphStreaming(
                    {
                        promptId: activeCard.promptId,
                        normalize: computeOptions.normalizeEdges,
                    },
                    (progress) => {
                        if (!loadingState) return;
                        loadingState.stages[0].progress = progress.current / progress.total;
                    },
                );
            }

            const graphId = `${Date.now()}-${Math.random().toString(36).slice(2, 6)}`;
            const label = isOptimized ? `Optimized (${optConfig.steps} steps)` : "Standard";

            promptCards = promptCards.map((card) => {
                if (card.id !== activeCard.id) return card;
                return {
                    ...card,
                    graphs: [
                        ...card.graphs,
                        {
                            id: graphId,
                            dbId: data.id,
                            label,
                            data,
                            composerSelection: filterInterventableNodes(Object.keys(data.nodeImportance)),
                            interventionRuns: [],
                            activeRunId: null,
                        },
                    ],
                    activeGraphId: graphId,
                };
            });
        } catch (e) {
            computeError = e instanceof Error ? e.message : "Failed to compute graph";
        } finally {
            loadingCardId = null;
            loadingState = null;
        }
    }

    async function handleNormalizeChange(value: attrApi.NormalizeType) {
        normalizeEdges = value;
        computeOptions.normalizeEdges = value;

        const updatedCards = await Promise.all(
            promptCards.map(async (card) => {
                if (card.graphs.length === 0) return card;

                try {
                    const storedGraphs = await attrApi.getGraphs(card.promptId, normalizeEdges);
                    const graphs = await Promise.all(
                        storedGraphs.map(async (data, idx) => {
                            const isOptimized = !!data.optimization;
                            const label = isOptimized ? `Optimized (${data.optimization!.steps} steps)` : "Standard";

                            // Load intervention runs
                            const runs = await mainApi.getInterventionRuns(data.id);

                            return {
                                id: `graph-${idx}-${Date.now()}`,
                                dbId: data.id,
                                label,
                                data,
                                composerSelection: filterInterventableNodes(Object.keys(data.nodeImportance)),
                                interventionRuns: runs,
                                activeRunId: null,
                            };
                        }),
                    );
                    return {
                        ...card,
                        graphs,
                        activeGraphId: graphs.length > 0 ? graphs[0].id : null,
                    };
                } catch (e) {
                    console.warn("Failed to re-fetch graphs for card:", card.id, e);
                    return card;
                }
            }),
        );
        promptCards = updatedCards;
    }

    async function handleGeneratePrompts(nPrompts: number) {
        if (generatingGraphs) return;

        generatingGraphs = true;
        generateProgress = 0;
        generateCount = 0;

        try {
            await attrApi.generatePrompts({ nPrompts }, (progress: number, count: number) => {
                generateProgress = progress;
                generateCount = count;
            });
            await loadPromptsList();
        } catch (e) {
            console.error("[LocalAttr] generatePrompts FAILED:", e);
        } finally {
            generatingGraphs = false;
        }
    }
</script>

<div class="local-attributions-tab">
    {#if !loadedRun}
        <div class="no-run-message">
            <p>No run loaded. Select a run from the sidebar to view local attributions.</p>
            {#if serverError}
                <p class="server-error">{serverError}</p>
            {/if}
        </div>
    {:else}
        <div class="main-content">
            {#if activationContextsMissing}
                <div class="warning-banner">Activation contexts not generated. Component hover info unavailable.</div>
            {/if}

            <div class="graph-container">
                <div class="card-tabs-row">
                    <PromptCardTabs
                        cards={promptCards}
                        {activeCardId}
                        onSelectCard={(id) => (activeCardId = id)}
                        onCloseCard={handleCloseCard}
                        onAddClick={() => (showPromptPicker = !showPromptPicker)}
                    />
                    <PromptPicker
                        {prompts}
                        {filteredPrompts}
                        stagedNodes={pinnedNodes}
                        filterByStaged={false}
                        {filterLoading}
                        {generatingGraphs}
                        {generateProgress}
                        {generateCount}
                        {isAddingCustomPrompt}
                        show={showPromptPicker}
                        onSelectPrompt={handleSelectPrompt}
                        onAddCustom={handleAddCustomPrompt}
                        onFilterToggle={() => {}}
                        onGenerate={handleGeneratePrompts}
                        onClose={() => (showPromptPicker = false)}
                    />
                </div>

                <div class="card-content">
                    {#if activeCard}
                        <!-- Prompt header with compute options and graph tabs -->
                        <PromptCardHeader
                            card={activeCard}
                            options={computeOptions}
                            isLoading={loadingCardId === activeCard.id}
                            tokens={allTokens}
                            onOptionsChange={handleOptionsChange}
                            onOptimizeConfigChange={handleOptimizeConfigChange}
                            onCompute={computeGraphForCard}
                            onSelectGraph={handleSelectGraph}
                            onCloseGraph={handleCloseGraph}
                        />

                        {#if activeGraph}
                            <!-- Sub-tabs within the selected graph -->
                            <div class="graph-view-tabs">
                                <button
                                    class="graph-view-tab"
                                    class:active={activeCard.activeView === "graph"}
                                    onclick={() => handleViewChange("graph")}
                                >
                                    Attributions
                                </button>
                                <button
                                    class="graph-view-tab"
                                    class:active={activeCard.activeView === "interventions"}
                                    onclick={() => handleViewChange("interventions")}
                                >
                                    Interventions
                                    {#if activeGraph.interventionRuns.length > 0}
                                        <span class="badge">{activeGraph.interventionRuns.length}</span>
                                    {/if}
                                </button>
                            </div>

                            {#if activeCard.activeView === "graph"}
                                {#if activeGraph.data.optimization}
                                    <div class="optim-results">
                                        <span
                                            ><strong>Target:</strong> "{activeGraph.data.optimization.label_str}" @ {(
                                                activeGraph.data.optimization.label_prob * 100
                                            ).toFixed(1)}%</span
                                        >
                                        <span
                                            ><strong>L0:</strong>
                                            {activeGraph.data.optimization.l0_total.toFixed(0)} active</span
                                        >
                                    </div>
                                {/if}

                                {#if computeError}
                                    <div class="error-banner">
                                        {computeError}
                                        <button onclick={() => computeGraphForCard()}>Retry</button>
                                    </div>
                                {/if}

                                <div class="graph-area" class:loading={loadingCardId === activeCard.id}>
                                    {#if loadingCardId === activeCard.id && loadingState}
                                        <ComputeProgressOverlay state={loadingState} />
                                    {/if}

                                    <ViewControls
                                        {topK}
                                        {nodeLayout}
                                        {componentGap}
                                        {layerGap}
                                        {filteredEdgeCount}
                                        {normalizeEdges}
                                        onTopKChange={(v) => (topK = v)}
                                        onLayoutChange={(v) => (nodeLayout = v)}
                                        onComponentGapChange={(v) => (componentGap = v)}
                                        onLayerGapChange={(v) => (layerGap = v)}
                                        onNormalizeChange={handleNormalizeChange}
                                    />
                                    {#key activeGraph.id}
                                        <LocalAttributionsGraph
                                            data={activeGraph.data}
                                            {topK}
                                            {nodeLayout}
                                            {componentGap}
                                            {layerGap}
                                            {activationContextsSummary}
                                            stagedNodes={pinnedNodes}
                                            {componentDetailsCache}
                                            {componentDetailsLoading}
                                            onStagedNodesChange={handlePinnedNodesChange}
                                            onLoadComponentDetail={loadComponentDetail}
                                            onEdgeCountChange={(count) => (filteredEdgeCount = count)}
                                        />
                                    {/key}
                                    <StagedNodesPanel
                                        stagedNodes={pinnedNodes}
                                        {componentDetailsCache}
                                        {componentDetailsLoading}
                                        {activationContextsSummary}
                                        outputProbs={activeGraph.data.outputProbs}
                                        tokens={activeCard.tokens}
                                        onStagedNodesChange={handlePinnedNodesChange}
                                    />
                                </div>
                            {:else}
                                <!-- Interventions view -->
                                <InterventionsView
                                    graph={activeGraph}
                                    tokens={activeCard.tokens}
                                    initialTopK={topK}
                                    {activationContextsSummary}
                                    {componentDetailsCache}
                                    {componentDetailsLoading}
                                    {runningIntervention}
                                    onLoadComponentDetail={loadComponentDetail}
                                    onSelectionChange={handleComposerSelectionChange}
                                    onRunIntervention={handleRunIntervention}
                                    onSelectRun={handleSelectRun}
                                    onDeleteRun={handleDeleteRun}
                                />
                            {/if}
                        {:else}
                            <!-- No graph yet -->
                            {#if computeError}
                                <div class="error-banner">
                                    {computeError}
                                    <button onclick={() => computeGraphForCard()}>Retry</button>
                                </div>
                            {/if}

                            <div class="graph-area" class:loading={loadingCardId === activeCard.id}>
                                {#if loadingCardId === activeCard.id && loadingState}
                                    <ComputeProgressOverlay state={loadingState} />
                                {:else}
                                    <div class="empty-state">
                                        <p>Click <strong>Compute</strong> to generate the attribution graph</p>
                                    </div>
                                {/if}
                            </div>
                        {/if}
                    {:else}
                        <div class="empty-state">
                            <p>Click <strong>+ Add Prompt</strong> to get started</p>
                            <p class="hint">{prompts.length} prompts available</p>
                        </div>
                    {/if}
                </div>
            </div>
        </div>
    {/if}
</div>

<style>
    .local-attributions-tab {
        display: flex;
        flex: 1;
        min-height: 0;
        background: var(--bg-base);
    }

    .main-content {
        flex: 1;
        gap: var(--space-4);
        display: flex;
        flex-direction: column;
        min-width: 0;
        padding: var(--space-6);
    }

    .graph-container {
        flex: 1;
        display: flex;
        flex-direction: column;
        min-height: 0;
    }

    .card-tabs-row {
        display: flex;
        align-items: center;
        margin-bottom: var(--space-2);
        background: var(--bg-elevated);
        position: relative;
    }

    .card-content {
        flex: 1;
        display: flex;
        flex-direction: column;
        gap: var(--space-2);
        min-height: 0;
        padding: var(--space-4);
        border: 1px solid var(--border-default);
        background: var(--bg-inset);
    }

    .graph-view-tabs {
        display: flex;
        gap: var(--space-1);
        margin-bottom: var(--space-2);
        padding-top: var(--space-2);
        border-top: 1px solid var(--border-subtle);
    }

    .graph-view-tab {
        padding: var(--space-1) var(--space-3);
        background: var(--bg-elevated);
        border: 1px solid var(--border-default);
        font-size: var(--text-sm);
        font-weight: 500;
        color: var(--text-secondary);
        display: inline-flex;
        align-items: center;
        gap: var(--space-1);
    }

    .graph-view-tab:hover {
        color: var(--text-primary);
        border-color: var(--border-strong);
        background: var(--bg-surface);
    }

    .graph-view-tab.active {
        color: white;
        background: var(--accent-primary);
        border-color: var(--accent-primary);
    }

    .graph-view-tab .badge {
        display: inline-flex;
        align-items: center;
        justify-content: center;
        min-width: 16px;
        height: 16px;
        padding: 0 4px;
        font-size: var(--text-xs);
        font-weight: 600;
        background: rgba(255, 255, 255, 0.2);
        border-radius: 8px;
    }

    .graph-view-tab.active .badge {
        background: rgba(255, 255, 255, 0.3);
    }

    .optim-results {
        display: flex;
        gap: var(--space-4);
        font-size: var(--text-sm);
        font-family: var(--font-mono);
        color: var(--accent-primary);
    }

    .optim-results strong {
        color: var(--text-muted);
        font-weight: 500;
    }

    .graph-area {
        flex: 1;
        position: relative;
        min-height: 400px;
    }

    .graph-area.loading {
        opacity: 0.5;
    }

    .empty-state {
        display: flex;
        flex: 1;
        flex-direction: column;
        align-items: center;
        justify-content: center;
        height: 100%;
        color: var(--text-muted);
        text-align: center;
        padding: var(--space-4);
        font-family: var(--font-sans);
    }

    .empty-state p {
        margin: var(--space-1) 0;
        font-size: var(--text-base);
    }

    .empty-state strong {
        color: var(--accent-primary);
    }

    .empty-state .hint {
        font-size: var(--text-sm);
        color: var(--text-muted);
        font-family: var(--font-mono);
    }

    .no-run-message {
        display: flex;
        flex-direction: column;
        align-items: center;
        justify-content: center;
        flex: 1;
        color: var(--text-muted);
        text-align: center;
        padding: var(--space-4);
        font-family: var(--font-sans);
    }

    .no-run-message .server-error {
        color: var(--status-negative-bright);
        margin-top: var(--space-2);
        font-family: var(--font-mono);
    }

    .warning-banner {
        padding: var(--space-2) var(--space-3);
        background: var(--bg-elevated);
        border: 1px solid var(--accent-primary-dim);
        border-radius: var(--radius-sm);
        color: var(--accent-primary);
        font-size: var(--text-sm);
        font-family: var(--font-mono);
    }

    .error-banner {
        padding: var(--space-2) var(--space-3);
        background: var(--bg-surface);
        border: 1px solid var(--status-negative);
        border-radius: var(--radius-sm);
        display: flex;
        align-items: center;
        gap: var(--space-3);
        font-size: var(--text-sm);
        font-family: var(--font-mono);
        color: var(--status-negative-bright);
    }

    .error-banner button {
        margin-left: auto;
        padding: var(--space-1) var(--space-2);
        background: var(--status-negative);
        color: white;
        border: none;
    }

    .error-banner button:hover {
        background: var(--status-negative-bright);
    }
</style><|MERGE_RESOLUTION|>--- conflicted
+++ resolved
@@ -110,8 +110,6 @@
         }
     }
 
-<<<<<<< HEAD
-=======
     function handlePinnedNodesChange(nodes: PinnedNode[]) {
         pinnedNodes = nodes;
         // Load component details for any newly pinned nodes
@@ -153,7 +151,6 @@
         }, 300);
     });
 
->>>>>>> 6eb5000f
     // Derived state
     const activeCard = $derived(promptCards.find((c) => c.id === activeCardId) ?? null);
     const activeGraph = $derived.by(() => {
