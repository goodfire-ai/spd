--- conflicted
+++ resolved
@@ -134,29 +134,6 @@
         <span class="backend-user">user: {backendUser ?? "..."}</span>
         <form onsubmit={loadRun} class="run-input">
             <label for="wandb-path">W&B Path/Link:</label>
-<<<<<<< HEAD
-            <input
-                type="text"
-                id="wandb-path"
-                list="run-options"
-                placeholder="e.g. goodfire/spd/runs/33n6xjjt"
-                bind:value={trainWandbRunEntry}
-                disabled={loadingTrainRun}
-            />
-            <label for="context-length">Context Length:</label>
-            <input
-                type="number"
-                id="context-length"
-                bind:value={contextLength}
-                disabled={loadingTrainRun}
-                min="1"
-                max="2048"
-            />
-            <button class="load-button" type="submit" disabled={loadingTrainRun || !trainWandbRunEntry?.trim()}>
-                {loadingTrainRun ? "..." : "Load"}
-            </button>
-            {#if loadedRun}
-=======
             <div class="input-with-dropdown">
                 <input
                     type="text"
@@ -166,7 +143,6 @@
                     bind:value={trainWandbRunEntry}
                     disabled={loadingTrainRun}
                 />
->>>>>>> 0afb3b1c
                 <div
                     class="registry-wrapper"
                     role="group"
@@ -192,9 +168,6 @@
                         </div>
                     {/if}
                 </div>
-<<<<<<< HEAD
-            {/if}
-=======
             </div>
             <label for="context-length">Context Length:</label>
             <input
@@ -208,7 +181,6 @@
             <button class="load-button" type="submit" disabled={loadingTrainRun || !trainWandbRunEntry?.trim()}>
                 {loadingTrainRun ? "..." : "Load"}
             </button>
->>>>>>> 0afb3b1c
         </form>
     </header>
 
@@ -221,13 +193,11 @@
             >
                 Dataset Search
             </button>
-<<<<<<< HEAD
             <CorrelationJobStatus
                 status={correlationJobStatus}
                 onSubmit={submitCorrelationJob}
                 submitting={correlationJobSubmitting}
             />
-=======
             {#if loadedRun}
                 <button
                     class="tab-button"
@@ -259,7 +229,6 @@
                     </div>
                 {/if}
             </div>
->>>>>>> 0afb3b1c
         {/if}
     </nav>
 
