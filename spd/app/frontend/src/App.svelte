<script lang="ts">
    import type { RunState } from "./lib/api";
    import * as api from "./lib/api";
    import * as attrApi from "./lib/localAttributionsApi";
    import type { ActivationContextsSummary } from "./lib/localAttributionsTypes";

    import { onMount } from "svelte";
    import ActivationContextsTab from "./components/ActivationContextsTab.svelte";
<<<<<<< HEAD
=======
    import ClusterPathInput from "./components/ClusterPathInput.svelte";
    import CorrelationJobStatus from "./components/CorrelationJobStatus.svelte";
>>>>>>> 1ba1c224
    import DatasetSearchTab from "./components/DatasetSearchTab.svelte";
    import LocalAttributionsTab from "./components/LocalAttributionsTab.svelte";
    import RunSelector from "./components/RunSelector.svelte";
    import DisplaySettingsDropdown from "./components/ui/DisplaySettingsDropdown.svelte";
    import type { Loadable } from "./lib";

    let runState = $state<Loadable<RunState | null>>(null);
    let backendUser = $state<Loadable<string>>(null);

    // When true, show the run selector even if a run is loaded
    let showRunSelector = $state(true);

    // Lifted activation contexts state - shared between tabs
    let activationContextsSummary = $state<ActivationContextsSummary | null>(null);

    async function loadStatus() {
        try {
            const newLoadedRun = await api.getStatus();

            // if we had a run loaded, but the backend says null, then we're out of sync (backend likely restarted)
            if (runState?.status === "loaded" && runState.data !== null && newLoadedRun === null) {
                runState = { status: "error", error: "Backend state lost (restarted). Showing cached view." };
                return;
            }

            runState = { status: "loaded", data: newLoadedRun };

            if (newLoadedRun) {
                showRunSelector = false;
                loadActivationContextsSummary();
            }
        } catch (error) {
            console.error("error loading status", error);
            runState = { status: "error", error: "Backend unreachable. Showing cached view." };
        }
    }

    async function loadRun(wandbPath: string, contextLength: number) {
        runState = { status: "loading" };
        await api.loadRun(wandbPath, contextLength);
        await loadStatus();
    }

    async function loadActivationContextsSummary() {
        activationContextsSummary = await attrApi.getActivationContextsSummary();
    }

    function handleChangeRun() {
        showRunSelector = true;
    }

    onMount(() => {
        loadStatus();
        api.getWhoami().then((user) => (backendUser = { status: "loaded", data: user }));
    });

    let activeTab = $state<"prompts" | "components" | "dataset-search" | null>(null);
    let showRunMenu = $state(false);
</script>

{#if showRunSelector}
    <RunSelector
        onSelect={loadRun}
        isLoading={runState?.status === "loading"}
        username={backendUser?.status === "loaded" ? backendUser.data : null}
    />
{:else}
    <div class="app-layout">
        <header class="top-bar">
            {#if runState?.status === "loaded" && runState.data}
                <div
                    class="run-menu"
                    onmouseenter={() => (showRunMenu = true)}
                    onmouseleave={() => (showRunMenu = false)}
                >
                    <button type="button" class="run-menu-trigger">
                        <span class="run-path">{runState.data.wandb_path}</span>
                    </button>
                    {#if showRunMenu}
                        <div class="run-menu-dropdown">
                            <pre class="config-yaml">{runState.data.config_yaml}</pre>
                            <button type="button" class="change-run-button" onclick={handleChangeRun}
                                >Change Run</button
                            >
                        </div>
                    {/if}
                </div>
            {/if}

            <nav class="nav-group">
                <button
                    type="button"
                    class="tab-button"
                    class:active={activeTab === "dataset-search"}
                    onclick={() => (activeTab = "dataset-search")}
                >
                    Dataset Search
                </button>
<<<<<<< HEAD
                {#if runState}
                    <button
                        type="button"
                        class="tab-button"
                        class:active={activeTab === "prompts"}
                        onclick={() => (activeTab = "prompts")}
                    >
                        Prompts
                    </button>
                    <button
                        type="button"
                        class="tab-button"
                        class:active={activeTab === "components"}
                        onclick={() => (activeTab = "components")}
                    >
                        Components
                    </button>
                {/if}
            </nav>

            <div class="top-bar-spacer"></div>

=======
            {/if}
        </div>
        <div class="tab-bar-right">
            <ClusterPathInput {loadedRun} />
            {#if loadedRun}
                <CorrelationJobStatus
                    status={correlationJobStatus}
                    onSubmit={submitCorrelationJob}
                    submitting={correlationJobSubmitting}
                />
                <div
                    class="config-wrapper"
                    role="group"
                    onmouseenter={() => (showConfig = true)}
                    onmouseleave={() => (showConfig = false)}
                >
                    <button type="button" class="config-button">Config</button>
                    {#if showConfig}
                        <div class="config-dropdown">
                            <pre>{loadedRun.config_yaml}</pre>
                        </div>
                    {/if}
                </div>
            {/if}
>>>>>>> 1ba1c224
            <DisplaySettingsDropdown />
        </header>

        <main class="main-content">
            {#if runState?.status === "error"}
                <div class="warning-banner">
                    {runState.error}
                </div>
            {/if}
            <!-- Dataset Search tab - always available, doesn't require loaded run -->
            <div class="tab-content" class:hidden={activeTab !== "dataset-search"}>
                <DatasetSearchTab />
            </div>
            {#if runState?.status === "loaded"}
                <!-- Use hidden class instead of conditional rendering to preserve state -->
                <div class="tab-content" class:hidden={activeTab !== "prompts"}>
                    <LocalAttributionsTab {activationContextsSummary} />
                </div>
                <div class="tab-content" class:hidden={activeTab !== "components"}>
                    <ActivationContextsTab {activationContextsSummary} />
                </div>
            {:else if runState?.status === "loading"}
                <div class="empty-state" class:hidden={activeTab === "dataset-search"}>
                    <p>Loading run...</p>
                </div>
            {:else}
                <div class="empty-state" class:hidden={activeTab === "dataset-search"}>
                    <p>Enter a W&B Path above to get started</p>
                </div>
            {/if}
        </main>
    </div>
{/if}

<style>
    .app-layout {
        display: flex;
        flex-direction: column;
        min-height: 100vh;
        background: var(--bg-base);
    }

    .top-bar {
        display: flex;
        align-items: stretch;
        background: var(--bg-surface);
        border-bottom: 1px solid var(--border-default);
        flex-shrink: 0;
        min-height: 44px;
    }

    /* Run menu - hoverable dropdown */
    .run-menu {
        position: relative;
        display: flex;
        align-items: stretch;
    }

    .run-menu-trigger {
        display: flex;
        align-items: center;
        gap: var(--space-2);
        padding: 0 var(--space-3);
        margin: 0;
        background: none;
        border: none;
        border-right: 1px solid var(--border-default);
        border-radius: 0;
        cursor: pointer;
        font: inherit;
        font-size: var(--text-sm);
        transition: background 0.15s;
    }

    .run-menu-trigger:hover .run-path {
        background: var(--bg-inset);
    }

    .run-path {
        font-family: var(--font-mono);
        color: var(--text-primary);
    }

    .run-menu-dropdown {
        position: absolute;
        top: 100%;
        left: 0;
        z-index: 1000;
        display: flex;
        flex-direction: column;
        gap: var(--space-2);
        padding: var(--space-3);
        background: var(--bg-elevated);
        border: 1px solid var(--border-strong);
        border-radius: var(--radius-md);
        box-shadow: 0 4px 12px rgba(0, 0, 0, 0.08);
    }

    .config-yaml {
        max-width: 420px;
        max-height: 50vh;
        overflow: auto;
        margin: 0;
        font-size: var(--text-xs);
        font-family: var(--font-mono);
        color: var(--text-primary);
        white-space: pre-wrap;
        word-wrap: break-word;
    }

    .change-run-button {
        padding: var(--space-2) var(--space-3);
        background: var(--bg-inset);
        border: 1px solid var(--border-default);
        border-radius: var(--radius-sm);
        font-size: var(--text-sm);
        font-family: var(--font-sans);
        color: var(--text-secondary);
        font-weight: 500;
        cursor: pointer;
        text-align: center;
    }

    .change-run-button:hover {
        background: var(--bg-surface);
        color: var(--text-primary);
    }

    /* Navigation tabs */
    .nav-group {
        display: flex;
    }

    .tab-button {
        padding: var(--space-2) var(--space-4);
        margin: 0;
        background: none;
        border: none;
        border-right: 1px solid var(--border-default);
        border-radius: 0;
        font: inherit;
        font-weight: 500;
        font-size: var(--text-sm);
        color: var(--text-muted);
        cursor: pointer;
        transition: color 0.15s, background 0.15s;
    }

    .tab-button:hover {
        color: var(--text-primary);
        background: var(--bg-inset);
    }

    .tab-button.active {
        color: var(--text-primary);
        background: var(--bg-inset);
    }

    .top-bar-spacer {
        flex: 1;
    }

    .main-content {
        flex: 1;
        min-width: 0;
        min-height: 0;
        display: flex;
        flex-direction: column;
    }

    .tab-content {
        flex: 1;
        min-height: 0;
        display: flex;
        flex-direction: column;
    }

    .tab-content.hidden {
        display: none;
    }

    .warning-banner {
        background: var(--bg-surface);
        color: var(--accent-primary);
        padding: var(--space-2) var(--space-3);
        border: 1px solid var(--accent-primary-dim);
        border-radius: var(--radius-md);
        margin: var(--space-3);
        font-size: var(--text-sm);
        font-family: var(--font-sans);
        flex-shrink: 0;
    }

    .empty-state {
        display: flex;
        align-items: center;
        justify-content: center;
        flex: 1;
        color: var(--text-muted);
        font-family: var(--font-sans);
    }
</style><|MERGE_RESOLUTION|>--- conflicted
+++ resolved
@@ -6,11 +6,8 @@
 
     import { onMount } from "svelte";
     import ActivationContextsTab from "./components/ActivationContextsTab.svelte";
-<<<<<<< HEAD
-=======
     import ClusterPathInput from "./components/ClusterPathInput.svelte";
     import CorrelationJobStatus from "./components/CorrelationJobStatus.svelte";
->>>>>>> 1ba1c224
     import DatasetSearchTab from "./components/DatasetSearchTab.svelte";
     import LocalAttributionsTab from "./components/LocalAttributionsTab.svelte";
     import RunSelector from "./components/RunSelector.svelte";
@@ -92,8 +89,7 @@
                     {#if showRunMenu}
                         <div class="run-menu-dropdown">
                             <pre class="config-yaml">{runState.data.config_yaml}</pre>
-                            <button type="button" class="change-run-button" onclick={handleChangeRun}
-                                >Change Run</button
+                            <button type="button" class="change-run-button" onclick={handleChangeRun}>Change Run</button
                             >
                         </div>
                     {/if}
@@ -109,8 +105,7 @@
                 >
                     Dataset Search
                 </button>
-<<<<<<< HEAD
-                {#if runState}
+                {#if runState?.status === "loaded" && runState.data}
                     <button
                         type="button"
                         class="tab-button"
@@ -127,37 +122,11 @@
                     >
                         Components
                     </button>
+                    <ClusterPathInput runState={runState.data} />
                 {/if}
             </nav>
 
             <div class="top-bar-spacer"></div>
-
-=======
-            {/if}
-        </div>
-        <div class="tab-bar-right">
-            <ClusterPathInput {loadedRun} />
-            {#if loadedRun}
-                <CorrelationJobStatus
-                    status={correlationJobStatus}
-                    onSubmit={submitCorrelationJob}
-                    submitting={correlationJobSubmitting}
-                />
-                <div
-                    class="config-wrapper"
-                    role="group"
-                    onmouseenter={() => (showConfig = true)}
-                    onmouseleave={() => (showConfig = false)}
-                >
-                    <button type="button" class="config-button">Config</button>
-                    {#if showConfig}
-                        <div class="config-dropdown">
-                            <pre>{loadedRun.config_yaml}</pre>
-                        </div>
-                    {/if}
-                </div>
-            {/if}
->>>>>>> 1ba1c224
             <DisplaySettingsDropdown />
         </header>
 
@@ -303,7 +272,9 @@
         font-size: var(--text-sm);
         color: var(--text-muted);
         cursor: pointer;
-        transition: color 0.15s, background 0.15s;
+        transition:
+            color 0.15s,
+            background 0.15s;
     }
 
     .tab-button:hover {
