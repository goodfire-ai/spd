--- conflicted
+++ resolved
@@ -6,22 +6,15 @@
     import type { ActivationContextsSummary } from "./lib/localAttributionsTypes";
 
     import ActivationContextsTab from "./components/ActivationContextsTab.svelte";
-<<<<<<< HEAD
     import CorrelationJobStatus from "./components/CorrelationJobStatus.svelte";
-=======
     import DatasetSearchTab from "./components/DatasetSearchTab.svelte";
->>>>>>> ace06986
     import LocalAttributionsTab from "./components/LocalAttributionsTab.svelte";
     import { onMount } from "svelte";
 
     let loadingTrainRun = $state(false);
 
     /** can be a wandb run path, or id. we sanitize this on sumbit */
-<<<<<<< HEAD
-    let trainWandbRunEntry = $state<string | null>("goodfire/spd/vjbol27n");
-=======
     let trainWandbRunEntry = $state<string | null>("goodfire/spd/jyo9duz5");
->>>>>>> ace06986
     let contextLength = $state<number | null>(512);
 
     let loadedRun = $state<LoadedRun | null>(null);
@@ -168,14 +161,9 @@
             >
                 Activation Contexts
             </button>
-<<<<<<< HEAD
             <CorrelationJobStatus bind:this={correlationJobStatus} />
-        </nav>
-    {/if}
-=======
         {/if}
     </nav>
->>>>>>> ace06986
 
     <main class="main-content">
         {#if backendError}
