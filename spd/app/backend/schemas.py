from typing import Literal

from pydantic import BaseModel

# =============================================================================
# API Response Models
# =============================================================================


class OutputProbability(BaseModel):
    """Output probability for a specific token at a specific position."""

    prob: float
    token: str


class EdgeData(BaseModel):
    """Edge in the attribution graph."""

    src: str  # "layer:seq:cIdx"
    tgt: str  # "layer:seq:cIdx"
    val: float
    is_cross_seq: bool = False


class PromptPreview(BaseModel):
    """Preview of a stored prompt for listing."""

    id: int
    token_ids: list[int]
    tokens: list[str]
    preview: str


class GraphData(BaseModel):
    """Full attribution graph data."""

    id: int
    tokens: list[str]
    edges: list[EdgeData]
    outputProbs: dict[str, OutputProbability]
    nodeImportance: dict[str, float]  # node key -> sum of squared edge values
    maxAbsAttr: float  # max absolute edge value
    l0_total: int  # total active components at current CI threshold


class OptimizationResult(BaseModel):
    """Results from optimized CI computation."""

    label_token: int
    label_str: str
    imp_min_coeff: float
    ce_loss_coeff: float
    steps: int
    label_prob: float


class GraphDataWithOptimization(GraphData):
    """Attribution graph data with optimization results."""

    optimization: OptimizationResult


class ComponentStats(BaseModel):
    """Statistics for a component across prompts."""

    prompt_count: int
    avg_max_ci: float
    prompt_ids: list[int]


class PromptSearchQuery(BaseModel):
    """Query parameters for prompt search."""

    components: list[str]
    mode: str


class PromptSearchResponse(BaseModel):
    """Response from prompt search endpoint."""

    query: PromptSearchQuery
    count: int
    results: list[PromptPreview]


class TokenizeResponse(BaseModel):
    """Response from tokenize endpoint."""

    token_ids: list[int]
    tokens: list[str]
    text: str


class TokenInfo(BaseModel):
    """A single token from the tokenizer vocabulary."""

    id: int
    string: str


class TokensResponse(BaseModel):
    """Response containing all tokens in the vocabulary."""

    tokens: list[TokenInfo]


# SSE streaming message types
class ProgressMessage(BaseModel):
    """Progress update during streaming computation."""

    type: Literal["progress"]
    current: int
    total: int
    stage: str


class ErrorMessage(BaseModel):
    """Error message during streaming computation."""

    type: Literal["error"]
    error: str


class CompleteMessage(BaseModel):
    """Completion message with result data."""

    type: Literal["complete"]
    data: GraphData


class CompleteMessageWithOptimization(BaseModel):
    """Completion message with optimization result data."""

    type: Literal["complete"]
    data: GraphDataWithOptimization


# =============================================================================
# Configuration Models
# =============================================================================


class ActivationContextsGenerationConfig(BaseModel):
    """Configuration for generating activation contexts."""

    importance_threshold: float = 0.01
    n_batches: int = 100
    batch_size: int = 32
    n_tokens_either_side: int = 5
    topk_examples: int = 20
    separation_tokens: int = 0


class PromptsGenerationConfig(BaseModel):
    """Configuration for generating prompts to store."""

    n_prompts: int = 1000
    seq_length: int | None = None  # None = use model's max_seq_len


class SubcomponentActivationContexts(BaseModel):
    """Activation context data for a single subcomponent, using columnar layout for efficiency."""

    subcomponent_idx: int
    mean_ci: float

    # Examples - columnar arrays (n_examples ~ topk, window_size ~ 2*n_tokens_either_side+1)
    example_tokens: list[list[str]]  # [n_examples][window_size]
    example_ci: list[list[float]]  # [n_examples][window_size]
    example_active_pos: list[int]  # [n_examples] - index into window
    example_active_ci: list[float]  # [n_examples]

    # Token precision/recall - top tokens by each metric
    top_recall: list[tuple[str, float]]  # [(token, value), ...] sorted desc
    top_precision: list[tuple[str, float]]  # [(token, value), ...] sorted desc

    # TODO: Re-enable token uplift after performance optimization
    # Predicted token stats - lift = E[P(token)|fires] / E[P(token)]
    # Sorted by lift descending
    # predicted_tokens: list[str]  # [n_unique_predicted]
    # predicted_lifts: list[float]  # [n_unique_predicted] - lift (firing_prob / base_prob)
    # predicted_firing_probs: list[float]  # [n_unique_predicted] - E[P(token) | component fires]
    # predicted_base_probs: list[float]  # [n_unique_predicted] - E[P(token)] base rate


class ModelActivationContexts(BaseModel):
    layers: dict[str, list[SubcomponentActivationContexts]]


class LoadedRun(BaseModel):
    """Info about the currently loaded run."""

    id: int
    wandb_path: str
    config_yaml: str
    has_activation_contexts: bool
    has_prompts: bool
    prompt_count: int
    context_length: int
    backend_user: str


class SubcomponentMetadata(BaseModel):
    """Lightweight metadata for a subcomponent (without examples/token_prs)"""

    subcomponent_idx: int
    mean_ci: float


class HarvestMetadata(BaseModel):
    """Lightweight metadata returned after harvest, containing only indices and mean_ci values"""

    layers: dict[str, list[SubcomponentMetadata]]


# =============================================================================
# Intervention Models
# =============================================================================


class InterventionNode(BaseModel):
    """A specific node to activate during intervention."""

    layer: str
    seq_pos: int
    component_idx: int


class InterventionRequest(BaseModel):
    """Request for intervention forward pass."""

    text: str
    nodes: list[InterventionNode]
    top_k: int = 10


class TokenPrediction(BaseModel):
    """A single token prediction with probability."""

    token: str
    token_id: int
    prob: float
    logit: float


class InterventionResponse(BaseModel):
    """Response from intervention forward pass."""

    input_tokens: list[str]
    predictions_per_position: list[list[TokenPrediction]]


# =============================================================================
# Intervention Persistence Models
# =============================================================================


class RunInterventionRequest(BaseModel):
    """Request to run and save an intervention."""

    graph_id: int
    text: str
    selected_nodes: list[str]  # node keys (layer:seq:cIdx)
    top_k: int = 10


class InterventionRunSummary(BaseModel):
    """Summary of a saved intervention run."""

    id: int
    selected_nodes: list[str]
    result: InterventionResponse
    created_at: str


# =============================================================================
# Component Probe Models
# =============================================================================


class ComponentProbeRequest(BaseModel):
    """Request to probe a component's CI on custom text."""

    text: str
    layer: str
    component_idx: int


class ComponentProbeResponse(BaseModel):
    """Response with CI values for a component on custom text."""

    tokens: list[str]
    ci_values: list[float]


# =============================================================================
<<<<<<< HEAD
# Component Correlation Models
# =============================================================================


class CorrelatedComponent(BaseModel):
    """A component correlated with a query component."""

    component_key: str
    score: float


class ComponentCorrelationsResponse(BaseModel):
    """Correlation data for a component across different metrics."""

    precision: list[CorrelatedComponent]
    recall: list[CorrelatedComponent]
    f1: list[CorrelatedComponent]
    jaccard: list[CorrelatedComponent]
=======
# Dataset Search Models
# =============================================================================


class DatasetSearchResult(BaseModel):
    """A single search result from the SimpleStories dataset."""

    story: str
    occurrence_count: int
    topic: str | None = None
    theme: str | None = None


class DatasetSearchMetadata(BaseModel):
    """Metadata about a completed dataset search."""

    query: str
    split: str
    total_results: int
    search_time_seconds: float


class DatasetSearchPage(BaseModel):
    """Paginated results from a dataset search."""

    results: list[DatasetSearchResult]
    page: int
    page_size: int
    total_results: int
    total_pages: int
>>>>>>> ace06986
<|MERGE_RESOLUTION|>--- conflicted
+++ resolved
@@ -295,7 +295,6 @@
 
 
 # =============================================================================
-<<<<<<< HEAD
 # Component Correlation Models
 # =============================================================================
 
@@ -314,7 +313,9 @@
     recall: list[CorrelatedComponent]
     f1: list[CorrelatedComponent]
     jaccard: list[CorrelatedComponent]
-=======
+
+
+# =============================================================================
 # Dataset Search Models
 # =============================================================================
 
@@ -344,5 +345,4 @@
     page: int
     page_size: int
     total_results: int
-    total_pages: int
->>>>>>> ace06986
+    total_pages: int