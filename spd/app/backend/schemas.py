--- conflicted
+++ resolved
@@ -49,19 +49,13 @@
 
     imp_min_coeff: float
     steps: int
-<<<<<<< HEAD
-    l0_total: float
-    l0_per_layer: dict[str, float]
-    # CE loss params (optional)
+    # CE loss params (optional - required together)
     label_token: int | None = None
     label_str: str | None = None
     ce_loss_coeff: float | None = None
     label_prob: float | None = None
     # KL loss param (optional)
     kl_loss_coeff: float | None = None
-=======
-    label_prob: float
->>>>>>> ace06986
 
 
 class GraphDataWithOptimization(GraphData):
