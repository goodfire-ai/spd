"""Shared schema types used across multiple backend modules.

These types are kept here to avoid circular imports between routers,
database, state, and lib modules. Router-specific schemas should be
defined in their respective router files.
"""

from pydantic import BaseModel

# =============================================================================
# Shared Types (used by database.py, state.py, lib/activation_contexts.py)
# =============================================================================


class OutputProbability(BaseModel):
    """Output probability for a specific token at a specific position."""

    prob: float
    token: str


<<<<<<< HEAD
=======
class EdgeData(BaseModel):
    """Edge in the attribution graph."""

    src: str  # "layer:seq:cIdx"
    tgt: str  # "layer:seq:cIdx"
    val: float
    is_cross_seq: bool = False


class PromptPreview(BaseModel):
    """Preview of a stored prompt for listing."""

    id: int
    token_ids: list[int]
    tokens: list[str]
    preview: str


class GraphData(BaseModel):
    """Full attribution graph data."""

    id: int
    tokens: list[str]
    edges: list[EdgeData]
    outputProbs: dict[str, OutputProbability]
    nodeImportance: dict[str, float]  # node key -> sum of squared edge values
    maxAbsAttr: float  # max absolute edge value
    l0_total: int  # total active components at current CI threshold


class OptimizationResult(BaseModel):
    """Results from optimized CI computation."""

    imp_min_coeff: float
    steps: int
    pnorm: float
    # CE loss params (optional - required together)
    label_token: int | None = None
    label_str: str | None = None
    ce_loss_coeff: float | None = None
    label_prob: float | None = None
    # KL loss param (optional)
    kl_loss_coeff: float | None = None


class GraphDataWithOptimization(GraphData):
    """Attribution graph data with optimization results."""

    optimization: OptimizationResult


class ComponentStats(BaseModel):
    """Statistics for a component across prompts."""

    prompt_count: int
    avg_max_ci: float
    prompt_ids: list[int]


class PromptSearchQuery(BaseModel):
    """Query parameters for prompt search."""

    components: list[str]
    mode: str


class PromptSearchResponse(BaseModel):
    """Response from prompt search endpoint."""

    query: PromptSearchQuery
    count: int
    results: list[PromptPreview]


class TokenizeResponse(BaseModel):
    """Response from tokenize endpoint."""

    token_ids: list[int]
    tokens: list[str]
    text: str


class TokenInfo(BaseModel):
    """A single token from the tokenizer vocabulary."""

    id: int
    string: str


class TokensResponse(BaseModel):
    """Response containing all tokens in the vocabulary."""

    tokens: list[TokenInfo]


# SSE streaming message types
class ProgressMessage(BaseModel):
    """Progress update during streaming computation."""

    type: Literal["progress"]
    current: int
    total: int
    stage: str


class ErrorMessage(BaseModel):
    """Error message during streaming computation."""

    type: Literal["error"]
    error: str


class CompleteMessage(BaseModel):
    """Completion message with result data."""

    type: Literal["complete"]
    data: GraphData


class CompleteMessageWithOptimization(BaseModel):
    """Completion message with optimization result data."""

    type: Literal["complete"]
    data: GraphDataWithOptimization


# =============================================================================
# Configuration Models
# =============================================================================


>>>>>>> 0afb3b1c
class ActivationContextsGenerationConfig(BaseModel):
    """Configuration for generating activation contexts."""

    importance_threshold: float = 0.01
    n_batches: int = 100
    batch_size: int = 32
    n_tokens_either_side: int = 5
    topk_examples: int = 20
    separation_tokens: int = 0


class SubcomponentMetadata(BaseModel):
    """Lightweight metadata for a subcomponent (without examples/token_prs)"""

    subcomponent_idx: int
    mean_ci: float


class SubcomponentActivationContexts(BaseModel):
    """Activation context data for a single subcomponent, using columnar layout for efficiency.

    Note: Token P/R/lift stats are now computed by the batch job and served via the
    /token_stats endpoint, not stored here.
    """

    subcomponent_idx: int
    mean_ci: float

    # Examples - columnar arrays (n_examples ~ topk, window_size ~ 2*n_tokens_either_side+1)
    example_tokens: list[list[str]]  # [n_examples][window_size]
    example_ci: list[list[float]]  # [n_examples][window_size]
    example_active_pos: list[int]  # [n_examples] - index into window
    example_active_ci: list[float]  # [n_examples]


class ModelActivationContexts(BaseModel):
    layers: dict[str, list[SubcomponentActivationContexts]]<|MERGE_RESOLUTION|>--- conflicted
+++ resolved
@@ -19,140 +19,11 @@
     token: str
 
 
-<<<<<<< HEAD
-=======
-class EdgeData(BaseModel):
-    """Edge in the attribution graph."""
-
-    src: str  # "layer:seq:cIdx"
-    tgt: str  # "layer:seq:cIdx"
-    val: float
-    is_cross_seq: bool = False
-
-
-class PromptPreview(BaseModel):
-    """Preview of a stored prompt for listing."""
-
-    id: int
-    token_ids: list[int]
-    tokens: list[str]
-    preview: str
-
-
-class GraphData(BaseModel):
-    """Full attribution graph data."""
-
-    id: int
-    tokens: list[str]
-    edges: list[EdgeData]
-    outputProbs: dict[str, OutputProbability]
-    nodeImportance: dict[str, float]  # node key -> sum of squared edge values
-    maxAbsAttr: float  # max absolute edge value
-    l0_total: int  # total active components at current CI threshold
-
-
-class OptimizationResult(BaseModel):
-    """Results from optimized CI computation."""
-
-    imp_min_coeff: float
-    steps: int
-    pnorm: float
-    # CE loss params (optional - required together)
-    label_token: int | None = None
-    label_str: str | None = None
-    ce_loss_coeff: float | None = None
-    label_prob: float | None = None
-    # KL loss param (optional)
-    kl_loss_coeff: float | None = None
-
-
-class GraphDataWithOptimization(GraphData):
-    """Attribution graph data with optimization results."""
-
-    optimization: OptimizationResult
-
-
-class ComponentStats(BaseModel):
-    """Statistics for a component across prompts."""
-
-    prompt_count: int
-    avg_max_ci: float
-    prompt_ids: list[int]
-
-
-class PromptSearchQuery(BaseModel):
-    """Query parameters for prompt search."""
-
-    components: list[str]
-    mode: str
-
-
-class PromptSearchResponse(BaseModel):
-    """Response from prompt search endpoint."""
-
-    query: PromptSearchQuery
-    count: int
-    results: list[PromptPreview]
-
-
-class TokenizeResponse(BaseModel):
-    """Response from tokenize endpoint."""
-
-    token_ids: list[int]
-    tokens: list[str]
-    text: str
-
-
-class TokenInfo(BaseModel):
-    """A single token from the tokenizer vocabulary."""
-
-    id: int
-    string: str
-
-
-class TokensResponse(BaseModel):
-    """Response containing all tokens in the vocabulary."""
-
-    tokens: list[TokenInfo]
-
-
-# SSE streaming message types
-class ProgressMessage(BaseModel):
-    """Progress update during streaming computation."""
-
-    type: Literal["progress"]
-    current: int
-    total: int
-    stage: str
-
-
-class ErrorMessage(BaseModel):
-    """Error message during streaming computation."""
-
-    type: Literal["error"]
-    error: str
-
-
-class CompleteMessage(BaseModel):
-    """Completion message with result data."""
-
-    type: Literal["complete"]
-    data: GraphData
-
-
-class CompleteMessageWithOptimization(BaseModel):
-    """Completion message with optimization result data."""
-
-    type: Literal["complete"]
-    data: GraphDataWithOptimization
-
 
 # =============================================================================
 # Configuration Models
 # =============================================================================
 
-
->>>>>>> 0afb3b1c
 class ActivationContextsGenerationConfig(BaseModel):
     """Configuration for generating activation contexts."""
 
