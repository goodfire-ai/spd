"""Graph computation endpoints for tokenization and attribution graphs."""

import json
import math
import queue
import threading
from collections.abc import Generator
from itertools import groupby
from typing import Annotated, Any, Literal

import torch
from fastapi import APIRouter, HTTPException, Query
from fastapi.responses import StreamingResponse

from spd.app.backend.compute import (
    Edge,
    LocalAttributionResult,
    OptimizedLocalAttributionResult,
    compute_local_attributions,
    compute_local_attributions_optimized,
)
from spd.app.backend.db.database import (
    OptimizationParams,
    StoredGraph,
)
from spd.app.backend.dependencies import DepLoadedRun, DepStateManager
from spd.app.backend.optim_cis.run_optim_cis import (
    OptimCELossConfig,
    OptimCIConfig,
    OptimKLLossConfig,
)
from spd.app.backend.schemas import (
    EdgeData,
    GraphData,
    GraphDataWithOptimization,
    OptimizationResult,
    OutputProbability,
    TokenInfo,
    TokenizeResponse,
    TokensResponse,
)
from spd.app.backend.utils import log_errors
from spd.configs import ImportanceMinimalityLossConfig
from spd.utils.distributed_utils import get_device
from spd.utils.general_utils import runtime_cast

router = APIRouter(prefix="/api/graphs", tags=["graphs"])

DEVICE = get_device()

# This is a bit of a hack. We want to limit the number of edges returned to avoid overwhelming the frontend.
GLOBAL_EDGE_LIMIT = 5_000


@router.post("/tokenize")
@log_errors
def tokenize_text(text: str, loaded: DepLoadedRun) -> TokenizeResponse:
    """Tokenize text and return tokens for preview (special tokens filtered)."""
    token_ids = loaded.tokenizer.encode(text, add_special_tokens=False)

    return TokenizeResponse(
        text=text,
        token_ids=token_ids,
        tokens=[loaded.token_strings[t] for t in token_ids],
    )


@router.get("/tokens")
@log_errors
def get_all_tokens(loaded: DepLoadedRun) -> TokensResponse:
    """Get all tokens in the tokenizer vocabulary for client-side search."""
    return TokensResponse(
        tokens=[TokenInfo(id=tid, string=tstr) for tid, tstr in loaded.token_strings.items()]
    )


NormalizeType = Literal["none", "target", "layer"]


def filter_edges_by_ci_threshold(
    edges: list[Edge],
    ci_threshold: float,
    node_ci_vals: dict[str, float],
) -> list[Edge]:
    """Filter edges by removing those where source or target has CI < ci_threshold.

    Args:
        edges: List of edges to filter
        ci_threshold: Threshold for filtering
        node_ci_vals: CI values per node (layer:seq:c_idx -> ci_val)

    Returns:
        Filtered list of edges
    """
    return [
        edge
        for edge in edges
        if node_ci_vals.get(str(edge.source), 0.0) >= ci_threshold
        and node_ci_vals.get(str(edge.target), 0.0) >= ci_threshold
    ]


def compute_edge_stats(edges: list[Edge]) -> tuple[dict[str, float], float]:
    """Compute node importance and max absolute edge value.

    Returns:
        (node_importance, max_abs_attr) where node_importance is sum of squared edge values per node.
    """
    importance: dict[str, float] = {}
    max_abs_attr = 0.0
    for edge in edges:
        val_sq = edge.strength * edge.strength
        src_key = str(edge.source)
        tgt_key = str(edge.target)
        importance[src_key] = importance.get(src_key, 0.0) + val_sq
        importance[tgt_key] = importance.get(tgt_key, 0.0) + val_sq
        abs_val = abs(edge.strength)
        if abs_val > max_abs_attr:
            max_abs_attr = abs_val
    return importance, max_abs_attr


@router.post("")
@log_errors
def compute_graph_stream(
    prompt_id: Annotated[int, Query()],
    normalize: Annotated[NormalizeType, Query()],
    loaded: DepLoadedRun,
    manager: DepStateManager,
    ci_threshold: Annotated[float, Query()],
):
    """Compute attribution graph for a prompt with streaming progress."""
    output_prob_threshold = 0.01

    db = manager.db
    prompt = db.get_prompt(prompt_id)
    if prompt is None:
        raise HTTPException(status_code=404, detail="Prompt not found")

    token_ids = prompt.token_ids
    token_strings = [loaded.token_strings[t] for t in token_ids]
    tokens_tensor = torch.tensor([token_ids], device=DEVICE)

    progress_queue: queue.Queue[dict[str, Any]] = queue.Queue()

    def on_progress(current: int, total: int, stage: str) -> None:
        progress_queue.put({"type": "progress", "current": current, "total": total, "stage": stage})

    def compute_thread() -> None:
        try:
            result = compute_local_attributions(
                model=loaded.model,
                tokens=tokens_tensor,
                sources_by_target=loaded.sources_by_target,
                output_prob_threshold=output_prob_threshold,
                sampling=loaded.config.sampling,
                device=DEVICE,
                show_progress=False,
                on_progress=on_progress,
            )
            progress_queue.put({"type": "result", "result": result})
        except Exception as e:
            progress_queue.put({"type": "error", "error": str(e)})

    def generate() -> Generator[str]:
        thread = threading.Thread(target=compute_thread)
        thread.start()

        while True:
            try:
                msg = progress_queue.get(timeout=0.1)
            except queue.Empty:
                if not thread.is_alive():
                    break
                continue

            if msg["type"] == "progress":
                yield f"data: {json.dumps(msg)}\n\n"
            elif msg["type"] == "error":
                yield f"data: {json.dumps(msg)}\n\n"
                break
            elif msg["type"] == "result":
                result = runtime_cast(LocalAttributionResult, msg["result"])

                # Build raw edges and output probs for storage
                raw_edges = result.edges
                raw_output_probs_tensor = result.output_probs[0].cpu()
                raw_output_probs: dict[str, OutputProbability] = {}
                for s in range(raw_output_probs_tensor.shape[0]):
                    for c_idx in range(raw_output_probs_tensor.shape[1]):
                        prob = float(raw_output_probs_tensor[s, c_idx].item())
                        if prob < output_prob_threshold:
                            continue
                        key = f"{s}:{c_idx}"
                        raw_output_probs[key] = OutputProbability(
                            prob=round(prob, 6),
                            token=loaded.token_strings[c_idx],
                        )

                # Store all edges (unfiltered, unnormalized) with CI values
                graph_id = db.save_graph(
                    prompt_id=prompt_id,
                    graph=StoredGraph(
                        edges=raw_edges,
                        output_probs=raw_output_probs,
                        node_ci_vals=result.node_ci_vals,
                    ),
                )

                # Process edges for response
                edges_data, node_importance, max_abs_attr = process_edges_for_response(
                    edges=raw_edges,
                    normalize=normalize,
                    num_tokens=len(token_ids),
                    ci_threshold=ci_threshold,
                    node_ci_vals=result.node_ci_vals,
                    is_optimized=False,
                )

                l0_total = sum(1 for val in result.node_ci_vals.values() if val > ci_threshold)

                response_data = GraphData(
                    id=graph_id,
                    tokens=token_strings,
                    edges=edges_data,
                    outputProbs=raw_output_probs,
                    nodeImportance=node_importance,
                    maxAbsAttr=max_abs_attr,
                    l0_total=l0_total,
                )
                complete_data = {"type": "complete", "data": response_data.model_dump()}
                yield f"data: {json.dumps(complete_data)}\n\n"
                break

        thread.join()

    return StreamingResponse(generate(), media_type="text/event-stream")


def _edge_to_edge_data(edge: Edge) -> EdgeData:
    """Convert Edge (internal format) to EdgeData (API format)."""
    return EdgeData(
        src=str(edge.source),
        tgt=str(edge.target),
        val=edge.strength,
        is_cross_seq=edge.is_cross_seq,
    )


def _normalize_edges(edges: list[Edge], normalize: NormalizeType) -> list[Edge]:
    """Normalize edges by target node or target layer."""
    if normalize == "none":
        return edges

    def get_group_key(edge: Edge) -> str:
        if normalize == "target":
            return str(edge.target)
        return edge.target.layer

    sorted_edges = sorted(edges, key=get_group_key)
    groups = groupby(sorted_edges, key=get_group_key)

    out_edges = []
    for _, group_edges in groups:
        group_edges = list(group_edges)
        group_strength = math.sqrt(sum(edge.strength**2 for edge in group_edges))
        if group_strength == 0:
            continue
        for edge in group_edges:
            out_edges.append(
                Edge(
                    source=edge.source,
                    target=edge.target,
                    is_cross_seq=edge.is_cross_seq,
                    strength=edge.strength / group_strength,
                )
            )
    return out_edges


@router.post("/optimized/stream")
@log_errors
def compute_graph_optimized_stream(
    prompt_id: Annotated[int, Query()],
<<<<<<< HEAD
    imp_min_coeff: Annotated[float, Query(gt=0)],
=======
    label_token: Annotated[int, Query()],
    imp_min_coeff: Annotated[float, Query(gte=0)],
    ce_loss_coeff: Annotated[float, Query(gte=0)],
>>>>>>> ace06986
    steps: Annotated[int, Query(gt=0)],
    pnorm: Annotated[float, Query(gt=0)],
    normalize: Annotated[NormalizeType, Query()],
    output_prob_threshold: Annotated[float, Query(ge=0, le=1)],
    loaded: DepLoadedRun,
    manager: DepStateManager,
    ci_threshold: Annotated[float, Query()],
    # Optional CE loss params (required together)
    label_token: Annotated[int | None, Query()] = None,
    ce_loss_coeff: Annotated[float | None, Query(gt=0)] = None,
    # Optional KL loss param
    kl_loss_coeff: Annotated[float | None, Query(gt=0)] = None,
):
    """Compute optimized attribution graph for a prompt with streaming progress.

    At least one of (ce_loss_coeff, kl_loss_coeff) must be provided.
    If ce_loss_coeff is provided, label_token is also required.
    """
    # Validation
    if ce_loss_coeff is None and kl_loss_coeff is None:
        raise HTTPException(
            status_code=400,
            detail="At least one of ce_loss_coeff or kl_loss_coeff must be provided",
        )
    if ce_loss_coeff is not None and label_token is None:
        raise HTTPException(
            status_code=400,
            detail="label_token is required when ce_loss_coeff is provided",
        )

    lr = 1e-2

    db = manager.db
    prompt = db.get_prompt(prompt_id)
    if prompt is None:
        raise HTTPException(status_code=404, detail="Prompt not found")

    token_ids = prompt.token_ids
    label_str = loaded.token_strings[label_token] if label_token is not None else None
    token_strings = [loaded.token_strings[t] for t in token_ids]
    tokens_tensor = torch.tensor([token_ids], device=DEVICE)

    opt_params = OptimizationParams(
        imp_min_coeff=imp_min_coeff,
        steps=steps,
        pnorm=pnorm,
        label_token=label_token,
        ce_loss_coeff=ce_loss_coeff,
        kl_loss_coeff=kl_loss_coeff,
    )

    ce_loss_config: OptimCELossConfig | None = None
    if ce_loss_coeff is not None:
        assert label_token is not None
        ce_loss_config = OptimCELossConfig(coeff=ce_loss_coeff, label_token=label_token)
    kl_loss_config: OptimKLLossConfig | None = None
    if kl_loss_coeff is not None:
        kl_loss_config = OptimKLLossConfig(coeff=kl_loss_coeff)

    optim_config = OptimCIConfig(
        seed=0,
        lr=lr,
        steps=steps,
        weight_decay=0.0,
        lr_schedule="cosine",
        lr_exponential_halflife=None,
        lr_warmup_pct=0.01,
        log_freq=max(1, steps // 4),
        imp_min_config=ImportanceMinimalityLossConfig(coeff=imp_min_coeff, pnorm=pnorm),
        ce_loss_config=ce_loss_config,
        kl_loss_config=kl_loss_config,
        sampling=loaded.config.sampling,
        ce_kl_rounding_threshold=0.5,
    )

    progress_queue: queue.Queue[dict[str, Any]] = queue.Queue()

    def on_progress(current: int, total: int, stage: str) -> None:
        progress_queue.put({"type": "progress", "current": current, "total": total, "stage": stage})

    def compute_thread() -> None:
        try:
            result = compute_local_attributions_optimized(
                model=loaded.model,
                tokens=tokens_tensor,
                sources_by_target=loaded.sources_by_target,
                optim_config=optim_config,
                output_prob_threshold=output_prob_threshold,
                device=DEVICE,
                show_progress=False,
                on_progress=on_progress,
            )
            progress_queue.put({"type": "result", "result": result})
        except Exception as e:
            progress_queue.put({"type": "error", "error": str(e)})

    def generate() -> Generator[str]:
        thread = threading.Thread(target=compute_thread)
        thread.start()

        while True:
            try:
                msg = progress_queue.get(timeout=0.1)
            except queue.Empty:
                if not thread.is_alive():
                    break
                continue

            if msg["type"] == "progress":
                yield f"data: {json.dumps(msg)}\n\n"
            elif msg["type"] == "error":
                yield f"data: {json.dumps(msg)}\n\n"
                break
            elif msg["type"] == "result":
                result = runtime_cast(OptimizedLocalAttributionResult, msg["result"])

                # Build raw edges and output probs for storage
                raw_edges = result.edges
                raw_output_probs_tensor = result.output_probs[0].cpu()
                raw_output_probs: dict[str, OutputProbability] = {}
                for s in range(raw_output_probs_tensor.shape[0]):
                    for c_idx in range(raw_output_probs_tensor.shape[1]):
                        prob = float(raw_output_probs_tensor[s, c_idx].item())
                        if prob < output_prob_threshold:
                            continue
                        key = f"{s}:{c_idx}"
                        raw_output_probs[key] = OutputProbability(
                            prob=round(prob, 6),
                            token=loaded.token_strings[c_idx],
                        )

                # Store all edges (unfiltered, unnormalized) with CI values
                graph_id = db.save_graph(
                    prompt_id=prompt_id,
                    graph=StoredGraph(
                        edges=raw_edges,
                        output_probs=raw_output_probs,
                        node_ci_vals=result.node_ci_vals,
                        optimization_params=opt_params,
                        label_prob=result.label_prob,
                    ),
                )

                edges_data, node_importance, max_abs_attr = process_edges_for_response(
                    edges=raw_edges,
                    normalize=normalize,
                    num_tokens=len(token_ids),
                    ci_threshold=ci_threshold,
                    node_ci_vals=result.node_ci_vals,
                    is_optimized=True,
                )

                l0_total = sum(1 for val in result.node_ci_vals.values() if val > ci_threshold)

                response_data = GraphDataWithOptimization(
                    id=graph_id,
                    tokens=token_strings,
                    edges=edges_data,
                    outputProbs=raw_output_probs,
                    nodeImportance=node_importance,
                    maxAbsAttr=max_abs_attr,
                    l0_total=l0_total,
                    optimization=OptimizationResult(
                        imp_min_coeff=imp_min_coeff,
                        steps=steps,
<<<<<<< HEAD
                        l0_total=l0_total,
                        l0_per_layer=l0_per_layer,
                        label_token=label_token,
                        label_str=label_str,
                        ce_loss_coeff=ce_loss_coeff,
                        label_prob=result.label_prob,
                        kl_loss_coeff=kl_loss_coeff,
=======
                        label_prob=result.label_prob,
>>>>>>> ace06986
                    ),
                )
                complete_data = {"type": "complete", "data": response_data.model_dump()}
                yield f"data: {json.dumps(complete_data)}\n\n"
                break

        thread.join()

    return StreamingResponse(generate(), media_type="text/event-stream")


def process_edges_for_response(
    edges: list[Edge],
    normalize: NormalizeType,
    num_tokens: int,
    ci_threshold: float,
    node_ci_vals: dict[str, float],
    is_optimized: bool,
    edge_limit: int = GLOBAL_EDGE_LIMIT,
) -> tuple[list[EdgeData], dict[str, float], float]:
    """Single source of truth for edge processing pipeline.

    Applies filtering, normalization, limiting, and computes stats.
    Guarantees identical processing for compute and retrieval paths.

    Args:
        edges: Raw edges from computation or database
        normalize: Normalization type ("none", "target", "layer")
        num_tokens: Number of tokens in the prompt (for filtering)
        ci_threshold: Threshold for filtering edges by CI
        node_ci_vals: CI values per node (layer:seq:c_idx -> ci_val)
        is_optimized: Whether this is an optimized graph (applies additional filtering)
        edge_limit: Maximum number of edges to return

    Returns:
        (edges_data, node_importance, max_abs_attr)
    """
    if is_optimized:
        final_seq_pos = num_tokens - 1
        edges = [edge for edge in edges if edge.target.seq_pos == final_seq_pos]

    edges = filter_edges_by_ci_threshold(
        edges=edges,
        ci_threshold=ci_threshold,
        node_ci_vals=node_ci_vals,
    )

    edges = _normalize_edges(edges=edges, normalize=normalize)
    node_importance, max_abs_attr = compute_edge_stats(edges=edges)
    # Clip to edge limit for response
    if len(edges) > edge_limit:
        print(f"[WARNING] Edge limit {edge_limit} exceeded ({len(edges)} edges), truncating")
        edges = sorted(edges, key=lambda e: abs(e.strength), reverse=True)[:edge_limit]
    edges_data = [_edge_to_edge_data(e) for e in edges]
    return edges_data, node_importance, max_abs_attr


@router.get("/{prompt_id}")
@log_errors
def get_graphs(
    prompt_id: int,
    normalize: Annotated[NormalizeType, Query()],
    ci_threshold: Annotated[float, Query(ge=0)],
    loaded: DepLoadedRun,
    manager: DepStateManager,
) -> list[GraphData | GraphDataWithOptimization]:
    """Get all stored graphs for a prompt.

    Returns list of graphs (both standard and optimized) for the given prompt.
    Returns empty list if no graphs exist.
    """
    db = manager.db
    prompt = db.get_prompt(prompt_id)
    if prompt is None:
        return []

    token_strings = [loaded.token_strings[t] for t in prompt.token_ids]
    stored_graphs = db.get_graphs(prompt_id)

    num_tokens = len(prompt.token_ids)
    results: list[GraphData | GraphDataWithOptimization] = []
    for graph in stored_graphs:
        is_optimized = graph.optimization_params is not None
        edges_data, node_importance, max_abs_attr = process_edges_for_response(
            edges=graph.edges,
            normalize=normalize,
            num_tokens=num_tokens,
            ci_threshold=ci_threshold,
            node_ci_vals=graph.node_ci_vals,
            is_optimized=is_optimized,
        )

        l0_total = sum(1 for val in graph.node_ci_vals.values() if val > ci_threshold)

        if not is_optimized:
            # Standard graph
            results.append(
                GraphData(
                    id=graph.id,
                    tokens=token_strings,
                    edges=edges_data,
                    outputProbs=graph.output_probs,
                    nodeImportance=node_importance,
                    maxAbsAttr=max_abs_attr,
                    l0_total=l0_total,
                )
            )
        else:
            # Optimized graph
            assert graph.optimization_params is not None
            assert graph.label_prob is not None

<<<<<<< HEAD
            l0_total, l0_per_layer = compute_l0_from_node_ci_vals(
                node_ci_vals=graph.node_ci_vals,
                ci_threshold=ci_threshold,
            )

            # Get label_str if label_token is set
            label_str: str | None = None
            if graph.optimization_params.label_token is not None:
                label_str = loaded.token_strings[graph.optimization_params.label_token]

=======
>>>>>>> ace06986
            results.append(
                GraphDataWithOptimization(
                    id=graph.id,
                    tokens=token_strings,
                    edges=edges_data,
                    outputProbs=graph.output_probs,
                    nodeImportance=node_importance,
                    maxAbsAttr=max_abs_attr,
                    l0_total=l0_total,
                    optimization=OptimizationResult(
                        imp_min_coeff=graph.optimization_params.imp_min_coeff,
                        steps=graph.optimization_params.steps,
<<<<<<< HEAD
                        l0_total=l0_total,
                        l0_per_layer=l0_per_layer,
                        label_token=graph.optimization_params.label_token,
                        label_str=label_str,
                        ce_loss_coeff=graph.optimization_params.ce_loss_coeff,
                        label_prob=graph.label_prob,
                        kl_loss_coeff=graph.optimization_params.kl_loss_coeff,
=======
                        label_prob=graph.label_prob,
>>>>>>> ace06986
                    ),
                )
            )

    return results<|MERGE_RESOLUTION|>--- conflicted
+++ resolved
@@ -282,13 +282,7 @@
 @log_errors
 def compute_graph_optimized_stream(
     prompt_id: Annotated[int, Query()],
-<<<<<<< HEAD
-    imp_min_coeff: Annotated[float, Query(gt=0)],
-=======
-    label_token: Annotated[int, Query()],
     imp_min_coeff: Annotated[float, Query(gte=0)],
-    ce_loss_coeff: Annotated[float, Query(gte=0)],
->>>>>>> ace06986
     steps: Annotated[int, Query(gt=0)],
     pnorm: Annotated[float, Query(gt=0)],
     normalize: Annotated[NormalizeType, Query()],
@@ -454,17 +448,11 @@
                     optimization=OptimizationResult(
                         imp_min_coeff=imp_min_coeff,
                         steps=steps,
-<<<<<<< HEAD
-                        l0_total=l0_total,
-                        l0_per_layer=l0_per_layer,
                         label_token=label_token,
                         label_str=label_str,
                         ce_loss_coeff=ce_loss_coeff,
                         label_prob=result.label_prob,
                         kl_loss_coeff=kl_loss_coeff,
-=======
-                        label_prob=result.label_prob,
->>>>>>> ace06986
                     ),
                 )
                 complete_data = {"type": "complete", "data": response_data.model_dump()}
@@ -577,19 +565,11 @@
             assert graph.optimization_params is not None
             assert graph.label_prob is not None
 
-<<<<<<< HEAD
-            l0_total, l0_per_layer = compute_l0_from_node_ci_vals(
-                node_ci_vals=graph.node_ci_vals,
-                ci_threshold=ci_threshold,
-            )
-
             # Get label_str if label_token is set
             label_str: str | None = None
             if graph.optimization_params.label_token is not None:
                 label_str = loaded.token_strings[graph.optimization_params.label_token]
 
-=======
->>>>>>> ace06986
             results.append(
                 GraphDataWithOptimization(
                     id=graph.id,
@@ -602,17 +582,11 @@
                     optimization=OptimizationResult(
                         imp_min_coeff=graph.optimization_params.imp_min_coeff,
                         steps=graph.optimization_params.steps,
-<<<<<<< HEAD
-                        l0_total=l0_total,
-                        l0_per_layer=l0_per_layer,
                         label_token=graph.optimization_params.label_token,
                         label_str=label_str,
                         ce_loss_coeff=graph.optimization_params.ce_loss_coeff,
                         label_prob=graph.label_prob,
                         kl_loss_coeff=graph.optimization_params.kl_loss_coeff,
-=======
-                        label_prob=graph.label_prob,
->>>>>>> ace06986
                     ),
                 )
             )
