"""Graph computation endpoints for tokenization and attribution graphs."""

import json
import math
import queue
import threading
from collections.abc import Generator
from itertools import groupby
from typing import Annotated, Any, Literal

import torch
from fastapi import APIRouter, HTTPException, Query
from fastapi.responses import StreamingResponse
from pydantic import BaseModel

from spd.app.backend.compute import (
    Edge,
    LocalAttributionResult,
    OptimizedLocalAttributionResult,
    compute_local_attributions,
    compute_local_attributions_optimized,
)
from spd.app.backend.db.database import (
    OptimizationParams,
    StoredGraph,
)
from spd.app.backend.dependencies import DepLoadedRun, DepStateManager
<<<<<<< HEAD
from spd.app.backend.optim_cis.run_optim_cis import OptimCIConfig
from spd.app.backend.schemas import OutputProbability
=======
from spd.app.backend.optim_cis.run_optim_cis import (
    OptimCELossConfig,
    OptimCIConfig,
    OptimKLLossConfig,
)
from spd.app.backend.schemas import (
    EdgeData,
    GraphData,
    GraphDataWithOptimization,
    OptimizationResult,
    OutputProbability,
    TokenInfo,
    TokenizeResponse,
    TokensResponse,
)
>>>>>>> 0afb3b1c
from spd.app.backend.utils import log_errors
from spd.configs import ImportanceMinimalityLossConfig
from spd.utils.distributed_utils import get_device
from spd.utils.general_utils import runtime_cast


class EdgeData(BaseModel):
    """Edge in the attribution graph."""

    src: str  # "layer:seq:cIdx"
    tgt: str  # "layer:seq:cIdx"
    val: float
    is_cross_seq: bool = False


class TokenizeResponse(BaseModel):
    """Response from tokenize endpoint."""

    token_ids: list[int]
    tokens: list[str]
    text: str


class TokenInfo(BaseModel):
    """A single token from the tokenizer vocabulary."""

    id: int
    string: str


class TokensResponse(BaseModel):
    """Response containing all tokens in the vocabulary."""

    tokens: list[TokenInfo]


class OptimizationResult(BaseModel):
    """Results from optimized CI computation."""

    label_token: int
    label_str: str
    imp_min_coeff: float
    ce_loss_coeff: float
    steps: int
    label_prob: float


class GraphData(BaseModel):
    """Full attribution graph data."""

    id: int
    tokens: list[str]
    edges: list[EdgeData]
    outputProbs: dict[str, OutputProbability]
    nodeImportance: dict[str, float]  # node key -> sum of squared edge values
    maxAbsAttr: float  # max absolute edge value
    l0_total: int  # total active components at current CI threshold


class GraphDataWithOptimization(GraphData):
    """Attribution graph data with optimization results."""

    optimization: OptimizationResult


router = APIRouter(prefix="/api/graphs", tags=["graphs"])

DEVICE = get_device()

# This is a bit of a hack. We want to limit the number of edges returned to avoid overwhelming the frontend.
GLOBAL_EDGE_LIMIT = 5_000


@router.post("/tokenize")
@log_errors
def tokenize_text(text: str, loaded: DepLoadedRun) -> TokenizeResponse:
    """Tokenize text and return tokens for preview (special tokens filtered)."""
    token_ids = loaded.tokenizer.encode(text, add_special_tokens=False)

    return TokenizeResponse(
        text=text,
        token_ids=token_ids,
        tokens=[loaded.token_strings[t] for t in token_ids],
    )


@router.get("/tokens")
@log_errors
def get_all_tokens(loaded: DepLoadedRun) -> TokensResponse:
    """Get all tokens in the tokenizer vocabulary for client-side search."""
    return TokensResponse(
        tokens=[TokenInfo(id=tid, string=tstr) for tid, tstr in loaded.token_strings.items()]
    )


NormalizeType = Literal["none", "target", "layer"]


# Pseudo-layers that don't have true CI values and should be exempt from CI threshold filtering
NON_CI_LAYERS = frozenset(["wte", "output"])


def compute_edge_stats(edges: list[Edge]) -> tuple[dict[str, float], float]:
    """Compute node importance and max absolute edge value.

    Returns:
        (node_importance, max_abs_attr) where node_importance is sum of squared edge values per node.
    """
    importance: dict[str, float] = {}
    max_abs_attr = 0.0
    for edge in edges:
        val_sq = edge.strength * edge.strength
        src_key = str(edge.source)
        tgt_key = str(edge.target)
        importance[src_key] = importance.get(src_key, 0.0) + val_sq
        importance[tgt_key] = importance.get(tgt_key, 0.0) + val_sq
        abs_val = abs(edge.strength)
        if abs_val > max_abs_attr:
            max_abs_attr = abs_val
    return importance, max_abs_attr


@router.post("")
@log_errors
def compute_graph_stream(
    prompt_id: Annotated[int, Query()],
    normalize: Annotated[NormalizeType, Query()],
    loaded: DepLoadedRun,
    manager: DepStateManager,
    ci_threshold: Annotated[float, Query()],
):
    """Compute attribution graph for a prompt with streaming progress."""
    output_prob_threshold = 0.01

    db = manager.db
    prompt = db.get_prompt(prompt_id)
    if prompt is None:
        raise HTTPException(status_code=404, detail="Prompt not found")

    token_ids = prompt.token_ids
    token_strings = [loaded.token_strings[t] for t in token_ids]
    tokens_tensor = torch.tensor([token_ids], device=DEVICE)

    progress_queue: queue.Queue[dict[str, Any]] = queue.Queue()

    def on_progress(current: int, total: int, stage: str) -> None:
        progress_queue.put({"type": "progress", "current": current, "total": total, "stage": stage})

    def compute_thread() -> None:
        try:
            result = compute_local_attributions(
                model=loaded.model,
                tokens=tokens_tensor,
                sources_by_target=loaded.sources_by_target,
                output_prob_threshold=output_prob_threshold,
                sampling=loaded.config.sampling,
                device=DEVICE,
                show_progress=False,
                on_progress=on_progress,
            )
            progress_queue.put({"type": "result", "result": result})
        except Exception as e:
            progress_queue.put({"type": "error", "error": str(e)})

    def generate() -> Generator[str]:
        thread = threading.Thread(target=compute_thread)
        thread.start()

        while True:
            try:
                msg = progress_queue.get(timeout=0.1)
            except queue.Empty:
                if not thread.is_alive():
                    break
                continue

            if msg["type"] == "progress":
                yield f"data: {json.dumps(msg)}\n\n"
            elif msg["type"] == "error":
                yield f"data: {json.dumps(msg)}\n\n"
                break
            elif msg["type"] == "result":
                result = runtime_cast(LocalAttributionResult, msg["result"])

                # Build raw edges and output probs for storage
                raw_edges = result.edges
                raw_output_probs_tensor = result.output_probs[0].cpu()
                raw_output_probs: dict[str, OutputProbability] = {}
                for s in range(raw_output_probs_tensor.shape[0]):
                    for c_idx in range(raw_output_probs_tensor.shape[1]):
                        prob = float(raw_output_probs_tensor[s, c_idx].item())
                        if prob < output_prob_threshold:
                            continue
                        key = f"{s}:{c_idx}"
                        raw_output_probs[key] = OutputProbability(
                            prob=round(prob, 6),
                            token=loaded.token_strings[c_idx],
                        )

                # Store all edges (unfiltered, unnormalized) with CI values
                graph_id = db.save_graph(
                    prompt_id=prompt_id,
                    graph=StoredGraph(
                        edges=raw_edges,
                        output_probs=raw_output_probs,
                        node_ci_vals=result.node_ci_vals,
                    ),
                )

                filtered_node_ci_vals = {
                    k: v for k, v in result.node_ci_vals.items() if v > ci_threshold
                }
                l0_total = len(filtered_node_ci_vals)

                edges_data, node_importance, max_abs_attr = process_edges_for_response(
                    raw_edges=raw_edges,
                    normalize=normalize,
                    num_tokens=len(token_ids),
                    node_ci_vals=filtered_node_ci_vals,
                    is_optimized=False,
                )

                response_data = GraphData(
                    id=graph_id,
                    tokens=token_strings,
                    edges=edges_data,
                    outputProbs=raw_output_probs,
                    nodeImportance=node_importance,
                    maxAbsAttr=max_abs_attr,
                    l0_total=l0_total,
                )
                complete_data = {"type": "complete", "data": response_data.model_dump()}
                yield f"data: {json.dumps(complete_data)}\n\n"
                break

        thread.join()

    return StreamingResponse(generate(), media_type="text/event-stream")


def _edge_to_edge_data(edge: Edge) -> EdgeData:
    """Convert Edge (internal format) to EdgeData (API format)."""
    return EdgeData(
        src=str(edge.source),
        tgt=str(edge.target),
        val=edge.strength,
        is_cross_seq=edge.is_cross_seq,
    )


def _normalize_edges(edges: list[Edge], normalize: NormalizeType) -> list[Edge]:
    """Normalize edges by target node or target layer."""
    if normalize == "none":
        return edges

    def get_group_key(edge: Edge) -> str:
        if normalize == "target":
            return str(edge.target)
        return edge.target.layer

    sorted_edges = sorted(edges, key=get_group_key)
    groups = groupby(sorted_edges, key=get_group_key)

    out_edges = []
    for _, group_edges in groups:
        group_edges = list(group_edges)
        group_strength = math.sqrt(sum(edge.strength**2 for edge in group_edges))
        if group_strength == 0:
            continue
        for edge in group_edges:
            out_edges.append(
                Edge(
                    source=edge.source,
                    target=edge.target,
                    is_cross_seq=edge.is_cross_seq,
                    strength=edge.strength / group_strength,
                )
            )
    return out_edges


@router.post("/optimized/stream")
@log_errors
def compute_graph_optimized_stream(
    prompt_id: Annotated[int, Query()],
    imp_min_coeff: Annotated[float, Query(gte=0)],
    steps: Annotated[int, Query(gt=0)],
    pnorm: Annotated[float, Query(gt=0)],
    normalize: Annotated[NormalizeType, Query()],
    output_prob_threshold: Annotated[float, Query(ge=0, le=1)],
    loaded: DepLoadedRun,
    manager: DepStateManager,
    ci_threshold: Annotated[float, Query()],
    # Optional CE loss params (required together)
    label_token: Annotated[int | None, Query()] = None,
    ce_loss_coeff: Annotated[float | None, Query(gt=0)] = None,
    # Optional KL loss param
    kl_loss_coeff: Annotated[float | None, Query(gt=0)] = None,
):
    """Compute optimized attribution graph for a prompt with streaming progress.

    At least one of (ce_loss_coeff, kl_loss_coeff) must be provided.
    If ce_loss_coeff is provided, label_token is also required.
    """
    # Validation
    if ce_loss_coeff is None and kl_loss_coeff is None:
        raise HTTPException(
            status_code=400,
            detail="At least one of ce_loss_coeff or kl_loss_coeff must be provided",
        )
    if ce_loss_coeff is not None and label_token is None:
        raise HTTPException(
            status_code=400,
            detail="label_token is required when ce_loss_coeff is provided",
        )

    lr = 1e-2

    db = manager.db
    prompt = db.get_prompt(prompt_id)
    if prompt is None:
        raise HTTPException(status_code=404, detail="Prompt not found")

    token_ids = prompt.token_ids
    label_str = loaded.token_strings[label_token] if label_token is not None else None
    token_strings = [loaded.token_strings[t] for t in token_ids]
    tokens_tensor = torch.tensor([token_ids], device=DEVICE)

    opt_params = OptimizationParams(
        imp_min_coeff=imp_min_coeff,
        steps=steps,
        pnorm=pnorm,
        label_token=label_token,
        ce_loss_coeff=ce_loss_coeff,
        kl_loss_coeff=kl_loss_coeff,
    )

    ce_loss_config: OptimCELossConfig | None = None
    if ce_loss_coeff is not None:
        assert label_token is not None
        ce_loss_config = OptimCELossConfig(coeff=ce_loss_coeff, label_token=label_token)
    kl_loss_config: OptimKLLossConfig | None = None
    if kl_loss_coeff is not None:
        kl_loss_config = OptimKLLossConfig(coeff=kl_loss_coeff)

    optim_config = OptimCIConfig(
        seed=0,
        lr=lr,
        steps=steps,
        weight_decay=0.0,
        lr_schedule="cosine",
        lr_exponential_halflife=None,
        lr_warmup_pct=0.01,
        log_freq=max(1, steps // 4),
        imp_min_config=ImportanceMinimalityLossConfig(coeff=imp_min_coeff, pnorm=pnorm),
        ce_loss_config=ce_loss_config,
        kl_loss_config=kl_loss_config,
        sampling=loaded.config.sampling,
        ce_kl_rounding_threshold=0.5,
    )

    progress_queue: queue.Queue[dict[str, Any]] = queue.Queue()

    def on_progress(current: int, total: int, stage: str) -> None:
        progress_queue.put({"type": "progress", "current": current, "total": total, "stage": stage})

    def compute_thread() -> None:
        try:
            result = compute_local_attributions_optimized(
                model=loaded.model,
                tokens=tokens_tensor,
                sources_by_target=loaded.sources_by_target,
                optim_config=optim_config,
                output_prob_threshold=output_prob_threshold,
                device=DEVICE,
                show_progress=False,
                on_progress=on_progress,
            )
            progress_queue.put({"type": "result", "result": result})
        except Exception as e:
            progress_queue.put({"type": "error", "error": str(e)})

    def generate() -> Generator[str]:
        thread = threading.Thread(target=compute_thread)
        thread.start()

        while True:
            try:
                msg = progress_queue.get(timeout=0.1)
            except queue.Empty:
                if not thread.is_alive():
                    break
                continue

            if msg["type"] == "progress":
                yield f"data: {json.dumps(msg)}\n\n"
            elif msg["type"] == "error":
                yield f"data: {json.dumps(msg)}\n\n"
                break
            elif msg["type"] == "result":
                result = runtime_cast(OptimizedLocalAttributionResult, msg["result"])

                # Build raw edges and output probs for storage
                raw_edges = result.edges
                raw_output_probs_tensor = result.output_probs[0].cpu()
                raw_output_probs: dict[str, OutputProbability] = {}
                for s in range(raw_output_probs_tensor.shape[0]):
                    for c_idx in range(raw_output_probs_tensor.shape[1]):
                        prob = float(raw_output_probs_tensor[s, c_idx].item())
                        if prob < output_prob_threshold:
                            continue
                        key = f"{s}:{c_idx}"
                        raw_output_probs[key] = OutputProbability(
                            prob=round(prob, 6),
                            token=loaded.token_strings[c_idx],
                        )

                # Store all edges (unfiltered, unnormalized) with CI values
                graph_id = db.save_graph(
                    prompt_id=prompt_id,
                    graph=StoredGraph(
                        edges=raw_edges,
                        output_probs=raw_output_probs,
                        node_ci_vals=result.node_ci_vals,
                        optimization_params=opt_params,
                        label_prob=result.label_prob,
                    ),
                )

                filtered_node_ci_vals = {
                    k: v for k, v in result.node_ci_vals.items() if v > ci_threshold
                }
                l0_total = len(filtered_node_ci_vals)

                edges_data, node_importance, max_abs_attr = process_edges_for_response(
                    raw_edges=raw_edges,
                    normalize=normalize,
                    num_tokens=len(token_ids),
                    node_ci_vals=filtered_node_ci_vals,
                    is_optimized=True,
                )

                response_data = GraphDataWithOptimization(
                    id=graph_id,
                    tokens=token_strings,
                    edges=edges_data,
                    outputProbs=raw_output_probs,
                    nodeImportance=node_importance,
                    maxAbsAttr=max_abs_attr,
                    l0_total=l0_total,
                    optimization=OptimizationResult(
                        imp_min_coeff=imp_min_coeff,
                        steps=steps,
                        pnorm=pnorm,
                        label_token=label_token,
                        label_str=label_str,
                        ce_loss_coeff=ce_loss_coeff,
                        label_prob=result.label_prob,
                        kl_loss_coeff=kl_loss_coeff,
                    ),
                )
                complete_data = {"type": "complete", "data": response_data.model_dump()}
                yield f"data: {json.dumps(complete_data)}\n\n"
                break

        thread.join()

    return StreamingResponse(generate(), media_type="text/event-stream")


def process_edges_for_response(
    raw_edges: list[Edge],
    normalize: NormalizeType,
    num_tokens: int,
    node_ci_vals: dict[str, float],
    is_optimized: bool,
    edge_limit: int = GLOBAL_EDGE_LIMIT,
) -> tuple[list[EdgeData], dict[str, float], float]:
    """Single source of truth for edge processing pipeline.

    Applies filtering, normalization, limiting, and computes stats.
    Guarantees identical processing for compute and retrieval paths.

    Args:
        edges: Raw edges from computation or database
        normalize: Normalization type ("none", "target", "layer")
        num_tokens: Number of tokens in the prompt (for filtering)
        node_ci_vals: CI values per node (layer:seq:c_idx -> ci_val)
        is_optimized: Whether this is an optimized graph (applies additional filtering)
        edge_limit: Maximum number of edges to return

    Returns:
        (edges_data, node_importance, max_abs_attr)
    """
    if is_optimized:
        final_seq_pos = num_tokens - 1
        raw_edges = [edge for edge in raw_edges if edge.target.seq_pos == final_seq_pos]

    edges = []
    for edge in raw_edges:
        valid_source = edge.source.layer in NON_CI_LAYERS or str(edge.source) in node_ci_vals
        valid_target = edge.target.layer in NON_CI_LAYERS or str(edge.target) in node_ci_vals
        if valid_source and valid_target:
            edges.append(edge)

    edges = _normalize_edges(edges=edges, normalize=normalize)
    node_importance, max_abs_attr = compute_edge_stats(edges=edges)
    # Clip to edge limit for response
    if len(edges) > edge_limit:
        print(f"[WARNING] Edge limit {edge_limit} exceeded ({len(edges)} edges), truncating")
        edges = sorted(edges, key=lambda e: abs(e.strength), reverse=True)[:edge_limit]
    edges_data = [_edge_to_edge_data(e) for e in edges]
    return edges_data, node_importance, max_abs_attr


@router.get("/{prompt_id}")
@log_errors
def get_graphs(
    prompt_id: int,
    normalize: Annotated[NormalizeType, Query()],
    ci_threshold: Annotated[float, Query(ge=0)],
    loaded: DepLoadedRun,
    manager: DepStateManager,
) -> list[GraphData | GraphDataWithOptimization]:
    """Get all stored graphs for a prompt.

    Returns list of graphs (both standard and optimized) for the given prompt.
    Returns empty list if no graphs exist.
    """
    db = manager.db
    prompt = db.get_prompt(prompt_id)
    if prompt is None:
        return []

    token_strings = [loaded.token_strings[t] for t in prompt.token_ids]
    stored_graphs = db.get_graphs(prompt_id)

    num_tokens = len(prompt.token_ids)
    results: list[GraphData | GraphDataWithOptimization] = []
    for graph in stored_graphs:
        is_optimized = graph.optimization_params is not None
        filtered_node_ci_vals = {k: v for k, v in graph.node_ci_vals.items() if v > ci_threshold}
        l0_total = len(filtered_node_ci_vals)

        edges_data, node_importance, max_abs_attr = process_edges_for_response(
            raw_edges=graph.edges,
            normalize=normalize,
            num_tokens=num_tokens,
            node_ci_vals=filtered_node_ci_vals,
            is_optimized=is_optimized,
        )

        if not is_optimized:
            # Standard graph
            results.append(
                GraphData(
                    id=graph.id,
                    tokens=token_strings,
                    edges=edges_data,
                    outputProbs=graph.output_probs,
                    nodeImportance=node_importance,
                    maxAbsAttr=max_abs_attr,
                    l0_total=l0_total,
                )
            )
        else:
            # Optimized graph
            assert graph.optimization_params is not None

            # Get label_str if label_token is set
            label_str: str | None = None
            if graph.optimization_params.label_token is not None:
                label_str = loaded.token_strings[graph.optimization_params.label_token]

            results.append(
                GraphDataWithOptimization(
                    id=graph.id,
                    tokens=token_strings,
                    edges=edges_data,
                    outputProbs=graph.output_probs,
                    nodeImportance=node_importance,
                    maxAbsAttr=max_abs_attr,
                    l0_total=l0_total,
                    optimization=OptimizationResult(
                        imp_min_coeff=graph.optimization_params.imp_min_coeff,
                        steps=graph.optimization_params.steps,
                        pnorm=graph.optimization_params.pnorm,
                        label_token=graph.optimization_params.label_token,
                        label_str=label_str,
                        ce_loss_coeff=graph.optimization_params.ce_loss_coeff,
                        label_prob=graph.label_prob,
                        kl_loss_coeff=graph.optimization_params.kl_loss_coeff,
                    ),
                )
            )

    return results<|MERGE_RESOLUTION|>--- conflicted
+++ resolved
@@ -25,26 +25,12 @@
     StoredGraph,
 )
 from spd.app.backend.dependencies import DepLoadedRun, DepStateManager
-<<<<<<< HEAD
-from spd.app.backend.optim_cis.run_optim_cis import OptimCIConfig
-from spd.app.backend.schemas import OutputProbability
-=======
 from spd.app.backend.optim_cis.run_optim_cis import (
     OptimCELossConfig,
     OptimCIConfig,
     OptimKLLossConfig,
 )
-from spd.app.backend.schemas import (
-    EdgeData,
-    GraphData,
-    GraphDataWithOptimization,
-    OptimizationResult,
-    OutputProbability,
-    TokenInfo,
-    TokenizeResponse,
-    TokensResponse,
-)
->>>>>>> 0afb3b1c
+from spd.app.backend.schemas import OutputProbability
 from spd.app.backend.utils import log_errors
 from spd.configs import ImportanceMinimalityLossConfig
 from spd.utils.distributed_utils import get_device
@@ -60,36 +46,13 @@
     is_cross_seq: bool = False
 
 
-class TokenizeResponse(BaseModel):
-    """Response from tokenize endpoint."""
-
+class PromptPreview(BaseModel):
+    """Preview of a stored prompt for listing."""
+
+    id: int
     token_ids: list[int]
     tokens: list[str]
-    text: str
-
-
-class TokenInfo(BaseModel):
-    """A single token from the tokenizer vocabulary."""
-
-    id: int
-    string: str
-
-
-class TokensResponse(BaseModel):
-    """Response containing all tokens in the vocabulary."""
-
-    tokens: list[TokenInfo]
-
-
-class OptimizationResult(BaseModel):
-    """Results from optimized CI computation."""
-
-    label_token: int
-    label_str: str
-    imp_min_coeff: float
-    ce_loss_coeff: float
-    steps: int
-    label_prob: float
+    preview: str
 
 
 class GraphData(BaseModel):
@@ -104,10 +67,100 @@
     l0_total: int  # total active components at current CI threshold
 
 
+class OptimizationResult(BaseModel):
+    """Results from optimized CI computation."""
+
+    imp_min_coeff: float
+    steps: int
+    pnorm: float
+    # CE loss params (optional - required together)
+    label_token: int | None = None
+    label_str: str | None = None
+    ce_loss_coeff: float | None = None
+    label_prob: float | None = None
+    # KL loss param (optional)
+    kl_loss_coeff: float | None = None
+
+
 class GraphDataWithOptimization(GraphData):
     """Attribution graph data with optimization results."""
 
     optimization: OptimizationResult
+
+
+class ComponentStats(BaseModel):
+    """Statistics for a component across prompts."""
+
+    prompt_count: int
+    avg_max_ci: float
+    prompt_ids: list[int]
+
+
+class PromptSearchQuery(BaseModel):
+    """Query parameters for prompt search."""
+
+    components: list[str]
+    mode: str
+
+
+class PromptSearchResponse(BaseModel):
+    """Response from prompt search endpoint."""
+
+    query: PromptSearchQuery
+    count: int
+    results: list[PromptPreview]
+
+
+class TokenizeResponse(BaseModel):
+    """Response from tokenize endpoint."""
+
+    token_ids: list[int]
+    tokens: list[str]
+    text: str
+
+
+class TokenInfo(BaseModel):
+    """A single token from the tokenizer vocabulary."""
+
+    id: int
+    string: str
+
+
+class TokensResponse(BaseModel):
+    """Response containing all tokens in the vocabulary."""
+
+    tokens: list[TokenInfo]
+
+
+# SSE streaming message types
+class ProgressMessage(BaseModel):
+    """Progress update during streaming computation."""
+
+    type: Literal["progress"]
+    current: int
+    total: int
+    stage: str
+
+
+class ErrorMessage(BaseModel):
+    """Error message during streaming computation."""
+
+    type: Literal["error"]
+    error: str
+
+
+class CompleteMessage(BaseModel):
+    """Completion message with result data."""
+
+    type: Literal["complete"]
+    data: GraphData
+
+
+class CompleteMessageWithOptimization(BaseModel):
+    """Completion message with optimization result data."""
+
+    type: Literal["complete"]
+    data: GraphDataWithOptimization
 
 
 router = APIRouter(prefix="/api/graphs", tags=["graphs"])
