--- conflicted
+++ resolved
@@ -63,7 +63,6 @@
 NormalizeType = Literal["none", "target", "layer"]
 
 
-<<<<<<< HEAD
 def _get_ci_lookup(prompt_id: int, manager: DepStateManager) -> dict[str, float]:
     """Get CI values for all components from database.
 
@@ -121,10 +120,7 @@
     ]
 
 
-def compute_edge_stats(edges: list[EdgeData]) -> tuple[dict[str, float], float]:
-=======
 def compute_edge_stats(edges: list[Edge]) -> tuple[dict[str, float], float]:
->>>>>>> ef9f9a56
     """Compute node importance and max absolute edge value.
 
     Returns:
@@ -232,25 +228,16 @@
                     ),
                 )
 
-<<<<<<< HEAD
-                edges = filter_edges_by_ci_threshold(
-                    edges=raw_edges, prompt_id=prompt_id, ci_threshold=ci_threshold, manager=manager
-                )
-
-                # Apply normalization for response
-                edges = _normalize_edges(edges, normalize)
-                if len(edges) > GLOBAL_EDGE_LIMIT:
-                    edges.sort(key=lambda e: abs(e.strength), reverse=True)
-                    edges = edges[:GLOBAL_EDGE_LIMIT]
-
-                edges_typed = [_edge_to_edge_data(e) for e in edges]
-                node_importance, max_abs_attr = compute_edge_stats(edges_typed)
-=======
                 # Process edges for response
                 edges_data, node_importance, max_abs_attr = process_edges_for_response(
-                    raw_edges, normalize, num_tokens=len(token_ids), is_optimized=False
-                )
->>>>>>> ef9f9a56
+                    edges=raw_edges,
+                    normalize=normalize,
+                    num_tokens=len(token_ids),
+                    prompt_id=prompt_id,
+                    ci_threshold=ci_threshold,
+                    manager=manager,
+                    is_optimized=False,
+                )
 
                 response_data = GraphData(
                     id=prompt_id,
@@ -436,26 +423,15 @@
                     ),
                 )
 
-<<<<<<< HEAD
-                edges = filter_edges_by_ci_threshold(
-                    edges=raw_edges, prompt_id=prompt_id, ci_threshold=ci_threshold, manager=manager
-                )
-
-                # Apply normalization for response
-                edges = _remove_non_final_output_nodes(edges, len(token_ids))
-                edges = _normalize_edges(edges, normalize)
-                if len(edges) > GLOBAL_EDGE_LIMIT:
-                    edges.sort(key=lambda e: abs(e.strength), reverse=True)
-                    edges = edges[:GLOBAL_EDGE_LIMIT]
-
-                edges_typed = [_edge_to_edge_data(e) for e in edges]
-                node_importance, max_abs_attr = compute_edge_stats(edges_typed)
-=======
-                # Process edges for response
                 edges_data, node_importance, max_abs_attr = process_edges_for_response(
-                    raw_edges, normalize, num_tokens=len(token_ids), is_optimized=True
-                )
->>>>>>> ef9f9a56
+                    edges=raw_edges,
+                    normalize=normalize,
+                    num_tokens=len(token_ids),
+                    prompt_id=prompt_id,
+                    ci_threshold=ci_threshold,
+                    manager=manager,
+                    is_optimized=True,
+                )
 
                 response_data = GraphDataWithOptimization(
                     id=prompt_id,
@@ -488,6 +464,9 @@
     edges: list[Edge],
     normalize: NormalizeType,
     num_tokens: int,
+    prompt_id: int,
+    ci_threshold: float,
+    manager: DepStateManager,
     is_optimized: bool,
     edge_limit: int = GLOBAL_EDGE_LIMIT,
 ) -> tuple[list[EdgeData], dict[str, float], float]:
@@ -509,6 +488,11 @@
     if is_optimized:
         final_seq_pos = num_tokens - 1
         edges = [edge for edge in edges if edge.target.seq_pos == final_seq_pos]
+
+    edges = filter_edges_by_ci_threshold(
+        edges=edges, prompt_id=prompt_id, ci_threshold=ci_threshold, manager=manager
+    )
+
     edges = _normalize_edges(edges, normalize)
     node_importance, max_abs_attr = compute_edge_stats(edges)
     # Clip to edge limit for response
@@ -544,21 +528,16 @@
     num_tokens = len(prompt.token_ids)
     results: list[GraphData | GraphDataWithOptimization] = []
     for graph in stored_graphs:
-<<<<<<< HEAD
-        edges = filter_edges_by_ci_threshold(
-            edges=graph.edges, prompt_id=prompt_id, ci_threshold=ci_threshold, manager=manager
-        )
-        edges = _normalize_edges(edges=edges, normalize=normalize)
-        if len(edges) > GLOBAL_EDGE_LIMIT:
-            edges.sort(key=lambda e: abs(e.strength), reverse=True)
-            edges = edges[:GLOBAL_EDGE_LIMIT]
-        edges_data = [_edge_to_edge_data(e) for e in edges]
-=======
         is_optimized = graph.optimization_params is not None
         edges_data, node_importance, max_abs_attr = process_edges_for_response(
-            graph.edges, normalize, num_tokens, is_optimized
+            edges=graph.edges,
+            normalize=normalize,
+            num_tokens=num_tokens,
+            prompt_id=prompt_id,
+            ci_threshold=ci_threshold,
+            manager=manager,
+            is_optimized=is_optimized,
         )
->>>>>>> ef9f9a56
 
         if not is_optimized:
             # Standard graph
