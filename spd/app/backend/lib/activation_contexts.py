--- conflicted
+++ resolved
@@ -26,11 +26,7 @@
     n_batches: int,
     n_tokens_either_side: int,
     batch_size: int,
-<<<<<<< HEAD
     topk_examples: int,
-    device: str,
-=======
->>>>>>> 794d961d
 ) -> ModelActivationContexts:
     logger.info("Getting activation contexts")
 
@@ -40,12 +36,8 @@
         n_batches,
         n_tokens_either_side,
         batch_size,
-<<<<<<< HEAD
         topk_examples,
-        device,
-=======
         str(run_context.cm.device),
->>>>>>> 794d961d
     )
 
     return map_to_model_ctxs(run_context, activations_data)
