--- conflicted
+++ resolved
@@ -37,10 +37,6 @@
         n_tokens_either_side,
         batch_size,
         topk_examples,
-<<<<<<< HEAD
-        str(run_context.cm.device),
-=======
->>>>>>> 8add751e
     )
 
     return map_to_model_ctxs(run_context, activations_data)
@@ -116,10 +112,6 @@
     n_tokens_either_side: int,
     batch_size: int,
     topk_examples: int,
-<<<<<<< HEAD
-    device: str,
-=======
->>>>>>> 8add751e
 ) -> ActivationsData:
     device = next(run_context.cm.parameters()).device
 
