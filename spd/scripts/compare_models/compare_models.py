"""Model comparison script for geometric similarity analysis.

This script compares two SPD models by computing geometric similarities between
their learned subcomponents. It's designed for post-hoc analysis of completed runs.

Usage:
    python spd/scripts/compare_models/compare_models.py spd/scripts/compare_models/compare_models_config.yaml
    python spd/scripts/compare_models/compare_models.py --current_model_path="wandb:..." --reference_model_path="wandb:..."
"""

from collections.abc import Callable, Iterator
from pathlib import Path
from typing import Any

import einops
import fire
import torch
import torch.nn.functional as F
from jaxtyping import Float
from pydantic import Field
from torch import Tensor

from spd.configs import Config
from spd.log import logger
from spd.models.component_model import ComponentModel, SPDRunInfo
from spd.utils.distributed_utils import get_device
from spd.utils.general_utils import BaseModel, extract_batch_data, get_module_device, load_config
from spd.utils.run_utils import save_file


class CompareModelsConfig(BaseModel):
    """Configuration for model comparison script."""

    current_model_path: str = Field(..., description="Path to current model (wandb: or local path)")
    reference_model_path: str = Field(
        ..., description="Path to reference model (wandb: or local path)"
    )

    density_threshold: float = Field(
        ..., description="Minimum activation density for components to be included in comparison"
    )
    n_eval_steps: int = Field(
        ..., description="Number of evaluation steps to compute activation densities"
    )

    eval_batch_size: int = Field(..., description="Batch size for evaluation data loading")
    shuffle_data: bool = Field(..., description="Whether to shuffle the evaluation data")
    ci_alive_threshold: float = Field(
        ..., description="Threshold for considering components as 'alive'"
    )

    output_dir: str | None = Field(
        default=None,
        description="Directory to save results (defaults to 'out' directory relative to script location)",
    )


class ModelComparator:
    """Compare two SPD models for geometric similarity between subcomponents."""

    def __init__(self, config: CompareModelsConfig):
        """Initialize the model comparator.

        Args:
            config: CompareModelsConfig instance containing all configuration parameters
        """
        self.config = config
        self.density_threshold = config.density_threshold
        self.device = get_device()

        logger.info(f"Loading current model from: {config.current_model_path}")
        self.current_model, self.current_config = self._load_model_and_config(
            config.current_model_path
        )

        logger.info(f"Loading reference model from: {config.reference_model_path}")
        self.reference_model, self.reference_config = self._load_model_and_config(
            config.reference_model_path
        )

    def _load_model_and_config(self, model_path: str) -> tuple[ComponentModel, Config]:
        """Load model and config using the standard pattern from existing codebase."""
        run_info = SPDRunInfo.from_path(model_path)
        model = ComponentModel.from_run_info(run_info)
        model.to(self.device)
        model.eval()
        model.requires_grad_(False)

        return model, run_info.config

    def create_eval_data_loader(self) -> Iterator[Any]:
        """Create evaluation data loader using exact same patterns as decomposition scripts."""
        task_name = self.current_config.task_config.task_name

        data_loader_fns: dict[str, Callable[[], Iterator[Any]]] = {
            "tms": self._create_tms_data_loader,
            "resid_mlp": self._create_resid_mlp_data_loader,
            "lm": self._create_lm_data_loader,
            "induction_head": self._create_ih_data_loader,
        }

        if task_name not in data_loader_fns:
            raise ValueError(
                f"Unsupported task type: {task_name}. Supported types: {', '.join(data_loader_fns.keys())}"
            )

        return data_loader_fns[task_name]()

    def _create_tms_data_loader(self) -> Iterator[Any]:
        """Create data loader for TMS task."""
        from spd.experiments.tms.configs import TMSTaskConfig
        from spd.experiments.tms.models import TMSTargetRunInfo
        from spd.utils.data_utils import DatasetGeneratedDataLoader, SparseFeatureDataset

        assert isinstance(self.current_config.task_config, TMSTaskConfig)
        task_config = self.current_config.task_config

        assert self.current_config.pretrained_model_path, (
            "pretrained_model_path must be set for TMS models"
        )

        target_run_info = TMSTargetRunInfo.from_path(self.current_config.pretrained_model_path)

        dataset = SparseFeatureDataset(
            n_features=target_run_info.config.tms_model_config.n_features,
            feature_probability=task_config.feature_probability,
            device=self.device,
            data_generation_type=task_config.data_generation_type,
            value_range=(0.0, 1.0),
            synced_inputs=target_run_info.config.synced_inputs,
        )
        return iter(
            DatasetGeneratedDataLoader(
                dataset,
                batch_size=self.config.eval_batch_size,
                shuffle=self.config.shuffle_data,
            )
        )

    def _create_resid_mlp_data_loader(self) -> Iterator[Any]:
        """Create data loader for ResidMLP task."""
        from spd.experiments.resid_mlp.configs import ResidMLPTaskConfig
        from spd.experiments.resid_mlp.models import ResidMLPTargetRunInfo
        from spd.experiments.resid_mlp.resid_mlp_dataset import ResidMLPDataset
        from spd.utils.data_utils import DatasetGeneratedDataLoader

        assert isinstance(self.current_config.task_config, ResidMLPTaskConfig)
        task_config = self.current_config.task_config

        assert self.current_config.pretrained_model_path, (
            "pretrained_model_path must be set for ResidMLP models"
        )

        target_run_info = ResidMLPTargetRunInfo.from_path(self.current_config.pretrained_model_path)

        dataset = ResidMLPDataset(
            n_features=target_run_info.config.resid_mlp_model_config.n_features,
            feature_probability=task_config.feature_probability,
            device=self.device,
            calc_labels=False,
            label_type=None,
            act_fn_name=None,
            label_fn_seed=None,
            synced_inputs=target_run_info.config.synced_inputs,
        )
        return iter(
            DatasetGeneratedDataLoader(
                dataset,
                batch_size=self.config.eval_batch_size,
                shuffle=self.config.shuffle_data,
            )
        )

    def _create_lm_data_loader(self) -> Iterator[Any]:
        """Create data loader for LM task."""
        from spd.data import DatasetConfig, create_data_loader
        from spd.experiments.lm.configs import LMTaskConfig

        assert self.current_config.tokenizer_name, "tokenizer_name must be set"
        assert isinstance(self.current_config.task_config, LMTaskConfig)
        task_config = self.current_config.task_config

        dataset_config = DatasetConfig(
            name=task_config.dataset_name,
            hf_tokenizer_path=self.current_config.tokenizer_name,
            split=task_config.eval_data_split,
            n_ctx=task_config.max_seq_len,
            is_tokenized=task_config.is_tokenized,
            streaming=task_config.streaming,
            column_name=task_config.column_name,
            shuffle_each_epoch=task_config.shuffle_each_epoch,
            seed=None,
        )
        loader, _ = create_data_loader(
            dataset_config=dataset_config,
            batch_size=self.config.eval_batch_size,
            buffer_size=task_config.buffer_size,
            global_seed=self.current_config.seed + 1,
            ddp_rank=0,
            ddp_world_size=1,
        )
        return iter(loader)

    def _create_ih_data_loader(self) -> Iterator[Any]:
        """Create data loader for IH task."""
        from spd.experiments.ih.configs import IHTaskConfig
        from spd.experiments.ih.model import InductionModelTargetRunInfo
        from spd.utils.data_utils import DatasetGeneratedDataLoader, InductionDataset

        assert isinstance(self.current_config.task_config, IHTaskConfig)
        task_config = self.current_config.task_config

        assert self.current_config.pretrained_model_path, (
            "pretrained_model_path must be set for Induction Head models"
        )

        target_run_info = InductionModelTargetRunInfo.from_path(
            self.current_config.pretrained_model_path
        )

        dataset = InductionDataset(
            vocab_size=target_run_info.config.ih_model_config.vocab_size,
            seq_len=target_run_info.config.ih_model_config.seq_len,
            prefix_window=task_config.prefix_window
            or target_run_info.config.ih_model_config.seq_len - 3,
            device=self.device,
        )
        return iter(
            DatasetGeneratedDataLoader(
                dataset,
                batch_size=self.config.eval_batch_size,
                shuffle=self.config.shuffle_data,
            )
        )

    def compute_activation_densities(
        self, model: ComponentModel, eval_iterator: Iterator[Any], n_steps: int
    ) -> dict[str, Float[Tensor, " C"]]:
        """Compute activation densities using same logic as ComponentActivationDensity."""

        model_config = self.current_config if model is self.current_model else self.reference_config
        ci_alive_threshold = self.config.ci_alive_threshold

<<<<<<< HEAD
        device: torch.device = get_module_device(model)
=======
        device = get_module_device(model)
>>>>>>> 0d5137c4
        n_tokens = 0
        component_activation_counts: dict[str, Float[Tensor, " C"]] = {
            module_name: torch.zeros(model.C, device=device) for module_name in model.components
        }

        model.eval()
        with torch.no_grad():
            for _step in range(n_steps):
                batch = extract_batch_data(next(eval_iterator))
                batch = batch.to(self.device)
                pre_weight_acts = model(batch, cache_type="input").cache
                ci, _ = model.calc_causal_importances(
                    pre_weight_acts,
                    sigmoid_type=model_config.sigmoid_type,
                    sampling=model_config.sampling,
                )

                n_tokens_batch = next(iter(ci.values())).shape[:-1].numel()
                n_tokens += n_tokens_batch

                for module_name, ci_vals in ci.items():
                    active_components = ci_vals > ci_alive_threshold
                    n_activations_per_component = einops.reduce(
                        active_components, "... C -> C", "sum"
                    )
                    component_activation_counts[module_name] += n_activations_per_component

        densities = {
            module_name: component_activation_counts[module_name] / n_tokens
            for module_name in model.components
        }

        return densities

    def compute_geometric_similarities(
        self, activation_densities: dict[str, Float[Tensor, " C"]]
    ) -> dict[str, float]:
        """Compute geometric similarities between subcomponents."""
        similarities = {}

        for layer_name in self.current_model.components:
            if layer_name not in self.reference_model.components:
                logger.warning(f"Layer {layer_name} not found in reference model, skipping")
                continue

            current_components = self.current_model.components[layer_name]
            reference_components = self.reference_model.components[layer_name]

            # Extract U and V matrices
            C_ref = reference_components.C
            current_U = current_components.U  # Shape: [C, d_out]
            current_V = current_components.V  # Shape: [d_in, C]
            ref_U = reference_components.U
            ref_V = reference_components.V

            # Filter out components that aren't active enough in the current model
            alive_mask = activation_densities[layer_name] > self.config.density_threshold
            C_curr_alive = int(alive_mask.sum().item())
            if C_curr_alive == 0:
                logger.warning(
                    f"No components are active enough in {layer_name} for density threshold {self.config.density_threshold}. Skipping."
                )
                continue

            current_U_alive = current_U[alive_mask]
            current_V_alive = current_V[:, alive_mask]

            # Compute rank-one matrices: V @ U for each component
            current_rank_one = einops.einsum(
                current_V_alive,
                current_U_alive,
                "d_in C_curr_alive, C_curr_alive d_out -> C_curr_alive d_in d_out",
            )
            ref_rank_one = einops.einsum(
                ref_V, ref_U, "d_in C_ref, C_ref d_out -> C_ref d_in d_out"
            )

            # Compute cosine similarities between all pairs
            current_flat = current_rank_one.reshape(C_curr_alive, -1)
            ref_flat = ref_rank_one.reshape(C_ref, -1)

            current_norm = F.normalize(current_flat, p=2, dim=1)
            ref_norm = F.normalize(ref_flat, p=2, dim=1)

            cosine_sim_matrix = einops.einsum(
                current_norm,
                ref_norm,
                "C_curr_alive d_in_d_out, C_ref d_in_d_out -> C_curr_alive C_ref",
            )
            cosine_sim_matrix = cosine_sim_matrix.abs()

            max_similarities = cosine_sim_matrix.max(dim=1).values
            similarities[f"mean_max_abs_cosine_sim/{layer_name}"] = max_similarities.mean().item()
            similarities[f"max_abs_cosine_sim_std/{layer_name}"] = max_similarities.std().item()
            similarities[f"max_abs_cosine_sim_min/{layer_name}"] = max_similarities.min().item()
            similarities[f"max_abs_cosine_sim_max/{layer_name}"] = max_similarities.max().item()

        metric_names = [
            "mean_max_abs_cosine_sim",
            "max_abs_cosine_sim_std",
            "max_abs_cosine_sim_min",
            "max_abs_cosine_sim_max",
        ]

        for metric_name in metric_names:
            values = [
                similarities[f"{metric_name}/{layer_name}"]
                for layer_name in self.current_model.components
                if f"{metric_name}/{layer_name}" in similarities
            ]
            if values:
                similarities[f"{metric_name}/all_layers"] = sum(values) / len(values)

        return similarities

    def run_comparison(
        self, eval_iterator: Iterator[Any], n_steps: int | None = None
    ) -> dict[str, float]:
        """Run the full comparison pipeline."""
        if n_steps is None:
            n_steps = self.config.n_eval_steps
        assert isinstance(n_steps, int)

        logger.info("Computing activation densities for current model...")
        activation_densities = self.compute_activation_densities(
            self.current_model, eval_iterator, n_steps
        )

        logger.info("Computing geometric similarities...")
        similarities = self.compute_geometric_similarities(activation_densities)

        return similarities


def main(config_path_or_obj: Path | str | CompareModelsConfig) -> None:
    """Main execution function.

    Args:
        config_path_or_obj: Path to YAML config file, config dict, or CompareModelsConfig instance
    """
    config = load_config(config_path_or_obj, config_model=CompareModelsConfig)

    if config.output_dir is None:
        output_dir = Path(__file__).parent / "out"
    else:
        output_dir = Path(config.output_dir)
    output_dir.mkdir(parents=True, exist_ok=True)

    comparator = ModelComparator(config)

    logger.info("Setting up evaluation data...")
    eval_iterator = comparator.create_eval_data_loader()

    logger.info("Starting model comparison...")
    similarities = comparator.run_comparison(eval_iterator)

    results_file = output_dir / "similarity_results.json"
    save_file(similarities, results_file)

    logger.info(f"Comparison complete! Results saved to {results_file}")
    logger.info("Similarity metrics:")
    for key, value in similarities.items():
        logger.info(f"  {key}: {value:.4f}")


if __name__ == "__main__":
    fire.Fire(main)<|MERGE_RESOLUTION|>--- conflicted
+++ resolved
@@ -241,11 +241,7 @@
         model_config = self.current_config if model is self.current_model else self.reference_config
         ci_alive_threshold = self.config.ci_alive_threshold
 
-<<<<<<< HEAD
-        device: torch.device = get_module_device(model)
-=======
         device = get_module_device(model)
->>>>>>> 0d5137c4
         n_tokens = 0
         component_activation_counts: dict[str, Float[Tensor, " C"]] = {
             module_name: torch.zeros(model.C, device=device) for module_name in model.components
