"""Model comparison script for geometric similarity analysis.

This script compares two SPD models by computing geometric similarities between
their learned subcomponents. It's designed for post-hoc analysis of completed runs.

Usage:
    python spd/scripts/compare_models/compare_models.py spd/scripts/compare_models/compare_models_config.yaml
    python spd/scripts/compare_models/compare_models.py --current_model_path="wandb:..." --reference_model_path="wandb:..."
"""

from collections.abc import Callable, Iterator
from pathlib import Path
from typing import Any

import einops
import fire
import torch
import torch.nn.functional as F
from jaxtyping import Float
from pydantic import Field
from torch import Tensor

from spd.base_config import BaseConfig
from spd.configs import Config
from spd.log import logger
from spd.models.component_model import ComponentModel, SPDRunInfo
from spd.utils.distributed_utils import get_device
<<<<<<< HEAD
from spd.utils.general_utils import BaseConfig, extract_batch_data, get_obj_device
=======
from spd.utils.general_utils import extract_batch_data, get_obj_device
>>>>>>> fd2718cc
from spd.utils.run_utils import save_file


class CompareModelsConfig(BaseConfig):
    """Configuration for model comparison script."""

    current_model_path: str = Field(..., description="Path to current model (wandb: or local path)")
    reference_model_path: str = Field(
        ..., description="Path to reference model (wandb: or local path)"
    )

    density_threshold: float = Field(
        ..., description="Minimum activation density for components to be included in comparison"
    )
    n_eval_steps: int = Field(
        ..., description="Number of evaluation steps to compute activation densities"
    )

    eval_batch_size: int = Field(..., description="Batch size for evaluation data loading")
    shuffle_data: bool = Field(..., description="Whether to shuffle the evaluation data")
    ci_alive_threshold: float = Field(
        ..., description="Threshold for considering components as 'alive'"
    )

    output_dir: str | None = Field(
        default=None,
        description="Directory to save results (defaults to 'out' directory relative to script location)",
    )


class ModelComparator:
    """Compare two SPD models for geometric similarity between subcomponents."""

    def __init__(self, config: CompareModelsConfig):
        """Initialize the model comparator.

        Args:
            config: CompareModelsConfig instance containing all configuration parameters
        """
        self.config = config
        self.density_threshold = config.density_threshold
        self.device = get_device()

        logger.info(f"Loading current model from: {config.current_model_path}")
        self.current_model, self.current_config = self._load_model_and_config(
            config.current_model_path
        )

        logger.info(f"Loading reference model from: {config.reference_model_path}")
        self.reference_model, self.reference_config = self._load_model_and_config(
            config.reference_model_path
        )

    def _load_model_and_config(self, model_path: str) -> tuple[ComponentModel, Config]:
        """Load model and config using the standard pattern from existing codebase."""
        run_info = SPDRunInfo.from_path(model_path)
        model = ComponentModel.from_run_info(run_info)
        model.to(self.device)
        model.eval()
        model.requires_grad_(False)

        return model, run_info.config

    def create_eval_data_loader(self) -> Iterator[Any]:
        """Create evaluation data loader using exact same patterns as decomposition scripts."""
        task_name = self.current_config.task_config.task_name

        data_loader_fns: dict[str, Callable[[], Iterator[Any]]] = {
            "tms": self._create_tms_data_loader,
            "resid_mlp": self._create_resid_mlp_data_loader,
            "lm": self._create_lm_data_loader,
            "induction_head": self._create_ih_data_loader,
        }

        if task_name not in data_loader_fns:
            raise ValueError(
                f"Unsupported task type: {task_name}. Supported types: {', '.join(data_loader_fns.keys())}"
            )

        return data_loader_fns[task_name]()

    def _create_tms_data_loader(self) -> Iterator[Any]:
        """Create data loader for TMS task."""
        from spd.experiments.tms.configs import TMSTaskConfig
        from spd.experiments.tms.models import TMSTargetRunInfo
        from spd.utils.data_utils import DatasetGeneratedDataLoader, SparseFeatureDataset

        assert isinstance(self.current_config.task_config, TMSTaskConfig)
        task_config = self.current_config.task_config

        assert self.current_config.pretrained_model_path, (
            "pretrained_model_path must be set for TMS models"
        )

        target_run_info = TMSTargetRunInfo.from_path(self.current_config.pretrained_model_path)

        dataset = SparseFeatureDataset(
            n_features=target_run_info.config.tms_model_config.n_features,
            feature_probability=task_config.feature_probability,
            device=self.device,
            data_generation_type=task_config.data_generation_type,
            value_range=(0.0, 1.0),
            synced_inputs=target_run_info.config.synced_inputs,
        )
        return iter(
            DatasetGeneratedDataLoader(
                dataset,
                batch_size=self.config.eval_batch_size,
                shuffle=self.config.shuffle_data,
            )
        )

    def _create_resid_mlp_data_loader(self) -> Iterator[Any]:
        """Create data loader for ResidMLP task."""
        from spd.experiments.resid_mlp.configs import ResidMLPTaskConfig
        from spd.experiments.resid_mlp.models import ResidMLPTargetRunInfo
        from spd.experiments.resid_mlp.resid_mlp_dataset import ResidMLPDataset
        from spd.utils.data_utils import DatasetGeneratedDataLoader

        assert isinstance(self.current_config.task_config, ResidMLPTaskConfig)
        task_config = self.current_config.task_config

        assert self.current_config.pretrained_model_path, (
            "pretrained_model_path must be set for ResidMLP models"
        )

        target_run_info = ResidMLPTargetRunInfo.from_path(self.current_config.pretrained_model_path)

        dataset = ResidMLPDataset(
            n_features=target_run_info.config.resid_mlp_model_config.n_features,
            feature_probability=task_config.feature_probability,
            device=self.device,
            calc_labels=False,
            label_type=None,
            act_fn_name=None,
            label_fn_seed=None,
            synced_inputs=target_run_info.config.synced_inputs,
        )
        return iter(
            DatasetGeneratedDataLoader(
                dataset,
                batch_size=self.config.eval_batch_size,
                shuffle=self.config.shuffle_data,
            )
        )

    def _create_lm_data_loader(self) -> Iterator[Any]:
        """Create data loader for LM task."""
        from spd.data import DatasetConfig, create_data_loader
        from spd.experiments.lm.configs import LMTaskConfig

        assert self.current_config.tokenizer_name, "tokenizer_name must be set"
        assert isinstance(self.current_config.task_config, LMTaskConfig)
        task_config = self.current_config.task_config

        dataset_config = DatasetConfig(
            name=task_config.dataset_name,
            hf_tokenizer_path=self.current_config.tokenizer_name,
            split=task_config.eval_data_split,
            n_ctx=task_config.max_seq_len,
            is_tokenized=task_config.is_tokenized,
            streaming=task_config.streaming,
            column_name=task_config.column_name,
            shuffle_each_epoch=task_config.shuffle_each_epoch,
            seed=None,
        )
        loader, _ = create_data_loader(
            dataset_config=dataset_config,
            batch_size=self.config.eval_batch_size,
            buffer_size=task_config.buffer_size,
            global_seed=self.current_config.seed + 1,
            ddp_rank=0,
            ddp_world_size=1,
        )
        return iter(loader)

    def _create_ih_data_loader(self) -> Iterator[Any]:
        """Create data loader for IH task."""
        from spd.experiments.ih.configs import IHTaskConfig
        from spd.experiments.ih.model import InductionModelTargetRunInfo
        from spd.utils.data_utils import DatasetGeneratedDataLoader, InductionDataset

        assert isinstance(self.current_config.task_config, IHTaskConfig)
        task_config = self.current_config.task_config

        assert self.current_config.pretrained_model_path, (
            "pretrained_model_path must be set for Induction Head models"
        )

        target_run_info = InductionModelTargetRunInfo.from_path(
            self.current_config.pretrained_model_path
        )

        dataset = InductionDataset(
            vocab_size=target_run_info.config.ih_model_config.vocab_size,
            seq_len=target_run_info.config.ih_model_config.seq_len,
            prefix_window=task_config.prefix_window
            or target_run_info.config.ih_model_config.seq_len - 3,
            device=self.device,
        )
        return iter(
            DatasetGeneratedDataLoader(
                dataset,
                batch_size=self.config.eval_batch_size,
                shuffle=self.config.shuffle_data,
            )
        )

    def compute_activation_densities(
        self, model: ComponentModel, eval_iterator: Iterator[Any], n_steps: int
    ) -> dict[str, Float[Tensor, " C"]]:
        """Compute activation densities using same logic as ComponentActivationDensity."""

        model_config = self.current_config if model is self.current_model else self.reference_config
        ci_alive_threshold = self.config.ci_alive_threshold

        device = get_obj_device(model)
        n_tokens = 0
        component_activation_counts: dict[str, Float[Tensor, " C"]] = {
            module_name: torch.zeros(model.C, device=device) for module_name in model.components
        }

        model.eval()
        with torch.no_grad():
            for _step in range(n_steps):
                batch = extract_batch_data(next(eval_iterator))
                batch = batch.to(self.device)
                pre_weight_acts = model(batch, cache_type="input").cache
                ci, _ = model.calc_causal_importances(
                    pre_weight_acts,
                    sigmoid_type=model_config.sigmoid_type,
                    sampling=model_config.sampling,
                )

                n_tokens_batch = next(iter(ci.values())).shape[:-1].numel()
                n_tokens += n_tokens_batch

                for module_name, ci_vals in ci.items():
                    active_components = ci_vals > ci_alive_threshold
                    n_activations_per_component = einops.reduce(
                        active_components, "... C -> C", "sum"
                    )
                    component_activation_counts[module_name] += n_activations_per_component

        densities = {
            module_name: component_activation_counts[module_name] / n_tokens
            for module_name in model.components
        }

        return densities

    def compute_geometric_similarities(
        self, activation_densities: dict[str, Float[Tensor, " C"]]
    ) -> dict[str, float]:
        """Compute geometric similarities between subcomponents."""
        similarities = {}

        for layer_name in self.current_model.components:
            if layer_name not in self.reference_model.components:
                logger.warning(f"Layer {layer_name} not found in reference model, skipping")
                continue

            current_components = self.current_model.components[layer_name]
            reference_components = self.reference_model.components[layer_name]

            # Extract U and V matrices
            C_ref = reference_components.C
            current_U = current_components.U  # Shape: [C, d_out]
            current_V = current_components.V  # Shape: [d_in, C]
            ref_U = reference_components.U
            ref_V = reference_components.V

            # Filter out components that aren't active enough in the current model
            alive_mask = activation_densities[layer_name] > self.config.density_threshold
            C_curr_alive = int(alive_mask.sum().item())
            if C_curr_alive == 0:
                logger.warning(
                    f"No components are active enough in {layer_name} for density threshold {self.config.density_threshold}. Skipping."
                )
                continue

            current_U_alive = current_U[alive_mask]
            current_V_alive = current_V[:, alive_mask]

            # Compute rank-one matrices: V @ U for each component
            current_rank_one = einops.einsum(
                current_V_alive,
                current_U_alive,
                "d_in C_curr_alive, C_curr_alive d_out -> C_curr_alive d_in d_out",
            )
            ref_rank_one = einops.einsum(
                ref_V, ref_U, "d_in C_ref, C_ref d_out -> C_ref d_in d_out"
            )

            # Compute cosine similarities between all pairs
            current_flat = current_rank_one.reshape(C_curr_alive, -1)
            ref_flat = ref_rank_one.reshape(C_ref, -1)

            current_norm = F.normalize(current_flat, p=2, dim=1)
            ref_norm = F.normalize(ref_flat, p=2, dim=1)

            cosine_sim_matrix = einops.einsum(
                current_norm,
                ref_norm,
                "C_curr_alive d_in_d_out, C_ref d_in_d_out -> C_curr_alive C_ref",
            )
            cosine_sim_matrix = cosine_sim_matrix.abs()

            max_similarities = cosine_sim_matrix.max(dim=1).values
            similarities[f"mean_max_abs_cosine_sim/{layer_name}"] = max_similarities.mean().item()
            similarities[f"max_abs_cosine_sim_std/{layer_name}"] = max_similarities.std().item()
            similarities[f"max_abs_cosine_sim_min/{layer_name}"] = max_similarities.min().item()
            similarities[f"max_abs_cosine_sim_max/{layer_name}"] = max_similarities.max().item()

        metric_names = [
            "mean_max_abs_cosine_sim",
            "max_abs_cosine_sim_std",
            "max_abs_cosine_sim_min",
            "max_abs_cosine_sim_max",
        ]

        for metric_name in metric_names:
            values = [
                similarities[f"{metric_name}/{layer_name}"]
                for layer_name in self.current_model.components
                if f"{metric_name}/{layer_name}" in similarities
            ]
            if values:
                similarities[f"{metric_name}/all_layers"] = sum(values) / len(values)

        return similarities

    def run_comparison(
        self, eval_iterator: Iterator[Any], n_steps: int | None = None
    ) -> dict[str, float]:
        """Run the full comparison pipeline."""
        if n_steps is None:
            n_steps = self.config.n_eval_steps
        assert isinstance(n_steps, int)

        logger.info("Computing activation densities for current model...")
        activation_densities = self.compute_activation_densities(
            self.current_model, eval_iterator, n_steps
        )

        logger.info("Computing geometric similarities...")
        similarities = self.compute_geometric_similarities(activation_densities)

        return similarities


def main(config_path: Path | str) -> None:
    """Main execution function.

    Args:
        config_path: Path to YAML config
    """
<<<<<<< HEAD
    config = CompareModelsConfig.load(config_path)
=======
    config = CompareModelsConfig.from_file(config_path)
>>>>>>> fd2718cc

    if config.output_dir is None:
        output_dir = Path(__file__).parent / "out"
    else:
        output_dir = Path(config.output_dir)
    output_dir.mkdir(parents=True, exist_ok=True)

    comparator = ModelComparator(config)

    logger.info("Setting up evaluation data...")
    eval_iterator = comparator.create_eval_data_loader()

    logger.info("Starting model comparison...")
    similarities = comparator.run_comparison(eval_iterator)

    results_file = output_dir / "similarity_results.json"
    save_file(similarities, results_file)

    logger.info(f"Comparison complete! Results saved to {results_file}")
    logger.info("Similarity metrics:")
    for key, value in similarities.items():
        logger.info(f"  {key}: {value:.4f}")


if __name__ == "__main__":
    fire.Fire(main)<|MERGE_RESOLUTION|>--- conflicted
+++ resolved
@@ -25,11 +25,7 @@
 from spd.log import logger
 from spd.models.component_model import ComponentModel, SPDRunInfo
 from spd.utils.distributed_utils import get_device
-<<<<<<< HEAD
-from spd.utils.general_utils import BaseConfig, extract_batch_data, get_obj_device
-=======
 from spd.utils.general_utils import extract_batch_data, get_obj_device
->>>>>>> fd2718cc
 from spd.utils.run_utils import save_file
 
 
@@ -387,11 +383,7 @@
     Args:
         config_path: Path to YAML config
     """
-<<<<<<< HEAD
-    config = CompareModelsConfig.load(config_path)
-=======
     config = CompareModelsConfig.from_file(config_path)
->>>>>>> fd2718cc
 
     if config.output_dir is None:
         output_dir = Path(__file__).parent / "out"
