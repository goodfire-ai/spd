--- conflicted
+++ resolved
@@ -226,7 +226,7 @@
 
     # Create separate panel grids for each experiment
     for experiment in experiments_list:
-        experiment_type = EXPERIMENT_REGISTRY[experiment].experiment_type
+        task_name = EXPERIMENT_REGISTRY[experiment].task_name
 
         # Use run_id and experiment name tags for filtering
         combined_filter = f'(Tags("tags") in ["{run_id}"]) and (Tags("tags") in ["{experiment}"])'
@@ -241,7 +241,7 @@
         panels: list[wr.interface.PanelTypes] = []
         y = 0
 
-        if experiment_type in ["tms", "resid_mlp"]:
+        if task_name in ["tms", "resid_mlp"]:
             ci_height = 12
             panels.append(
                 wr.MediaBrowser(
@@ -271,7 +271,7 @@
             )
         y += loss_plots_height
 
-        if EXPERIMENT_REGISTRY[experiment].task_name in ["tms", "resid_mlp"]:
+        if task_name in ["tms", "resid_mlp"]:
             # Add target CI error plots
             target_ci_weight = 6
             target_ci_width = REPORT_TOTAL_WIDTH // 2
@@ -294,11 +294,7 @@
             y += target_ci_weight
 
         # Only add KL loss plots for language model experiments
-<<<<<<< HEAD
-        if EXPERIMENT_REGISTRY[experiment].task_name == "lm":
-=======
-        if experiment_type == "lm":
->>>>>>> 1fb37954
+        if task_name == "lm":
             kl_height = 6
             kl_width = REPORT_TOTAL_WIDTH // 3
             x_offset = 0
