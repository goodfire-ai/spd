"""Unified SPD runner for experiments with optional parameter sweeps.

This script provides a single entry point for running SPD experiments, supporting both
fixed configurations and parameter sweeps. All runs are tracked in W&B with workspace
views created for each experiment.

For full CLI usage and examples, see the bottom of this file (or run `spd-run --help`).
"""

import argparse
import copy
import json
import shlex
import subprocess
import tempfile
from datetime import datetime
from hashlib import sha256
from pathlib import Path
from typing import Any, Final

import yaml

from spd.configs import Config
from spd.log import LogFormat, logger
from spd.registry import EXPERIMENT_REGISTRY, get_max_expected_runtime
from spd.settings import REPO_ROOT
from spd.utils.git_utils import create_git_snapshot, repo_current_branch
from spd.utils.run_utils import apply_nested_updates, generate_grid_combinations, generate_run_name
from spd.utils.slurm_utils import create_slurm_array_script, submit_slurm_array
from spd.utils.wandb_utils import wandb_setup


def generate_run_id() -> str:
    """Generate a unique run ID based on timestamp."""
    return f"run_{datetime.now().strftime('%Y%m%d_%H%M%S')}"


def resolve_sweep_params_path(sweep_params_file: str) -> Path:
    """Resolve the full path to the sweep parameters file."""
    if "/" not in sweep_params_file:
        # Look in scripts directory by default
        return REPO_ROOT / "spd/scripts" / sweep_params_file
    else:
        return REPO_ROOT / sweep_params_file


def load_sweep_params(experiment_name: str, sweep_params_path: Path) -> dict[str, Any]:
    """Load sweep parameters for an experiment.

    Supports YAML file with global parameters and experiment-specific overrides:

    ```yaml
    global:
      seed:
        values: [0, 1, 2]
      loss:
        faithfulness_weight:
          values: [0.1, 0.5]

    tms_5-2:
      seed:
        values: [100, 200]  # Overrides global seed
      n_components:
        values: [5, 10]     # Adds experiment-specific parameter

    resid_mlp1:
      loss:
        faithfulness_weight:
          values: [1.0, 2.0]  # Overrides nested global parameter
    ```

    Experiment-specific parameters override global parameters at any nesting level.
    """
    with open(sweep_params_path) as f:
        all_params = yaml.safe_load(f)

    # Start with global parameters if they exist
    params = copy.deepcopy(all_params["global"]) if "global" in all_params else {}

    # Merge experiment-specific parameters if they exist
    if experiment_name in all_params and experiment_name != "global":
        experiment_params = all_params[experiment_name]
        _merge_sweep_params(params, experiment_params)

    if not params:
        raise ValueError(f"No sweep parameters found for experiment '{experiment_name}'")

    return params


def _merge_sweep_params(base: dict[str, Any], override: dict[str, Any]) -> None:
    """Recursively merge override parameters into base parameters.

    Handles nested parameter structures and overwrites values from base with override.
    """
    for key, value in override.items():
        if key in base and isinstance(base[key], dict) and isinstance(value, dict):
            # Both are dicts, merge recursively
            _merge_sweep_params(base[key], value)
        else:
            # Override the value
            base[key] = value


def _choose_master_port(run_id_local: str, idx: int) -> int:
    """Choose a unique port per command.

    Uses a stable hash of (run_id, idx) mapped into a high, unprivileged port range so that we can
    run multiple DDP processes on the same machine.
    """
    base: int = 20000
    span: int = 20000  # ports in [20000, 40000)
    h: int = int(sha256(f"{run_id_local}:{idx}".encode()).hexdigest(), 16)
    return base + (h % span)


def _build_mpi_prefix(run_id: str, idx: int, dp: int) -> str:
    """Build an MPI prefix for a command."""
    port: int = _choose_master_port(run_id, idx)
    return f"MASTER_PORT={port} mpirun -x MASTER_PORT -np {dp} "


def generate_commands(
    experiments_list: list[str],
    run_id: str,
    sweep_params_file: str | None = None,
    project: str = "spd",
    dp: int = 1,
) -> list[str]:
    """Generate commands for all experiment runs and print task counts.

    NOTE: When we convert parameter settings into JSON strings to pass to our decomposition scripts,
    we add a prefix to prevent Fire parsing with ast.literal_eval
    (https://github.com/google/python-fire/issues/332)
    """
    commands: list[str] = []

    logger.info("Task breakdown by experiment:")
    task_breakdown: dict[str, str] = {}

    sweep_params_path: Path | None = (
        resolve_sweep_params_path(sweep_params_file) if sweep_params_file else None
    )

    cmd_idx: int = 0

    for experiment in experiments_list:
        exp_config = EXPERIMENT_REGISTRY[experiment]

        # Load base config
<<<<<<< HEAD
        base_config = Config.load(config_path)
=======
        base_config = load_config(exp_config.config_path, Config)
>>>>>>> 0d01a366

        if sweep_params_path is None:
            # Fixed configuration run - still use JSON to ensure project override works
            base_config_dict = base_config.model_dump(mode="json")
            base_config_dict["wandb_project"] = project
            config_with_overrides = Config(**base_config_dict)

            config_json = f"json:{json.dumps(config_with_overrides.model_dump(mode='json'))}"

            mpi_prefix = _build_mpi_prefix(run_id, cmd_idx, dp) if dp > 1 else ""

            command = (
                f"{mpi_prefix}python {exp_config.decomp_script} '{config_json}' "
                f"--sweep_id {run_id} --evals_id {experiment}"
            )

            commands.append(command)
            task_breakdown[experiment] = "1 task"
            cmd_idx += 1

        else:
            # Parameter sweep run
            sweep_params = load_sweep_params(experiment, sweep_params_path)
            combinations = generate_grid_combinations(sweep_params)

            for i, param_combo in enumerate(combinations):
                # Apply parameter overrides
                base_config_dict = base_config.model_dump(mode="json")
                config_dict_with_overrides = apply_nested_updates(base_config_dict, param_combo)
                config_dict_with_overrides["wandb_project"] = project
                wandb_run_name = f"{experiment}-{generate_run_name(param_combo)}"
                config_dict_with_overrides["wandb_run_name"] = wandb_run_name
                config_with_overrides = Config(**config_dict_with_overrides)

                config_json = f"json:{json.dumps(config_with_overrides.model_dump(mode='json'))}"
                sweep_params_json = f"json:{json.dumps(sweep_params)}"

                mpi_prefix = _build_mpi_prefix(run_id, cmd_idx, dp) if dp > 1 else ""
                command = (
                    f"{mpi_prefix}python {exp_config.decomp_script} '{config_json}' "
                    f"--sweep_id {run_id} "
                    f"--evals_id {experiment} "
                    f"--sweep_params_json '{sweep_params_json}'"
                )

                commands.append(command)
                cmd_idx += 1

                # Print first combination as example
                if i == 0:
                    logger.info(f"  {experiment}: {len(combinations)} tasks")
                    logger.info(f"    Example param overrides: {param_combo}")

    if task_breakdown:
        logger.values(task_breakdown)

    return commands


def run_commands_locally(commands: list[str]) -> None:
    """Execute commands locally in sequence.

    Args:
        commands: List of shell commands to execute
    """

    logger.section(f"LOCAL EXECUTION: Running {len(commands)} tasks")

    for i, command in enumerate(commands, 1):
        # Parse command into arguments
        args = shlex.split(command)

        # Extract experiment name from script path for cleaner output
        script_name = args[1].split("/")[-1]
        logger.section(f"[{i}/{len(commands)}] Executing: {script_name}...")

        result = subprocess.run(args)

        if result.returncode != 0:
            logger.warning(
                f"[{i}/{len(commands)}] ⚠️  Warning: Command failed with exit code {result.returncode}"
            )
        else:
            logger.info(f"[{i}/{len(commands)}] ✓ Completed successfully")

    logger.section("LOCAL EXECUTION COMPLETE")


def get_experiments(
    experiments: str | None = None,
) -> list[str]:
    """Get and validate the list of experiments to run based on the input string.

    Args:
        experiments: Comma-separated list of experiment names. If None, runs all experiments.

    Returns:
        List of experiment names to run.
    """
    # Determine experiment list
    experiments_list: list[str]
    if experiments is None:
        experiments_list = list(EXPERIMENT_REGISTRY.keys())
    else:
        experiments_list = [exp.strip() for exp in experiments.split(",")]

    # Validate experiment names
    invalid_experiments: list[str] = [
        exp for exp in experiments_list if exp not in EXPERIMENT_REGISTRY
    ]
    if invalid_experiments:
        available: str = ", ".join(EXPERIMENT_REGISTRY.keys())
        raise ValueError(
            f"Invalid experiments: {invalid_experiments}. Available experiments: {available}"
        )

    return experiments_list


def _validate_dp(dp: int, experiments_list: list[str], local: bool, cpu: bool) -> None:
    if dp < 1 or dp > 8:
        raise ValueError(f"dp must be between 1 and 8, got {dp}")

    if dp > 1 and local:
        raise ValueError("DDP (dp > 1) is not supported in local mode")

    if dp > 1:
        non_lm_experiments = [
            exp for exp in experiments_list if EXPERIMENT_REGISTRY[exp].task_name != "lm"
        ]
        if non_lm_experiments:
            raise ValueError(
                f"DDP (dp > 1) is only supported for lm experiments. "
                f"Non-lm experiments found: {non_lm_experiments}"
            )

    if dp > 1 and cpu:
        raise ValueError("Can't have both dp > 1 and cpu")


def main(
    experiments: str | None = None,
    sweep: str | bool = False,
    n_agents: int | None = None,
    create_report: bool = True,
    job_suffix: str | None = None,
    cpu: bool = False,
    partition: str = "h100-reserved",
    dp: int = 1,
    project: str = "spd",
    local: bool = False,
    log_format: LogFormat = "default",
    create_snapshot: bool = True,
    use_wandb: bool = True,
    report_title: str | None = None,
) -> None:
    """SPD runner for experiments with optional parameter sweeps.

    Args:
        experiments: Comma-separated list of experiment names. If None, runs all experiments.
        sweep: Enable parameter sweep. If True, uses default sweep_params.yaml.
            If a string, uses that as the sweep parameters file path.
        n_agents: Maximum number of concurrent SLURM tasks. If None and sweep is enabled,
            raise an error (unless running with --local). If None and sweep is not enabled,
            use the number of experiments. Not used for local execution.
        create_report: Create W&B report for aggregated view (default: True)
        job_suffix: Optional suffix for SLURM job names
        cpu: Use CPU instead of GPU (default: False)
        partition: SLURM partition to use (default: "h100-reserved")
        dp: Number of GPUs for data parallelism (1-8). Only supported for lm experiments.
            Cannot be used with local mode (default: 1)
        project: W&B project name (default: "spd"). Will be created if it doesn't exist.
        local: Run locally instead of submitting to SLURM (default: False)
        log_format: Logging format for the script output.
            Options are "terse" (no timestamps/level) or "default".
        create_snapshot: Create a git snapshot branch for the run.
            if False, uses the current branch, as determined by `repo_current_branch`
            (default: True).
        use_wandb: Use W&B for logging and tracking (default: True).
            If set to false, `create_report` must also be false.
        report_title: Title for the W&B report (default: None). Will be generated if not provided.

    """
    # setup
    # ==========================================================================================

    logger.set_format("console", log_format)

    # Determine run id
    run_id: str = generate_run_id()
    logger.info(f"Run ID: {run_id}")

    # Determine the sweep parameters file
    sweep_params_file: str | None = None
    if sweep:
        sweep_params_file = "sweep_params.yaml" if isinstance(sweep, bool) else sweep

    # get the experiments to run -- run all of them if not specified
    experiments_list: list[str] = get_experiments(experiments)
    logger.info(f"Experiments: {', '.join(experiments_list)}")

    _validate_dp(dp, experiments_list=experiments_list, local=local, cpu=cpu)

    # Agent count
    if n_agents is None:
        if sweep_params_file is None:
            n_agents = len(experiments_list)
        else:
            assert local, (
                "n-agents must be provided if sweep is enabled (unless running with --local)"
            )

    # wandb and snapshot setup
    # ==========================================================================================

    if not local or use_wandb:
        # set up snapshot branch and commit hash
        snapshot_branch: str
        commit_hash: str

        if create_snapshot:
            snapshot_branch, commit_hash = create_git_snapshot(branch_name_prefix="run")
            logger.info(f"Created git snapshot branch: {snapshot_branch} ({commit_hash[:8]})")
        else:
            snapshot_branch = repo_current_branch()
            commit_hash = "none"
            logger.info(f"Using current branch: {snapshot_branch}")

        # set up wandb
        if use_wandb:
            wandb_setup(
                project=project,
                run_id=run_id,
                experiments_list=experiments_list,
                create_report=create_report,
                # if `create_report == False`, the rest of the arguments don't matter
                report_title=report_title,
                snapshot_branch=snapshot_branch,
                commit_hash=commit_hash,
                include_run_comparer=sweep_params_file is not None,
            )
        else:
            assert not create_report, (
                f"can't create report if use_wandb is false: {create_report = }"
            )
            logger.warning(
                "W&B logging is disabled. No workspace views or reports will be created. "
                "Set `use_wandb=True` to enable."
            )

    # generate and run commands
    # ==========================================================================================
    commands: list[str] = generate_commands(
        experiments_list=experiments_list,
        run_id=run_id,
        sweep_params_file=sweep_params_file,
        project=project,
        dp=dp,
    )

    if local:
        run_commands_locally(commands)
    else:
        # Submit to SLURM
        with tempfile.TemporaryDirectory() as temp_dir:
            temp_path = Path(temp_dir)
            array_script = temp_path / f"run_array_{run_id}.sh"
            if job_suffix is None:
                expected_time_str = get_max_expected_runtime(experiments_list)
                job_name = f"spd-{expected_time_str}"
            else:
                job_name = f"spd-{job_suffix}"

            n_gpus_per_job = dp if not cpu else 0
            create_slurm_array_script(
                script_path=array_script,
                job_name=job_name,
                commands=commands,
                # again -- local is false, so snapshot_branch will exist
                snapshot_branch=snapshot_branch,  # pyright: ignore[reportPossiblyUnboundVariable]
                max_concurrent_tasks=n_agents,
                n_gpus_per_job=n_gpus_per_job,
                partition=partition,
            )

            array_job_id = submit_slurm_array(array_script)

            logger.section("Job submitted successfully!")
            logger.values(
                {
                    "Array Job ID": array_job_id,
                    "Total tasks": len(commands),
                    "Max concurrent tasks": n_agents,
                    "View logs in": f"~/slurm_logs/slurm-{array_job_id}_*.out",
                }
            )


_SPD_RUN_EXAMPLES: Final[str] = """
Examples:
    # Run subset of experiments locally
    spd-run --experiments tms_5-2,resid_mlp1 --local

    # Run parameter sweep locally
    spd-run --experiments tms_5-2 --sweep --local

    # Run subset of experiments (no sweep)
    spd-run --experiments tms_5-2,resid_mlp1

    # Run parameter sweep on a subset of experiments with default sweep_params.yaml
    spd-run --experiments tms_5-2,resid_mlp2 --sweep

    # Run parameter sweep on an experiment with custom sweep params at spd/scripts/my_sweep.yaml
    spd-run --experiments tms_5-2 --sweep my_sweep.yaml

    # Run all experiments (no sweep)
    spd-run

    # Use custom W&B project
    spd-run --experiments tms_5-2 --project my-spd-project

    # Run all experiments on CPU
    spd-run --experiments tms_5-2 --cpu

    # Run with data parallelism over 4 GPUs (only supported for lm experiments)
    spd-run --experiments ss_llama --dp 4
"""


def cli():
    """Command line interface."""
    parser = argparse.ArgumentParser(
        prog="spd-run",
        description="SPD runner for experiments with optional parameter sweeps.",
        formatter_class=argparse.RawDescriptionHelpFormatter,
        epilog=_SPD_RUN_EXAMPLES,
    )

    # main arguments
    parser.add_argument(
        "-e",
        "--experiments",
        type=str,
        default=None,
        help=(
            "Comma-separated list of experiment names. If not specified, runs all experiments. "
            f"Available: {list(EXPERIMENT_REGISTRY.keys())}"
        ),
    )
    parser.add_argument(
        "--local",
        action=argparse.BooleanOptionalAction,
        default=False,
        help="Run locally instead of submitting to SLURM",
    )

    # Sweep arguments
    parser.add_argument(
        "--sweep",
        nargs="?",
        const=True,
        default=False,
        help="Enable parameter sweep. If `--sweep` passed with argument, uses default sweep_params.yaml. "
        "Otherwise, specify a single path to custom sweep parameters file.",
    )

    parser.add_argument(
        "-n",
        "--n-agents",
        type=int,
        default=None,
        help="Maximum number of concurrent SLURM tasks. Required for sweeps unless running locally. "
        "For non-sweep runs, defaults to the number of experiments.",
    )

    # Report and project settings
    parser.add_argument(
        "--create-report",
        action=argparse.BooleanOptionalAction,
        default=True,
        help="Create W&B report for aggregated view",
    )

    parser.add_argument(
        "--project",
        type=str,
        default="spd",
        help="W&B project name (default: spd). Will be created if it doesn't exist.",
    )

    parser.add_argument(
        "--report-title",
        type=str,
        default=None,
        help="Title for the W&B report. Generated automatically if not provided.",
    )

    # Execution settings
    parser.add_argument(
        "--cpu",
        action=argparse.BooleanOptionalAction,
        default=False,
        help="Use CPU instead of GPU",
    )

    parser.add_argument(
        "--dp",
        "--data-parallelism",
        type=int,
        default=1,
        help="Number of GPUs for data parallelism (1-8). Only supported for lm experiments. "
        "Cannot be used with local mode (default: 1)",
    )

    parser.add_argument(
        "--job-suffix",
        type=str,
        default=None,
        help="Optional suffix for SLURM job names",
    )

    # Git and logging settings
    parser.add_argument(
        "--create-snapshot",
        action=argparse.BooleanOptionalAction,
        default=True,
        help="Create a git snapshot branch for the run",
    )

    parser.add_argument(
        "--use-wandb",
        action=argparse.BooleanOptionalAction,
        default=True,
        help="Use W&B for logging and tracking",
    )

    parser.add_argument(
        "--log-format",
        type=str,
        choices=LogFormat.__args__,
        default="default",
        help="Logging format for script output. 'terse' removes timestamps/level (default: 'default')",
    )

    parser.add_argument(
        "-p",
        "--partition",
        type=str,
        default="h100-reserved",
        help="SLURM partition to use (default: 'h100-reserved')",
    )

    args: argparse.Namespace = parser.parse_args()

    # Call main with parsed arguments
    main(
        experiments=args.experiments,
        sweep=args.sweep,
        n_agents=args.n_agents,
        create_report=args.create_report,
        job_suffix=args.job_suffix,
        cpu=args.cpu,
        partition=args.partition,
        dp=args.dp,
        project=args.project,
        local=args.local,
        log_format=args.log_format,
        create_snapshot=args.create_snapshot,
        use_wandb=args.use_wandb,
        report_title=args.report_title,
    )


if __name__ == "__main__":
    cli()<|MERGE_RESOLUTION|>--- conflicted
+++ resolved
@@ -147,12 +147,7 @@
     for experiment in experiments_list:
         exp_config = EXPERIMENT_REGISTRY[experiment]
 
-        # Load base config
-<<<<<<< HEAD
-        base_config = Config.load(config_path)
-=======
-        base_config = load_config(exp_config.config_path, Config)
->>>>>>> 0d01a366
+        base_config = Config.load(exp_config.config_path)
 
         if sweep_params_path is None:
             # Fixed configuration run - still use JSON to ensure project override works
