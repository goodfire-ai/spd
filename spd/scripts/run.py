--- conflicted
+++ resolved
@@ -147,12 +147,7 @@
     for experiment in experiments_list:
         exp_config = EXPERIMENT_REGISTRY[experiment]
 
-<<<<<<< HEAD
-        base_config = Config.load(exp_config.config_path)
-=======
-        # Load base config
         base_config = Config.from_file(exp_config.config_path)
->>>>>>> fd2718cc
 
         if sweep_params_path is None:
             # Fixed configuration run - still use JSON to ensure project override works
