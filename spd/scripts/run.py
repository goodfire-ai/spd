--- conflicted
+++ resolved
@@ -9,14 +9,7 @@
 """
 
 import copy
-<<<<<<< HEAD
-import json
-import shlex
-import tempfile
-from hashlib import sha256
-=======
 from datetime import datetime
->>>>>>> 1a517f93
 from pathlib import Path
 from typing import Any
 
@@ -25,53 +18,6 @@
 from spd.configs import Config
 from spd.log import logger
 from spd.registry import EXPERIMENT_REGISTRY, get_max_expected_runtime
-<<<<<<< HEAD
-from spd.settings import DEFAULT_PARTITION_NAME, REPO_ROOT
-from spd.utils.command_utils import run_script_array_local
-from spd.utils.run_utils import (
-    ExecutionStamp,
-    apply_nested_updates,
-    generate_grid_combinations,
-    generate_run_name,
-)
-from spd.utils.slurm_utils import create_slurm_array_script, submit_slurm_script
-from spd.utils.wandb_utils import wandb_setup
-
-
-def resolve_sweep_params_path(sweep_params_file: str) -> Path:
-    """Resolve the full path to the sweep parameters file."""
-    if "/" not in sweep_params_file:
-        # Look in scripts directory by default
-        return REPO_ROOT / "spd/scripts" / sweep_params_file
-    else:
-        return REPO_ROOT / sweep_params_file
-
-
-def load_sweep_params(experiment_name: str, sweep_params_path: Path) -> dict[str, Any]:
-    """Load sweep parameters for an experiment.
-
-    Supports YAML file with global parameters and experiment-specific overrides:
-
-    ```yaml
-    global:
-      seed:
-        values: [0, 1, 2]
-      loss:
-        faithfulness_weight:
-          values: [0.1, 0.5]
-
-    tms_5-2:
-      seed:
-        values: [100, 200]  # Overrides global seed
-      n_components:
-        values: [5, 10]     # Adds experiment-specific parameter
-
-    resid_mlp1:
-      loss:
-        faithfulness_weight:
-          values: [1.0, 2.0]  # Overrides nested global parameter
-    ```
-=======
 from spd.settings import REPO_ROOT
 from spd.utils.compute_utils import (
     GPUS_PER_NODE,
@@ -97,7 +43,6 @@
     project: str,
 ) -> None:
     """Run SPD experiments on SLURM cluster with optional sweeps.
->>>>>>> 1a517f93
 
     Args:
         experiments: Comma-separated experiment names (default: all experiments)
@@ -131,7 +76,7 @@
         sweep_params=sweep_params,
     )
 
-    snapshot_branch, commit_hash = create_git_snapshot(branch_name_prefix="run")
+    snapshot_branch, commit_hash = create_git_snapshot(run_id=run_id)
     logger.info(f"Created git snapshot branch: {snapshot_branch} ({commit_hash[:8]})")
 
     _wandb_setup(
@@ -217,6 +162,7 @@
     for experiment in experiments:
         exp_config = EXPERIMENT_REGISTRY[experiment]
 
+        # Load base config
         base_config = Config.from_file(exp_config.config_path)
 
         if sweep_params is None:
@@ -257,20 +203,6 @@
                     )
                 )
 
-<<<<<<< HEAD
-                if dp > 1:
-                    port = _choose_master_port(run_id, cmd_idx)
-                    cmd = (
-                        f'MASTER_PORT={port} mpirun -x "MASTER_PORT" -np {dp} {shlex.join(command)}'
-                    )
-                else:
-                    cmd = shlex.join(command)
-
-                commands.append(cmd)
-                cmd_idx += 1
-
-=======
->>>>>>> 1a517f93
                 # Print first combination as example
                 if i == 0:
                     logger.info(f"  {experiment}: {len(combinations)} jobs")
@@ -282,10 +214,6 @@
     return training_jobs
 
 
-<<<<<<< HEAD
-def get_experiments(
-    experiments: str | None = None,
-=======
 def _get_experiment_sweep_params(
     experiment_name: str, sweep_params: dict[str, Any]
 ) -> dict[str, Any]:
@@ -321,7 +249,6 @@
 
 def _get_experiments(
     experiments_list_str: str | None = None,
->>>>>>> 1a517f93
 ) -> list[str]:
     """Get and validate the list of experiments to run based on the input string.
 
@@ -366,15 +293,6 @@
     return dp
 
 
-<<<<<<< HEAD
-    # Determine run id
-    execution_stamp: ExecutionStamp = ExecutionStamp.create(
-        run_type="spd",
-        create_snapshot=create_snapshot,
-    )
-    run_id: str = execution_stamp.run_id
-    logger.info(f"Run ID: {run_id}")
-=======
 def _format_compute_info(n_gpus: int | None) -> str:
     """Format compute configuration for logging."""
     if n_gpus is None:
@@ -383,7 +301,6 @@
         return f"{n_gpus} GPUs (single node)"
     n_nodes = n_gpus // GPUS_PER_NODE
     return f"{n_gpus} GPUs ({n_nodes} nodes x {GPUS_PER_NODE} GPUs)"
->>>>>>> 1a517f93
 
 
 def _get_sweep_params(sweep: str | bool) -> dict[str, Any] | None:
@@ -405,21 +322,6 @@
         return REPO_ROOT / sweep_params_file
 
 
-<<<<<<< HEAD
-    if not local or use_wandb:
-        # set up wandb
-        if use_wandb:
-            wandb_setup(
-                project=project,
-                run_id=run_id,
-                experiments_list=experiments_list,
-                create_report=create_report,
-                # if `create_report == False`, the rest of the arguments don't matter
-                report_title=report_title,
-                snapshot_branch=execution_stamp.snapshot_branch,
-                commit_hash=execution_stamp.commit_hash,
-                include_run_comparer=sweep_params_file is not None,
-=======
 def _wandb_setup(
     create_report: bool,
     report_title: str | None,
@@ -437,7 +339,6 @@
                 report_title=report_title,
                 branch=snapshot_branch,
                 commit_hash=commit_hash,
->>>>>>> 1a517f93
             )
         case True, title:
             report_cfg = ReportCfg(
@@ -450,227 +351,7 @@
 
     create_view_and_report(
         project=project,
-<<<<<<< HEAD
-        dp=dp,
-    )
-
-    if local:
-        run_script_array_local(commands)
-    else:
-        # Submit to SLURM
-        with tempfile.TemporaryDirectory() as temp_dir:
-            temp_path = Path(temp_dir)
-            array_script = temp_path / f"run_array_{run_id}.sh"
-            if job_suffix is None:
-                expected_time_str = get_max_expected_runtime(experiments_list)
-                job_name = f"spd-{expected_time_str}"
-            else:
-                job_name = f"spd-{job_suffix}"
-
-            n_gpus_per_job = dp if not cpu else 0
-            create_slurm_array_script(
-                script_path=array_script,
-                job_name=job_name,
-                commands=commands,
-                snapshot_branch=execution_stamp.snapshot_branch,
-                max_concurrent_tasks=n_agents,
-                n_gpus_per_job=n_gpus_per_job,
-                partition=partition,
-            )
-
-            array_job_id = submit_slurm_script(array_script)
-
-            logger.section("Job submitted successfully!")
-            logger.values(
-                {
-                    "Array Job ID": array_job_id,
-                    "Total tasks": len(commands),
-                    "Max concurrent tasks": n_agents,
-                    "View logs in": f"~/slurm_logs/slurm-{array_job_id}_*.out",
-                }
-            )
-
-
-_SPD_RUN_EXAMPLES: Final[str] = """
-Examples:
-    # Run subset of experiments locally
-    spd-run --experiments tms_5-2,resid_mlp1 --local
-
-    # Run parameter sweep locally
-    spd-run --experiments tms_5-2 --sweep --local
-
-    # Run subset of experiments (no sweep)
-    spd-run --experiments tms_5-2,resid_mlp1
-
-    # Run parameter sweep on a subset of experiments with default sweep_params.yaml
-    spd-run --experiments tms_5-2,resid_mlp2 --sweep
-
-    # Run parameter sweep on an experiment with custom sweep params at spd/scripts/my_sweep.yaml
-    spd-run --experiments tms_5-2 --sweep my_sweep.yaml
-
-    # Run all experiments (no sweep)
-    spd-run
-
-    # Use custom W&B project
-    spd-run --experiments tms_5-2 --project my-spd-project
-
-    # Run all experiments on CPU
-    spd-run --experiments tms_5-2 --cpu
-
-    # Run with data parallelism over 4 GPUs (only supported for lm experiments)
-    spd-run --experiments ss_llama_simple --dp 4
-"""
-
-
-def cli():
-    """Command line interface."""
-    parser = argparse.ArgumentParser(
-        prog="spd-run",
-        description="SPD runner for experiments with optional parameter sweeps.",
-        formatter_class=argparse.RawDescriptionHelpFormatter,
-        epilog=_SPD_RUN_EXAMPLES,
-    )
-
-    # main arguments
-    parser.add_argument(
-        "-e",
-        "--experiments",
-        type=str,
-        default=None,
-        help=(
-            "Comma-separated list of experiment names. If not specified, runs all experiments. "
-            f"Available: {list(EXPERIMENT_REGISTRY.keys())}"
-        ),
-    )
-    parser.add_argument(
-        "--local",
-        action=argparse.BooleanOptionalAction,
-        default=False,
-        help="Run locally instead of submitting to SLURM",
-    )
-
-    # Sweep arguments
-    parser.add_argument(
-        "--sweep",
-        nargs="?",
-        const=True,
-        default=False,
-        help="Enable parameter sweep. If `--sweep` passed with argument, uses default sweep_params.yaml. "
-        "Otherwise, specify a single path to custom sweep parameters file.",
-    )
-
-    parser.add_argument(
-        "-n",
-        "--n-agents",
-        type=int,
-        default=None,
-        help="Maximum number of concurrent SLURM tasks. Required for sweeps unless running locally. "
-        "For non-sweep runs, defaults to the number of experiments.",
-    )
-
-    # Report and project settings
-    parser.add_argument(
-        "--create-report",
-        action=argparse.BooleanOptionalAction,
-        default=True,
-        help="Create W&B report for aggregated view",
-    )
-
-    parser.add_argument(
-        "--project",
-        type=str,
-        default="spd",
-        help="W&B project name (default: spd). Will be created if it doesn't exist.",
-    )
-
-    parser.add_argument(
-        "--report-title",
-        type=str,
-        default=None,
-        help="Title for the W&B report. Generated automatically if not provided.",
-    )
-
-    # Execution settings
-    parser.add_argument(
-        "--cpu",
-        action=argparse.BooleanOptionalAction,
-        default=False,
-        help="Use CPU instead of GPU",
-    )
-
-    parser.add_argument(
-        "--dp",
-        "--data-parallelism",
-        type=int,
-        default=1,
-        help="Number of GPUs for data parallelism (1-8). Only supported for lm experiments. "
-        "Cannot be used with local mode (default: 1)",
-    )
-
-    parser.add_argument(
-        "--job-suffix",
-        type=str,
-        default=None,
-        help="Optional suffix for SLURM job names",
-    )
-
-    # Git and logging settings
-    parser.add_argument(
-        "--create-snapshot",
-        action=argparse.BooleanOptionalAction,
-        default=True,
-        help="Create a git snapshot branch for the run",
-    )
-
-    parser.add_argument(
-        "--use-wandb",
-        action=argparse.BooleanOptionalAction,
-        default=True,
-        help="Use W&B for logging and tracking",
-    )
-
-    parser.add_argument(
-        "--log-format",
-        type=str,
-        choices=LogFormat.__args__,
-        default="default",
-        help="Logging format for script output. 'terse' removes timestamps/level (default: 'default')",
-    )
-
-    parser.add_argument(
-        "-p",
-        "--partition",
-        type=str,
-        default=DEFAULT_PARTITION_NAME,
-        help=f"SLURM partition to use (default: {DEFAULT_PARTITION_NAME})",
-    )
-
-    args: argparse.Namespace = parser.parse_args()
-
-    # Call main with parsed arguments
-    main(
-        experiments=args.experiments,
-        sweep=args.sweep,
-        n_agents=args.n_agents,
-        create_report=args.create_report,
-        job_suffix=args.job_suffix,
-        cpu=args.cpu,
-        partition=args.partition,
-        dp=args.dp,
-        project=args.project,
-        local=args.local,
-        log_format=args.log_format,
-        create_snapshot=args.create_snapshot,
-        use_wandb=args.use_wandb,
-        report_title=args.report_title,
-    )
-
-
-if __name__ == "__main__":
-    cli()
-=======
         run_id=run_id,
         experiments=experiments_list,
         report_cfg=report_cfg,
-    )
->>>>>>> 1a517f93
+    )