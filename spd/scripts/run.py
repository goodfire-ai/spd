--- conflicted
+++ resolved
@@ -439,14 +439,11 @@
     job_suffix: str | None = None,
     cpu: bool = False,
     project: str = "spd",
-<<<<<<< HEAD
     local: bool = False,
     log_format: LogFormat = "default",
     create_snapshot: bool = True,
     use_wandb: bool = True,
-=======
     report_title: str | None = None,
->>>>>>> 648af4d7
 ) -> None:
     """SPD runner for experiments with optional parameter sweeps.
 
@@ -461,7 +458,6 @@
         job_suffix: Optional suffix for SLURM job names
         cpu: Use CPU instead of GPU (default: False)
         project: W&B project name (default: "spd"). Will be created if it doesn't exist.
-<<<<<<< HEAD
         local: Run locally instead of submitting to SLURM (default: False)
         log_format: Logging format for the script output.
             Options are "terse" (no timestamps/level) or "default".
@@ -470,9 +466,7 @@
             (default: True).
         use_wandb: Use W&B for logging and tracking (default: True).
             If set to false, `create_report` must also be false.
-=======
         report_title: Title for the W&B report (default: None). Will be generated if not provided.
->>>>>>> 648af4d7
 
     Examples:
         # Run subset of experiments locally
@@ -496,11 +490,18 @@
         # Use custom W&B project
         spd-run --experiments tms_5-2 --project my-spd-project
     """
+    # setup
+    # ==========================================================================================
 
     logger.set_format("console", log_format)
 
+    # Determine job name
+    job_name: str = f"spd-{job_suffix}" if job_suffix else "spd"
+    run_id: str = generate_run_id()
+    logger.info(f"Run ID: {run_id}")
+
     # Determine the sweep parameters file
-    sweep_params_file = None
+    sweep_params_file: str | None = None
     if sweep:
         sweep_params_file = "sweep_params.yaml" if isinstance(sweep, bool) else sweep
 
@@ -511,6 +512,7 @@
     else:
         experiments_list = [exp.strip() for exp in experiments.split(",")]
 
+    # Agent count
     if n_agents is None:
         if sweep_params_file is None:
             n_agents = len(experiments_list)
@@ -520,28 +522,33 @@
             )
 
     # Validate experiment names
-    invalid_experiments = [exp for exp in experiments_list if exp not in EXPERIMENT_REGISTRY]
+    invalid_experiments: list[str] = [
+        exp for exp in experiments_list if exp not in EXPERIMENT_REGISTRY
+    ]
     if invalid_experiments:
-        available = ", ".join(EXPERIMENT_REGISTRY.keys())
+        available: str = ", ".join(EXPERIMENT_REGISTRY.keys())
         raise ValueError(
             f"Invalid experiments: {invalid_experiments}. Available experiments: {available}"
         )
 
-    # generate commands
-    run_id = generate_run_id()
-
-    logger.info(f"Run ID: {run_id}")
     logger.info(f"Experiments: {', '.join(experiments_list)}")
 
-    commands = generate_commands(
-        experiments_list=experiments_list,
-        run_id=run_id,
-        sweep_params_file=sweep_params_file,
-        project=project,
-    )
-
-<<<<<<< HEAD
-    # wandb setup
+    # wandb and snapshot setup
+    # ==========================================================================================
+
+    # set up snapshot branch and commit hash
+    if not local or use_wandb:
+        snapshot_branch: str
+        commit_hash: str
+
+        if create_snapshot:
+            snapshot_branch, commit_hash = create_git_snapshot(branch_name_prefix="run")
+            logger.info(f"Created git snapshot branch: {snapshot_branch} ({commit_hash[:8]})")
+        else:
+            snapshot_branch = repo_current_branch()
+            commit_hash = "none"
+            logger.info(f"Using current branch: {snapshot_branch} ({commit_hash})")
+
     if use_wandb:
         # Ensure the W&B project exists
         ensure_project_exists(project)
@@ -556,7 +563,16 @@
         # Create report if requested
         report_url: str | None = None
         if create_report and len(experiments_list) > 1:
-            report_url = create_wandb_report(run_id, experiments_list, project)
+            report_url = create_wandb_report(
+                report_title=report_title or f"SPD Run Report - {run_id}",
+                run_id=run_id,
+                # snapshot branch and commit hash will exist, type checker doesn't realize this
+                branch_name=snapshot_branch,  # pyright: ignore[reportPossiblyUnboundVariable]
+                commit_hash=commit_hash,  # pyright: ignore[reportPossiblyUnboundVariable]
+                experiments_list=experiments_list,
+                include_run_comparer=sweep_params_file is not None,
+                project=project,
+            )
 
         # Print clean summary after wandb messages
         logger.values(
@@ -572,59 +588,19 @@
             "W&B logging is disabled. No workspace views or reports will be created. "
             "Set `use_wandb=True` to enable."
         )
-=======
-    snapshot_branch, commit_hash = create_git_snapshot(branch_name_prefix="run")
-    print(f"\nUsing git snapshot: {snapshot_branch} ({commit_hash[:8]})")
-
-    # Ensure the W&B project exists
-    ensure_project_exists(project)
-
-    # Create workspace views for each experiment
-    print("\nCreating workspace views...")
-    workspace_urls = {}
-    for experiment in experiments_list:
-        workspace_url = create_workspace_view(run_id, experiment, project)
-        workspace_urls[experiment] = workspace_url
-
-    # Create report if requested
-    report_url = None
-    if create_report and len(experiments_list) > 1:
-        report_url = create_wandb_report(
-            report_title=report_title or f"SPD Run Report - {run_id}",
-            run_id=run_id,
-            branch_name=snapshot_branch,
-            commit_hash=commit_hash,
-            experiments_list=experiments_list,
-            include_run_comparer=sweep_params_file is not None,
-            project=project,
-        )
-
-    # Print clean summary after wandb messages
-    print("\n" + "=" * 60)
-    print("WORKSPACE VIEWS CREATED:")
-    print("=" * 60)
-    for experiment, workspace_url in workspace_urls.items():
-        print(f"  {experiment}: {workspace_url}")
-
-    if report_url:
-        print(f"\n  Aggregated Report: {report_url}")
-    print("=" * 60)
->>>>>>> 648af4d7
-
-    # Determine job name
-    job_name: str = f"spd-{job_suffix}" if job_suffix else "spd"
+
+    # generate and run commands
+    # ==========================================================================================
+    commands: list[str] = generate_commands(
+        experiments_list=experiments_list,
+        run_id=run_id,
+        sweep_params_file=sweep_params_file,
+        project=project,
+    )
 
     if local:
         run_commands_locally(commands)
     else:
-        snapshot_branch: str
-        if create_snapshot:
-            snapshot_branch = create_git_snapshot(branch_name_prefix="run")
-            logger.info(f"Created git snapshot branch: {snapshot_branch}")
-        else:
-            snapshot_branch = repo_current_branch()
-            logger.info(f"Using current branch: {snapshot_branch}")
-
         # Submit to SLURM
         with tempfile.TemporaryDirectory() as temp_dir:
             temp_path = Path(temp_dir)
@@ -635,7 +611,8 @@
                 job_name=job_name,
                 commands=commands,
                 cpu=cpu,
-                snapshot_branch=snapshot_branch,
+                # again -- local is false, so snapshot_branch will exist
+                snapshot_branch=snapshot_branch,  # pyright: ignore[reportPossiblyUnboundVariable]
                 max_concurrent_tasks=n_agents,
             )
 
