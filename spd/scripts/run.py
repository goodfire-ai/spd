--- conflicted
+++ resolved
@@ -416,11 +416,7 @@
         resolve_sweep_params_path(sweep_params_file) if sweep_params_file else None
     )
 
-<<<<<<< HEAD
-    dp_prefix = f"mpirun -np {dp} " if dp > 1 else ""
-=======
     cmd_idx: int = 0
->>>>>>> da578781
 
     for experiment in experiments_list:
         config_entry = EXPERIMENT_REGISTRY[experiment]
@@ -438,15 +434,10 @@
 
             config_json = f"json:{json.dumps(config_with_overrides.model_dump(mode='json'))}"
 
-<<<<<<< HEAD
-            command = (
-                f"{dp_prefix}python {decomp_script} '{config_json}' "
-=======
             mpi_prefix = _build_mpi_prefix(run_id, cmd_idx, dp) if dp > 1 else ""
 
             command = (
                 f"{mpi_prefix}python {decomp_script} '{config_json}' "
->>>>>>> da578781
                 f"--sweep_id {run_id} --evals_id {experiment}"
             )
 
@@ -471,14 +462,9 @@
                 config_json = f"json:{json.dumps(config_with_overrides.model_dump(mode='json'))}"
                 sweep_params_json = f"json:{json.dumps(sweep_params)}"
 
-<<<<<<< HEAD
-                command = (
-                    f"{dp_prefix}python {decomp_script} '{config_json}' "
-=======
                 mpi_prefix = _build_mpi_prefix(run_id, cmd_idx, dp) if dp > 1 else ""
                 command = (
                     f"{mpi_prefix}python {decomp_script} '{config_json}' "
->>>>>>> da578781
                     f"--sweep_id {run_id} "
                     f"--evals_id {experiment} "
                     f"--sweep_params_json '{sweep_params_json}'"
