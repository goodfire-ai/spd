"""Run SPD on a model."""

import gc
import json
from collections import defaultdict
from collections.abc import Mapping
from pathlib import Path

import torch
import torch.nn as nn
import torch.optim as optim
import wandb
from jaxtyping import Float, Int
from PIL import Image
from torch import Tensor
from torch.utils.data import DataLoader
from tqdm import tqdm

from spd.configs import Config
from spd.eval import EvalMetricValue, eval
from spd.log import logger
from spd.losses import calculate_losses
from spd.models.component_model import ComponentModel
from spd.utils.alive_components_tracker import AliveComponentsTracker
from spd.utils.component_utils import calc_ci_l_zero
from spd.utils.general_utils import (
    extract_batch_data,
    get_lr_schedule_fn,
    get_lr_with_warmup,
)
from spd.utils.run_utils import save_file


def local_log(data: Mapping[str, EvalMetricValue], step: int, out_dir: Path) -> None:
    metrics_file = out_dir / "metrics.jsonl"
    metrics_file.touch(exist_ok=True)

    fig_dir = out_dir / "figures"
    fig_dir.mkdir(exist_ok=True)

    for k, v in data.items():
        metrics_dict = {}

        if isinstance(v, Image.Image):
            v.save(fig_dir / f"{k.replace('/', '_')}_{step}.png")
        else:
            metrics_dict[k] = v

        with open(metrics_file, "a") as f:
            f.write(json.dumps(metrics_dict) + "\n")


def loop_dataloader[T](dl: DataLoader[T]):
    dl_iter = iter(dl)
    while True:
        try:
            yield next(dl_iter)
        except StopIteration:
            logger.warning("Dataloader exhausted, resetting iterator.")
            dl_iter = iter(dl)
            yield next(dl_iter)


def optimize(
    target_model: nn.Module,
    config: Config,
    device: str,
    train_loader: DataLoader[Int[Tensor, "..."]]
    | DataLoader[tuple[Float[Tensor, "..."], Float[Tensor, "..."]]],
    eval_loader: DataLoader[Int[Tensor, "..."]]
    | DataLoader[tuple[Float[Tensor, "..."], Float[Tensor, "..."]]],
    n_eval_steps: int,
    out_dir: Path | None,
    tied_weights: list[tuple[str, str]] | None = None,
) -> None:
    """Run the optimization loop for LM decomposition."""

    train_iterator = loop_dataloader(train_loader)
    eval_iterator = loop_dataloader(eval_loader)

    logger.info(f"Output directory: {out_dir}")

    target_model.requires_grad_(False)
    model = ComponentModel(
        target_model=target_model,
        target_module_patterns=config.target_module_patterns,
        C=config.C,
        gate_type=config.gate_type,
        gate_hidden_dims=config.gate_hidden_dims,
        pretrained_model_output_attr=config.pretrained_model_output_attr,
    )
    model.to(device)

    if tied_weights is not None:
        # Tie component weights. Assume that the first element is a transpose of the second element
        # NOTE: Tying weights will make your training nondeterministic
        for src_name, tgt_name in tied_weights:
            tgt = model.components_or_modules[tgt_name].components
            src = model.components_or_modules[src_name].components
            tgt.U.data = src.V.data.T
            tgt.V.data = src.U.data.T

    component_params: list[torch.nn.Parameter] = []
    gate_params: list[torch.nn.Parameter] = []
    for name, component in model.components.items():
        component_params.extend(list(component.parameters()))
        gate_params.extend(list(model.gates[name].parameters()))

    assert len(component_params) > 0, "No parameters found in components to optimize"

    optimizer = optim.AdamW(component_params + gate_params, lr=config.lr, weight_decay=0)

    lr_schedule_fn = get_lr_schedule_fn(config.lr_schedule, config.lr_exponential_halflife)
    logger.info(f"Base LR scheduler created: {config.lr_schedule}")

    n_params = sum(
        component.original.weight.numel() for component in model.components_or_modules.values()
    )

    # Track which components are alive based on firing frequency
    alive_tracker = AliveComponentsTracker(
        module_names=model.target_module_paths,
        C=config.C,
        n_examples_until_dead=config.n_examples_until_dead,
        device=torch.device(device),
        ci_alive_threshold=config.ci_alive_threshold,
    )

    for step in tqdm(range(config.steps + 1), ncols=0):
        optimizer.zero_grad()

        step_lr = get_lr_with_warmup(
            step=step,
            steps=config.steps,
            lr=config.lr,
            lr_schedule_fn=lr_schedule_fn,
            lr_warmup_pct=config.lr_warmup_pct,
        )

        for group in optimizer.param_groups:
            group["lr"] = step_lr

        microbatch_log_data = defaultdict[str, float](float)
        for _ in range(config.gradient_accumulation_steps):
            batch = extract_batch_data(next(train_iterator)).to(device)

            target_out, pre_weight_acts = model.forward_with_pre_forward_cache_hooks(
                batch, module_names=model.target_module_paths
            )

            causal_importances, causal_importances_upper_leaky = model.calc_causal_importances(
                pre_weight_acts=pre_weight_acts,
                sigmoid_type=config.sigmoid_type,
                detach_inputs=False,
            )

            alive_tracker.watch_batch(causal_importances)

            microbatch_total_loss, microbatch_loss_terms = calculate_losses(
                model=model,
                batch=batch,
                config=config,
                causal_importances=causal_importances,
                causal_importances_upper_leaky=causal_importances_upper_leaky,
                target_out=target_out,
                device=device,
                n_params=n_params,
            )

<<<<<<< HEAD
            for loss_name, loss_value in micro_loss_terms.items():
                loss_terms[loss_name] += loss_value / config.gradient_accumulation_steps

            micro_total_loss.div_(config.gradient_accumulation_steps).backward()

        # NOTE: we only use the last micro-batch's causal importances, target output, and batch for eval
        # redefine here for clarity and to do the "ignore" in one place
        causal_importances = causal_importances  # pyright: ignore[reportPossiblyUnboundVariable]
        target_out = target_out  # pyright: ignore[reportPossiblyUnboundVariable]
        batch = batch  # pyright: ignore[reportPossiblyUnboundVariable]

        with torch.inference_mode():
            # --- Logging --- #
            if step % config.print_freq == 0:
                tqdm.write(f"--- Step {step} ---")
                tqdm.write(f"LR: {step_lr:.6f}")
                for name, value in loss_terms.items():
                    tqdm.write(f"{name}: {value:.7f}")

                log_data: dict[str, int | float | wandb.Table] = {
                    "misc/step": step,
                    "misc/lr": step_lr,
                    **{f"loss/{k}": v for k, v in loss_terms.items()},
                }

                for layer_name, n_alive_count in alive_tracker.n_alive().items():
                    log_data[f"{layer_name}/n_alive_{alive_tracker.ci_alive_threshold}"] = (
                        n_alive_count
                    )

                metrics = create_metrics(
                    model=model,
                    causal_importances=causal_importances,
                    target_out=target_out,
                    batch=batch,
                    eval_loader=eval_loader,
                    device=device,
                    config=config,
                    step=step,
=======
            microbatch_total_loss.div_(config.gradient_accumulation_steps).backward()

            for loss_name, loss_value in microbatch_loss_terms.items():
                microbatch_log_data[f"train/loss/{loss_name}"] += (
                    loss_value / config.gradient_accumulation_steps
>>>>>>> e6198bab
                )

            for layer_name, layer_ci in causal_importances.items():
                l0_val = calc_ci_l_zero(layer_ci, config.ci_alive_threshold)
                microbatch_log_data[f"train/{layer_name}/l0"] += (
                    l0_val / config.gradient_accumulation_steps
                )

        # --- Train Logging --- #
        if step % config.train_log_freq == 0:
            tqdm.write(f"--- Step {step} ---")
            tqdm.write(f"LR: {step_lr:.6f}")
            for name, value in microbatch_log_data.items():
                tqdm.write(f"{name}: {value:.7f}")

            for layer_name, n_alive_count in alive_tracker.n_alive().items():
                n_alive_key = f"train/{layer_name}/n_alive_{alive_tracker.ci_alive_threshold}"
                microbatch_log_data[n_alive_key] = n_alive_count

            grad_norm: Float[Tensor, ""] = torch.zeros((), device=device)
            for param in component_params + gate_params:
                if param.grad is not None:
                    grad_norm += param.grad.data.flatten().pow(2).sum()
            microbatch_log_data["train/misc/grad_norm"] = grad_norm.sqrt().item()

            microbatch_log_data["train/misc/lr"] = step_lr

            if out_dir is not None:
                local_log(microbatch_log_data, step, out_dir)
            if config.wandb_project:
                wandb.log(microbatch_log_data, step=step)

        # --- Evaluation --- #
        if step % config.eval_freq == 0:
            with torch.inference_mode():
                run_slow: bool = (
                    config.slow_eval_on_first_step
                    if step == 0
                    else step % config.slow_eval_freq == 0
                )

                metrics = eval(
                    model=model,
                    eval_iterator=eval_iterator,
                    device=device,
                    config=config,
                    run_slow=run_slow,
                    n_steps=n_eval_steps,
                )

                if out_dir is not None:
                    local_log(metrics, step, out_dir)
                if config.wandb_project:
                    wandb_logs: dict[str, int | float | str | wandb.Image] = {
                        f"eval/{k}": wandb.Image(v) if isinstance(v, Image.Image) else v
                        for k, v in metrics.items()
                    }
                    wandb.log(wandb_logs, step=step)

                del metrics
                torch.cuda.empty_cache()
                gc.collect()

        # --- Saving Checkpoint --- #
        if (
            (config.save_freq is not None and step % config.save_freq == 0 and step > 0)
            or step == config.steps
        ) and out_dir is not None:
            save_file(model.state_dict(), out_dir / f"model_{step}.pth")
            logger.info(f"Saved model, optimizer, and out_dir to {out_dir}")
            if config.wandb_project:
                wandb.save(str(out_dir / f"model_{step}.pth"), base_path=str(out_dir), policy="now")

        # Skip gradient step if we are at the last step (last step just for plotting and logging)
        if step != config.steps:
            optimizer.step()

    logger.info("Finished training loop.")<|MERGE_RESOLUTION|>--- conflicted
+++ resolved
@@ -167,53 +167,11 @@
                 n_params=n_params,
             )
 
-<<<<<<< HEAD
-            for loss_name, loss_value in micro_loss_terms.items():
-                loss_terms[loss_name] += loss_value / config.gradient_accumulation_steps
-
-            micro_total_loss.div_(config.gradient_accumulation_steps).backward()
-
-        # NOTE: we only use the last micro-batch's causal importances, target output, and batch for eval
-        # redefine here for clarity and to do the "ignore" in one place
-        causal_importances = causal_importances  # pyright: ignore[reportPossiblyUnboundVariable]
-        target_out = target_out  # pyright: ignore[reportPossiblyUnboundVariable]
-        batch = batch  # pyright: ignore[reportPossiblyUnboundVariable]
-
-        with torch.inference_mode():
-            # --- Logging --- #
-            if step % config.print_freq == 0:
-                tqdm.write(f"--- Step {step} ---")
-                tqdm.write(f"LR: {step_lr:.6f}")
-                for name, value in loss_terms.items():
-                    tqdm.write(f"{name}: {value:.7f}")
-
-                log_data: dict[str, int | float | wandb.Table] = {
-                    "misc/step": step,
-                    "misc/lr": step_lr,
-                    **{f"loss/{k}": v for k, v in loss_terms.items()},
-                }
-
-                for layer_name, n_alive_count in alive_tracker.n_alive().items():
-                    log_data[f"{layer_name}/n_alive_{alive_tracker.ci_alive_threshold}"] = (
-                        n_alive_count
-                    )
-
-                metrics = create_metrics(
-                    model=model,
-                    causal_importances=causal_importances,
-                    target_out=target_out,
-                    batch=batch,
-                    eval_loader=eval_loader,
-                    device=device,
-                    config=config,
-                    step=step,
-=======
             microbatch_total_loss.div_(config.gradient_accumulation_steps).backward()
 
             for loss_name, loss_value in microbatch_loss_terms.items():
                 microbatch_log_data[f"train/loss/{loss_name}"] += (
                     loss_value / config.gradient_accumulation_steps
->>>>>>> e6198bab
                 )
 
             for layer_name, layer_ci in causal_importances.items():
@@ -257,6 +215,10 @@
 
                 metrics = eval(
                     model=model,
+                    causal_importances=causal_importances,
+                    target_out=target_out,
+                    batch=batch,
+                    eval_loader=eval_loader,
                     eval_iterator=eval_iterator,
                     device=device,
                     config=config,
