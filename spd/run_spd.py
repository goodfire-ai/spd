--- conflicted
+++ resolved
@@ -24,9 +24,6 @@
 from spd.losses import calculate_losses
 from spd.models.component_model import ComponentModel
 from spd.utils.alive_components_tracker import AliveComponentsTracker
-<<<<<<< HEAD
-=======
-from spd.utils.component_utils import calc_ci_l_zero
 from spd.utils.distributed_utils import (
     avg_eval_metrics_across_ranks,
     avg_metrics_across_ranks,
@@ -35,7 +32,6 @@
     is_main_process,
     sync_across_processes,
 )
->>>>>>> 25d537ee
 from spd.utils.general_utils import (
     extract_batch_data,
     get_lr_schedule_fn,
