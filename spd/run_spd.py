"""Run SPD on a model."""

import json
from collections import defaultdict
from pathlib import Path

import torch
import torch.nn as nn
import torch.optim as optim
import wandb
from jaxtyping import Float, Int
from torch import Tensor
from torch.utils.data import DataLoader
from tqdm import tqdm

from spd.configs import Config
from spd.figures import create_figures
from spd.log import logger
from spd.losses import calculate_losses
from spd.metrics import create_metrics
from spd.models.component_model import ComponentModel
from spd.utils.alive_components_tracker import AliveComponentsTracker
from spd.utils.general_utils import (
    extract_batch_data,
    get_lr_schedule_fn,
    get_lr_with_warmup,
)
from spd.utils.run_utils import save_file


def optimize(
    target_model: nn.Module,
    config: Config,
    device: str,
    train_loader: DataLoader[Int[Tensor, "..."]]
    | DataLoader[tuple[Float[Tensor, "..."], Float[Tensor, "..."]]],
    eval_loader: DataLoader[Int[Tensor, "..."]]
    | DataLoader[tuple[Float[Tensor, "..."], Float[Tensor, "..."]]],
    n_eval_steps: int,
    out_dir: Path | None,
    tied_weights: list[tuple[str, str]] | None = None,
) -> None:
    """Run the optimization loop for LM decomposition."""

    logger.info(f"Output directory: {out_dir}")
    metrics_file = out_dir / "metrics.jsonl" if out_dir is not None else None

    target_model.requires_grad_(False)
    model = ComponentModel(
        target_model=target_model,
        target_module_patterns=config.target_module_patterns,
        C=config.C,
        gate_type=config.gate_type,
        gate_hidden_dims=config.gate_hidden_dims,
        pretrained_model_output_attr=config.pretrained_model_output_attr,
    )
    model.to(device)

    if tied_weights is not None:
        # Tie component weights. Assume that the first element is a transpose of the second element
        # NOTE: Tying weights will make your training nondeterministic
        for src_name, tgt_name in tied_weights:
            tgt = model.components_or_modules[tgt_name].components
            src = model.components_or_modules[src_name].components
            tgt.U.data = src.V.data.T
            tgt.V.data = src.U.data.T

    component_params: list[torch.nn.Parameter] = []
    gate_params: list[torch.nn.Parameter] = []
    for name, component in model.components.items():
        component_params.extend(list(component.parameters()))
        gate_params.extend(list(model.gates[name].parameters()))

    assert len(component_params) > 0, "No parameters found in components to optimize"

    optimizer = optim.AdamW(component_params + gate_params, lr=config.lr, weight_decay=0)

    lr_schedule_fn = get_lr_schedule_fn(config.lr_schedule, config.lr_exponential_halflife)
    logger.info(f"Base LR scheduler created: {config.lr_schedule}")

    n_params = sum(
        component.original.weight.numel() for component in model.components_or_modules.values()
    )

    train_data_iter = iter(train_loader)

    # Track which components are alive based on firing frequency
    alive_tracker = AliveComponentsTracker(
        module_names=model.target_module_paths,
        C=config.C,
        n_examples_until_dead=config.n_examples_until_dead,
        device=torch.device(device),
        ci_alive_threshold=config.ci_alive_threshold,
    )

    for step in tqdm(range(config.steps + 1), ncols=0):
        step_lr = get_lr_with_warmup(
            step=step,
            steps=config.steps,
            lr=config.lr,
            lr_schedule_fn=lr_schedule_fn,
            lr_warmup_pct=config.lr_warmup_pct,
        )

        for group in optimizer.param_groups:
            group["lr"] = step_lr

        optimizer.zero_grad()

        loss_terms = defaultdict[str, float](float)

        for _ in range(config.gradient_accumulation_steps):
            try:
                batch_item = next(train_data_iter)
            except StopIteration:
                logger.warning("Dataloader exhausted, resetting iterator.")
                data_iter = iter(train_loader)
                batch_item = next(data_iter)

<<<<<<< HEAD
        alive_tracker.watch_batch(causal_importances)

        total_loss, loss_terms = calculate_losses(
            model=model,
            batch=batch,
            config=config,
            causal_importances=causal_importances,
            causal_importances_upper_leaky=causal_importances_upper_leaky,
            target_out=target_out,
            device=device,
            n_params=n_params,
        )
=======
            batch = extract_batch_data(batch_item).to(device)

            target_out, pre_weight_acts = model.forward_with_pre_forward_cache_hooks(
                batch, module_names=model.target_module_paths
            )

            causal_importances, causal_importances_upper_leaky = model.calc_causal_importances(
                pre_weight_acts=pre_weight_acts,
                detach_inputs=False,
                sigmoid_type=config.sigmoid_type,
            )
>>>>>>> b140c6fc

            for layer_name, ci in causal_importances.items():
                alive_components[layer_name] = alive_components[layer_name] | (ci > 0.1).any(
                    dim=(0, 1)
                )

            micro_total_loss, micro_loss_terms = calculate_losses(
                model=model,
                batch=batch,
                config=config,
                causal_importances=causal_importances,
                causal_importances_upper_leaky=causal_importances_upper_leaky,
                target_out=target_out,
                device=device,
                n_params=n_params,
            )

            for loss_name, loss_value in micro_loss_terms.items():
                loss_terms[loss_name] += loss_value / config.gradient_accumulation_steps

            micro_total_loss.div_(config.gradient_accumulation_steps).backward()

        # NOTE: we only use the last micro-batch's causal importances, target output, and batch for eval
        # redefine here for clarity and to do the "ignore" in one place
        causal_importances = causal_importances  # pyright: ignore[reportPossiblyUnboundVariable]
        target_out = target_out  # pyright: ignore[reportPossiblyUnboundVariable]
        batch = batch  # pyright: ignore[reportPossiblyUnboundVariable]

        with torch.inference_mode():
            # --- Logging --- #
            if step % config.print_freq == 0:
                tqdm.write(f"--- Step {step} ---")
                tqdm.write(f"LR: {step_lr:.6f}")
                for name, value in loss_terms.items():
                    tqdm.write(f"{name}: {value:.7f}")

<<<<<<< HEAD
                if step > 0:
                    n_alive = alive_tracker.n_alive()
                    for layer_name, n_alive_count in n_alive.items():
                        log_data[f"{layer_name}/n_alive_{config.ci_alive_threshold}"] = (
                            n_alive_count
                        )
=======
                log_data: dict[str, int | float | wandb.Table] = {
                    "misc/step": step,
                    "misc/lr": step_lr,
                    **{f"loss/{k}": v for k, v in loss_terms.items()},
                }

                for layer_name, layer_alive_components in alive_components.items():
                    log_data[f"{layer_name}/n_alive_01"] = layer_alive_components.sum().item()
                    alive_components[layer_name] = torch.zeros(config.C, device=device).bool()
>>>>>>> b140c6fc

                metrics = create_metrics(
                    model=model,
                    causal_importances=causal_importances,
                    target_out=target_out,
                    batch=batch,
                    device=device,
                    config=config,
                    step=step,
                )
                log_data.update(metrics)

                if metrics_file is not None:
                    # Filter out non-JSON-serializable objects (like wandb.Table) for file logging
                    file_metrics = {
                        k: v for k, v in log_data.items() if not isinstance(v, wandb.Table)
                    }
                    with open(metrics_file, "a") as f:
                        f.write(json.dumps(file_metrics) + "\n")

                if config.wandb_project:
                    wandb.log(log_data, step=step)

            # --- Plotting --- #
            if (
                config.image_freq is not None
                and step % config.image_freq == 0
                and (step > 0 or config.image_on_first_step)
            ):
                logger.info(f"Step {step}: Generating plots...")

                fig_dict = create_figures(
                    model=model,
                    causal_importances=causal_importances,
                    target_out=target_out,
                    batch=batch,
                    device=device,
                    config=config,
                    step=step,
                    eval_loader=eval_loader,
                    n_eval_steps=n_eval_steps,
                )

                if config.wandb_project:
                    wandb.log(
                        {k: wandb.Image(v) for k, v in fig_dict.items()},
                        step=step,
                    )
                    if out_dir is not None:
                        fig_dir = out_dir / "figures"
                        for k, v in fig_dict.items():
                            save_file(v, fig_dir / f"{k}_{step}.png")
                            tqdm.write(f"Saved plot to {fig_dir / f'{k}_{step}.png'}")

        # --- Saving Checkpoint --- #
        if (
            (config.save_freq is not None and step % config.save_freq == 0 and step > 0)
            or step == config.steps
        ) and out_dir is not None:
            save_file(model.state_dict(), out_dir / f"model_{step}.pth")
            logger.info(f"Saved model, optimizer, and out_dir to {out_dir}")
            if config.wandb_project:
                wandb.save(str(out_dir / f"model_{step}.pth"), base_path=str(out_dir), policy="now")

        # --- Backward Pass & Optimize --- #
        # Skip gradient step if we are at the last step (last step just for plotting and logging)
        if step != config.steps:
            if config.wandb_project and step % config.print_freq == 0:
                grad_norm: Float[Tensor, ""] = torch.zeros((), device=device)
                for param in component_params + gate_params:
                    if param.grad is not None:
                        grad_norm += param.grad.data.flatten().pow(2).sum()
                wandb.log({"misc/grad_norm": grad_norm.sqrt().item()}, step=step)
            optimizer.step()

    logger.info("Finished training loop.")<|MERGE_RESOLUTION|>--- conflicted
+++ resolved
@@ -117,20 +117,6 @@
                 data_iter = iter(train_loader)
                 batch_item = next(data_iter)
 
-<<<<<<< HEAD
-        alive_tracker.watch_batch(causal_importances)
-
-        total_loss, loss_terms = calculate_losses(
-            model=model,
-            batch=batch,
-            config=config,
-            causal_importances=causal_importances,
-            causal_importances_upper_leaky=causal_importances_upper_leaky,
-            target_out=target_out,
-            device=device,
-            n_params=n_params,
-        )
-=======
             batch = extract_batch_data(batch_item).to(device)
 
             target_out, pre_weight_acts = model.forward_with_pre_forward_cache_hooks(
@@ -142,12 +128,8 @@
                 detach_inputs=False,
                 sigmoid_type=config.sigmoid_type,
             )
->>>>>>> b140c6fc
-
-            for layer_name, ci in causal_importances.items():
-                alive_components[layer_name] = alive_components[layer_name] | (ci > 0.1).any(
-                    dim=(0, 1)
-                )
+
+            alive_tracker.watch_batch(causal_importances)
 
             micro_total_loss, micro_loss_terms = calculate_losses(
                 model=model,
@@ -179,24 +161,16 @@
                 for name, value in loss_terms.items():
                     tqdm.write(f"{name}: {value:.7f}")
 
-<<<<<<< HEAD
-                if step > 0:
-                    n_alive = alive_tracker.n_alive()
-                    for layer_name, n_alive_count in n_alive.items():
-                        log_data[f"{layer_name}/n_alive_{config.ci_alive_threshold}"] = (
-                            n_alive_count
-                        )
-=======
                 log_data: dict[str, int | float | wandb.Table] = {
                     "misc/step": step,
                     "misc/lr": step_lr,
                     **{f"loss/{k}": v for k, v in loss_terms.items()},
                 }
 
-                for layer_name, layer_alive_components in alive_components.items():
-                    log_data[f"{layer_name}/n_alive_01"] = layer_alive_components.sum().item()
-                    alive_components[layer_name] = torch.zeros(config.C, device=device).bool()
->>>>>>> b140c6fc
+                for layer_name, n_alive_count in alive_tracker.n_alive().items():
+                    log_data[f"{layer_name}/n_alive_{alive_tracker.ci_alive_threshold}"] = (
+                        n_alive_count
+                    )
 
                 metrics = create_metrics(
                     model=model,
