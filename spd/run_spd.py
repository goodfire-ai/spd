--- conflicted
+++ resolved
@@ -19,19 +19,14 @@
 
 from spd.configs import Config
 from spd.data import loop_dataloader
-from spd.eval import evaluate
+from spd.eval import avg_eval_metrics_across_ranks, evaluate
 from spd.identity_insertion import insert_identity_operations_
 from spd.log import logger
-<<<<<<< HEAD
 from spd.losses import compute_total_loss
-=======
-from spd.losses import calculate_losses
->>>>>>> 49108628
 from spd.models.component_model import ComponentModel
 from spd.utils.alive_components_tracker import AliveComponentsTracker
 from spd.utils.component_utils import calc_ci_l_zero
 from spd.utils.distributed_utils import (
-    avg_eval_metrics_across_ranks,
     avg_metrics_across_ranks,
     get_world_size,
     is_distributed,
