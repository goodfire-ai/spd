--- conflicted
+++ resolved
@@ -22,12 +22,9 @@
 from spd.eval import avg_eval_metrics_across_ranks, evaluate
 from spd.identity_insertion import insert_identity_operations_
 from spd.log import logger
-<<<<<<< HEAD
 from spd.losses import compute_total_loss
+from spd.metrics import faithfulness_loss
 from spd.metrics.alive_components import AliveComponentsTracker
-=======
-from spd.losses import calc_faithfulness_loss, calculate_losses
->>>>>>> 8c4abddb
 from spd.models.component_model import ComponentModel
 from spd.utils.component_utils import calc_ci_l_zero
 from spd.utils.distributed_utils import (
@@ -46,9 +43,6 @@
 from spd.utils.run_utils import save_file
 
 
-<<<<<<< HEAD
-def local_log(data: dict[str, Any], step: int, out_dir: Path) -> None:
-=======
 def run_faithfulness_warmup(
     component_model: ComponentModel,
     component_params: list[torch.nn.Parameter],
@@ -65,7 +59,6 @@
     logger.info("Starting faithfulness warmup phase...")
 
     assert component_params, "component_params is empty"
-    device = component_params[0].device
 
     faithfulness_warmup_optimizer = optim.AdamW(
         component_params,
@@ -76,26 +69,24 @@
     for faithfulness_warmup_step in range(config.faithfulness_warmup_steps):
         faithfulness_warmup_optimizer.zero_grad()
         weight_deltas = component_model.calc_weight_deltas()
-        faithfulness_loss = calc_faithfulness_loss(weight_deltas, device)
-        faithfulness_loss.backward()
+        loss = faithfulness_loss(weight_deltas)
+        loss.backward()
         faithfulness_warmup_optimizer.step()
 
         if (
             faithfulness_warmup_step % 100 == 0
             or faithfulness_warmup_step == config.faithfulness_warmup_steps - 1
         ):
+            warmup_step = (faithfulness_warmup_step + 1) / config.faithfulness_warmup_steps
             logger.info(
-                f"Faithfulness warmup step {faithfulness_warmup_step + 1}/{config.faithfulness_warmup_steps}; Faithfulness loss: {faithfulness_loss.item():.9f}"
+                f"Faithfulness warmup step {warmup_step}; Faithfulness loss: {loss.item():.9f}"
             )
     del faithfulness_warmup_optimizer
     torch.cuda.empty_cache()
     gc.collect()
 
 
-def local_log(
-    data: Mapping[str, float | Image.Image | wandb.plot.CustomChart], step: int, out_dir: Path
-) -> None:
->>>>>>> 8c4abddb
+def local_log(data: dict[str, Any], step: int, out_dir: Path) -> None:
     metrics_file = out_dir / "metrics.jsonl"
     metrics_file.touch(exist_ok=True)
 
