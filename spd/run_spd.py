"""Run SPD on a model."""

import gc
from collections import defaultdict
from pathlib import Path
from typing import cast

import torch
import torch.nn as nn
import torch.nn.parallel
import torch.optim as optim
import wandb
from jaxtyping import Float, Int
from PIL import Image
from torch import Tensor
from torch.utils.data import DataLoader
from tqdm import tqdm

from spd.configs import (
    Config,
    LossMetricConfigType,
    MetricConfigType,
    PGDGlobalConfig,
    PGDGlobalConfigType,
)
from spd.data import loop_dataloader
from spd.eval import evaluate
from spd.identity_insertion import insert_identity_operations_
from spd.log import logger
from spd.losses import compute_total_loss
from spd.metrics import faithfulness_loss
from spd.metrics.alive_components import AliveComponentsTracker
from spd.metrics.pgd_utils import calc_global_pgd_metrics
from spd.models.component_model import ComponentModel, OutputWithCache
from spd.utils.component_utils import calc_ci_l_zero
from spd.utils.distributed_utils import (
    avg_metrics_across_ranks,
    get_world_size,
    is_distributed,
    is_main_process,
    sync_across_processes,
)
from spd.utils.general_utils import (
    extract_batch_data,
    get_lr_schedule_fn,
    get_lr_with_warmup,
)
from spd.utils.logging_utils import get_grad_norms_dict, local_log
from spd.utils.module_utils import replace_std_values_in_layernorm
from spd.utils.run_utils import save_file


def run_faithfulness_warmup(
    component_model: ComponentModel,
    component_params: list[torch.nn.Parameter],
    config: Config,
) -> None:
    """Run faithfulness warmup phase to improve initialization.

    Args:
        component_model: The component model to warm up
        component_params: List of component parameters to optimize
        config: Configuration object containing warmup settings
    """

    logger.info("Starting faithfulness warmup phase...")

    assert component_params, "component_params is empty"

    faithfulness_warmup_optimizer = optim.AdamW(
        component_params,
        lr=config.faithfulness_warmup_lr,
        weight_decay=config.faithfulness_warmup_weight_decay,
    )

    for faithfulness_warmup_step in range(config.faithfulness_warmup_steps):
        faithfulness_warmup_optimizer.zero_grad()
        weight_deltas = component_model.calc_weight_deltas()
        loss = faithfulness_loss(weight_deltas)
        loss.backward()
        faithfulness_warmup_optimizer.step()

        if (
            faithfulness_warmup_step % 100 == 0
            or faithfulness_warmup_step == config.faithfulness_warmup_steps - 1
        ):
            logger.info(
                f"Faithfulness warmup step {faithfulness_warmup_step + 1} / {config.faithfulness_warmup_steps}; Faithfulness loss: {loss.item():.9f}"
            )
    del faithfulness_warmup_optimizer
    torch.cuda.empty_cache()
    gc.collect()


def get_unique_metric_configs(
    loss_configs: list[LossMetricConfigType], eval_configs: list[MetricConfigType]
) -> list[MetricConfigType]:
    """If a metric appears in both loss and eval configs, only include the eval version."""
    eval_config_names = [type(cfg).__name__ for cfg in eval_configs]
    eval_metric_configs = eval_configs[:]
    for cfg in loss_configs:
        if type(cfg).__name__ not in eval_config_names:
            eval_metric_configs.append(cfg)
        else:
            logger.warning(
                f"{type(cfg).__name__} is in both loss and eval configs, only including eval config"
            )
    return eval_metric_configs


def optimize(
    target_model: nn.Module,
    config: Config,
    device: str,
    train_loader: DataLoader[Int[Tensor, "..."]]
    | DataLoader[tuple[Float[Tensor, "..."], Float[Tensor, "..."]]],
    eval_loader: DataLoader[Int[Tensor, "..."]]
    | DataLoader[tuple[Float[Tensor, "..."], Float[Tensor, "..."]]],
    n_eval_steps: int,
    out_dir: Path | None,
    tied_weights: list[tuple[str, str]] | None = None,
    ln_stds: dict[str, float] | None = None,
) -> None:
    """Run the optimization loop for LM decomposition."""

    train_iterator = loop_dataloader(train_loader)
    eval_iterator = loop_dataloader(eval_loader)

    if is_main_process():
        logger.info(f"Train+eval logs saved to directory: {out_dir}")

    if config.identity_module_patterns is not None:
        insert_identity_operations_(target_model, identity_patterns=config.identity_module_patterns)

    target_model.requires_grad_(False)

    model = ComponentModel(
        target_model=target_model,
        target_module_patterns=config.all_module_patterns,
        C=config.C,
        ci_fn_type=config.ci_fn_type,
        ci_fn_hidden_dims=config.ci_fn_hidden_dims,
        pretrained_model_output_attr=config.pretrained_model_output_attr,
        sigmoid_type=config.sigmoid_type,
    )

    if ln_stds is not None:
        # model has ablated layernorms, patch in the fixed std values
        replace_std_values_in_layernorm(model, ln_stds)
    model.to(device)

    # Wrap model with DDP if distributed
    world_size = get_world_size()
    wrapped_model: nn.Module = model
    if world_size > 1:
        if device.startswith("cuda"):
            # Parse device string to get device id for GPU
            device_id = int(device.split(":")[1]) if ":" in device else 0
            wrapped_model = torch.nn.parallel.DistributedDataParallel(
                model,
                device_ids=[device_id],
                output_device=device_id,
            )
        else:
            # For CPU, don't pass device_ids or output_device
            wrapped_model = torch.nn.parallel.DistributedDataParallel(model)
        # Access the underlying module for component operations
        component_model = wrapped_model.module  # type: ignore[attr-defined]
    else:
        component_model = model

    if tied_weights is not None:
        # Tie component weights. Assume that the first element is a transpose of the second element
        # NOTE: Tying weights will make your training nondeterministic
        for src_name, tgt_name in tied_weights:
            tgt = component_model.components[tgt_name]
            src = component_model.components[src_name]
            assert tgt is not None and src is not None, (
                f"Cannot tie weights between {src_name} and {tgt_name} - one or both are None"
            )
            tgt.U.data = src.V.data.T
            tgt.V.data = src.U.data.T

    component_params: list[torch.nn.Parameter] = []
    ci_fn_params: list[torch.nn.Parameter] = []
    for name in component_model.target_module_paths:
        component_params.extend(component_model.components[name].parameters())
        ci_fn_params.extend(component_model.ci_fns[name].parameters())

    assert len(component_params) > 0, "No parameters found in components to optimize"

    optimizer = optim.AdamW(component_params + ci_fn_params, lr=config.lr, weight_decay=0)

    lr_schedule_fn = get_lr_schedule_fn(config.lr_schedule, config.lr_exponential_halflife)
    logger.info(f"Base LR scheduler created: {config.lr_schedule}")

    if config.faithfulness_warmup_steps > 0:
        run_faithfulness_warmup(component_model, component_params, config)

    eval_metric_configs = get_unique_metric_configs(
        loss_configs=config.loss_metric_configs, eval_configs=config.eval_metric_configs
    )

    global_pgd_loss_configs: list[PGDGlobalConfigType] = [
        cfg for cfg in config.loss_metric_configs if isinstance(cfg, PGDGlobalConfig)
    ]
    global_pgd_eval_configs: list[PGDGlobalConfigType] = [
        cfg for cfg in eval_metric_configs if isinstance(cfg, PGDGlobalConfig)
    ]
    loss_metric_configs = [
        cfg for cfg in config.loss_metric_configs if cfg not in global_pgd_loss_configs
    ]

    eval_metric_configs = [cfg for cfg in eval_metric_configs if cfg not in global_pgd_eval_configs]
    batch_dims: tuple[int, ...] | None = None

    # Track which components are alive based on firing frequency
    alive_tracker = AliveComponentsTracker(
        target_module_paths=model.target_module_paths,
        C=config.C,
        device=device,
        n_examples_until_dead=config.n_examples_until_dead,
        ci_alive_threshold=config.ci_alive_threshold,
        global_n_examples_per_batch=extract_batch_data(next(train_iterator)).shape[:-1].numel(),
    )

    for step in tqdm(range(config.steps + 1), ncols=0):
        optimizer.zero_grad()

        step_lr = get_lr_with_warmup(
            step=step,
            steps=config.steps,
            lr=config.lr,
            lr_schedule_fn=lr_schedule_fn,
            lr_warmup_pct=config.lr_warmup_pct,
        )

        for group in optimizer.param_groups:
            group["lr"] = step_lr

        microbatch_log_data: defaultdict[str, float] = defaultdict(float)

        for _ in range(config.gradient_accumulation_steps):
            weight_deltas = component_model.calc_weight_deltas()
            batch = extract_batch_data(next(train_iterator)).to(device)

            # NOTE: we need to call the wrapped_model at least once each step in order to setup
            # the DDP gradient syncing for all parameters in the component model. Gradients will
            # sync regardless of whether the parameters are used in this call to wrapped_model.
            target_model_output: OutputWithCache = wrapped_model(batch, cache_type="input")

            ci = component_model.calc_causal_importances(
                pre_weight_acts=target_model_output.cache,
                detach_inputs=False,
                sampling=config.sampling,
            )
            ci_shape = next(iter(ci.lower_leaky.values())).shape
            batch_dims = ci_shape[:-1]

            alive_tracker.update(ci=ci.lower_leaky)

            # TODO: Handle global PGD loss
            microbatch_total_loss, microbatch_loss_terms = compute_total_loss(
                loss_metric_configs=loss_metric_configs,
                model=component_model,
                batch=batch,
                ci=ci,
                target_out=target_model_output.output,
                weight_deltas=weight_deltas,
                pre_weight_acts=target_model_output.cache,
                current_frac_of_training=step / config.steps,
                sampling=config.sampling,
                use_delta_component=config.use_delta_component,
                n_mask_samples=config.n_mask_samples,
                output_loss_type=config.output_loss_type,
            )
            microbatch_total_loss.div_(config.gradient_accumulation_steps).backward()

            for loss_name, loss_value in microbatch_loss_terms.items():
                microbatch_log_data[f"train/{loss_name}"] += (
                    loss_value / config.gradient_accumulation_steps
                )

            for layer_name, layer_ci in ci.lower_leaky.items():
                l0_val = calc_ci_l_zero(layer_ci, config.ci_alive_threshold)
                microbatch_log_data[f"train/l0/{layer_name}"] += (
                    l0_val / config.gradient_accumulation_steps
                )

        # --- Train Logging --- #
        if step % config.train_log_freq == 0:
            if is_distributed():
                avg_metrics = avg_metrics_across_ranks(microbatch_log_data, device=device)
                microbatch_log_data = cast(defaultdict[str, float], avg_metrics)

            alive_counts = alive_tracker.compute()
            for target_module_path, n_alive_count in alive_counts.items():
                n_alive_key = (
                    f"train/n_alive/t{alive_tracker.ci_alive_threshold}_{target_module_path}"
                )
                microbatch_log_data[n_alive_key] = n_alive_count

            grad_norms = get_grad_norms_dict(component_model, device)
            microbatch_log_data.update({f"train/grad_norms/{k}": v for k, v in grad_norms.items()})

            microbatch_log_data["train/schedules/lr"] = step_lr

            if is_main_process():
                tqdm.write(f"--- Step {step} ---")
                tqdm.write(f"LR: {step_lr:.6f}")
                for name, value in microbatch_log_data.items():
                    tqdm.write(f"{name}: {value:.15f}")
                if out_dir is not None:
                    local_log(microbatch_log_data, step, out_dir)
                if config.wandb_project:
                    wandb.log(microbatch_log_data, step=step)

        # --- Evaluation --- #
        if step % config.eval_freq == 0:
            with torch.no_grad():
                slow_step: bool = (
                    config.slow_eval_on_first_step
                    if step == 0
                    else step % config.slow_eval_freq == 0
                )

                assert batch_dims is not None, "batch_dims is not set"
                global_pgd_metrics = calc_global_pgd_metrics(
                    global_pgd_eval_configs=global_pgd_eval_configs,
                    model=component_model,
                    dataloader=train_loader,
                    config=config,
                    batch_dims=batch_dims,
                    device=device,
                )

                metrics = evaluate(
                    eval_metric_configs=eval_metric_configs,
                    model=component_model,  # No backward passes so DDP wrapped_model not needed
                    eval_iterator=eval_iterator,
                    device=device,
                    run_config=config,
                    slow_step=slow_step,
                    n_eval_steps=n_eval_steps,
                    current_frac_of_training=step / config.steps,
                )
<<<<<<< HEAD
                metrics.update(global_pgd_metrics)
=======
>>>>>>> 5de913d1

                if is_main_process():
                    for k, v in metrics.items():
                        tqdm.write(f"eval/{k}: {v}")
                    if out_dir is not None:
                        local_log(metrics, step, out_dir)
                    if config.wandb_project:
                        wandb_logs = {
                            f"eval/{k}": wandb.Image(v) if isinstance(v, Image.Image) else v
                            for k, v in metrics.items()
                        }
                        wandb.log(wandb_logs, step=step)

                del metrics
                torch.cuda.empty_cache()
                gc.collect()

        # --- Saving Checkpoint --- #
        if (
            (
                (config.save_freq is not None and step % config.save_freq == 0 and step > 0)
                or step == config.steps
            )
            and out_dir is not None
            and is_main_process()
        ):
            # Save the state dict of the underlying module (not DDP wrapper)
            save_file(component_model.state_dict(), out_dir / f"model_{step}.pth")
            logger.info(f"Saved model, optimizer, and out_dir to {out_dir}")
            if config.wandb_project:
                wandb.save(str(out_dir / f"model_{step}.pth"), base_path=str(out_dir), policy="now")

        # Skip gradient step if we are at the last step (last step just for plotting and logging)
        if step != config.steps:
            sync_across_processes()
            optimizer.step()

    if is_main_process():
        logger.info("Finished training loop.")<|MERGE_RESOLUTION|>--- conflicted
+++ resolved
@@ -344,10 +344,8 @@
                     n_eval_steps=n_eval_steps,
                     current_frac_of_training=step / config.steps,
                 )
-<<<<<<< HEAD
+
                 metrics.update(global_pgd_metrics)
-=======
->>>>>>> 5de913d1
 
                 if is_main_process():
                     for k, v in metrics.items():
