--- conflicted
+++ resolved
@@ -25,11 +25,7 @@
 ) -> tuple[Float[Tensor, ""], int]:
     assert ci, "Empty ci"
     assert weight_deltas, "Empty weight deltas"
-<<<<<<< HEAD
-    device: torch.device = get_obj_device(ci)
-=======
     device = get_obj_device(ci)
->>>>>>> 0d5137c4
     sum_loss = torch.tensor(0.0, device=device)
     n_examples = 0
 
