from typing import Any, override

import torch
from jaxtyping import Float, Int
from torch import Tensor
from torch.distributed import ReduceOp

from spd.metrics.base import Metric
from spd.models.component_model import ComponentModel
from spd.utils.distributed_utils import all_reduce
from spd.utils.general_utils import get_obj_device


def _get_linear_annealed_p(
    current_frac_of_training: float,
    initial_p: float,
    p_anneal_start_frac: float,
    p_anneal_final_p: float | None,
    p_anneal_end_frac: float,
) -> float:
    """Calculate the linearly annealed p value for L_p sparsity loss.

    Args:
        current_frac_of_training: Current fraction of training
        initial_p: Starting p value
        p_anneal_start_frac: Fraction of training after which to start annealing
        p_anneal_final_p: Final p value to anneal to
        p_anneal_end_frac: Fraction of training when annealing ends. We stay at the final p value from this point onward

    Returns:
        Current p value based on linear annealing schedule
    """
    if p_anneal_final_p is None or p_anneal_start_frac >= 1.0:
        return initial_p

    assert p_anneal_end_frac >= p_anneal_start_frac, (
        f"p_anneal_end_frac ({p_anneal_end_frac}) must be >= "
        f"p_anneal_start_frac ({p_anneal_start_frac})"
    )

    if current_frac_of_training < p_anneal_start_frac:
        return initial_p
    elif current_frac_of_training >= p_anneal_end_frac:
        return p_anneal_final_p
    else:
        # Linear interpolation between start and end fractions
        progress = (current_frac_of_training - p_anneal_start_frac) / (
            p_anneal_end_frac - p_anneal_start_frac
        )
        return initial_p + (p_anneal_final_p - initial_p) * progress


def _importance_minimality_loss_update(
    ci_upper_leaky: dict[str, Float[Tensor, "... C"]],
    pnorm: float,
    eps: float,
    p_anneal_start_frac: float,
    p_anneal_final_p: float | None,
    p_anneal_end_frac: float,
    current_frac_of_training: float,
) -> tuple[Float[Tensor, " C"], int]:
    """Calculate the sum of the importance minimality loss over all layers.

    NOTE: We don't normalize over the number of layers because a change in the number of layers
    should not change the ci loss that an ablation of a single component in a single layer might
    have. That said, we're unsure about this, perhaps we do want to normalize over n_layers.
    """
    assert ci_upper_leaky, "Empty ci_upper_leaky"
    pnorm = _get_linear_annealed_p(
        current_frac_of_training=current_frac_of_training,
        initial_p=pnorm,
        p_anneal_start_frac=p_anneal_start_frac,
        p_anneal_final_p=p_anneal_final_p,
        p_anneal_end_frac=p_anneal_end_frac,
    )
<<<<<<< HEAD
    device: torch.device = get_obj_device(ci_upper_leaky)
=======
    device = get_obj_device(ci_upper_leaky)
>>>>>>> 0d5137c4
    sum_loss = torch.tensor(0.0, device=device)
    for layer_ci_upper_leaky in ci_upper_leaky.values():
        # Note: layer_ci_upper_leaky already >= 0
        sum_loss += ((layer_ci_upper_leaky + eps) ** pnorm).sum()
    n_params = next(iter(ci_upper_leaky.values())).shape[:-1].numel()
    return sum_loss, n_params


def _importance_minimality_loss_compute(
    sum_loss: Float[Tensor, " C"], total_params: Int[Tensor, ""] | int
) -> Float[Tensor, ""]:
    return sum_loss / total_params


def importance_minimality_loss(
    ci_upper_leaky: dict[str, Float[Tensor, "... C"]],
    current_frac_of_training: float,
    eps: float,
    pnorm: float,
    p_anneal_start_frac: float,
    p_anneal_final_p: float | None,
    p_anneal_end_frac: float,
) -> Float[Tensor, ""]:
    sum_loss, total_params = _importance_minimality_loss_update(
        ci_upper_leaky=ci_upper_leaky,
        pnorm=pnorm,
        eps=eps,
        p_anneal_start_frac=p_anneal_start_frac,
        p_anneal_final_p=p_anneal_final_p,
        p_anneal_end_frac=p_anneal_end_frac,
        current_frac_of_training=current_frac_of_training,
    )
    return _importance_minimality_loss_compute(sum_loss, total_params)


class ImportanceMinimalityLoss(Metric):
    """L_p loss on the sum of CI values.

    NOTE: We don't normalize over the number of layers because a change in the number of layers
    should not change the ci loss that an ablation of a single component in a single layer might
    have. That said, we're unsure about this, perhaps we do want to normalize over n_layers.

    Args:
        pnorm: The p value for the L_p norm
        p_anneal_start_frac: The fraction of training after which to start annealing p
            (1.0 = no annealing)
        p_anneal_final_p: The final p value to anneal to (None = no annealing)
        p_anneal_end_frac: The fraction of training when annealing ends. We stay at the final p
            value from this point onward (default 1.0 = anneal until end)
        eps: The epsilon value for numerical stability.
    """

    def __init__(
        self,
        model: ComponentModel,
        device: str,
        pnorm: float,
        p_anneal_start_frac: float = 1.0,
        p_anneal_final_p: float | None = None,
        p_anneal_end_frac: float = 1.0,
        eps: float = 1e-12,
    ) -> None:
        self.pnorm = pnorm
        self.eps = eps
        self.p_anneal_start_frac = p_anneal_start_frac
        self.p_anneal_final_p = p_anneal_final_p if p_anneal_final_p is not None else None
        self.p_anneal_end_frac = p_anneal_end_frac
        self.sum_loss = torch.tensor(0.0, device=device)
        self.n_examples = torch.tensor(0, device=device)

    @override
    def update(
        self,
        *,
        ci_upper_leaky: dict[str, Float[Tensor, "... C"]],
        current_frac_of_training: float,
        **_: Any,
    ) -> None:
        sum_loss, total_params = _importance_minimality_loss_update(
            ci_upper_leaky=ci_upper_leaky,
            pnorm=self.pnorm,
            eps=self.eps,
            current_frac_of_training=current_frac_of_training,
            p_anneal_start_frac=self.p_anneal_start_frac,
            p_anneal_final_p=self.p_anneal_final_p,
            p_anneal_end_frac=self.p_anneal_end_frac,
        )
        self.sum_loss += sum_loss
        self.n_examples += total_params

    @override
    def compute(self) -> Float[Tensor, ""]:
        sum_loss = all_reduce(self.sum_loss, op=ReduceOp.SUM)
        n_examples = all_reduce(self.n_examples, op=ReduceOp.SUM)
        return _importance_minimality_loss_compute(sum_loss, n_examples)<|MERGE_RESOLUTION|>--- conflicted
+++ resolved
@@ -73,11 +73,7 @@
         p_anneal_final_p=p_anneal_final_p,
         p_anneal_end_frac=p_anneal_end_frac,
     )
-<<<<<<< HEAD
-    device: torch.device = get_obj_device(ci_upper_leaky)
-=======
     device = get_obj_device(ci_upper_leaky)
->>>>>>> 0d5137c4
     sum_loss = torch.tensor(0.0, device=device)
     for layer_ci_upper_leaky in ci_upper_leaky.values():
         # Note: layer_ci_upper_leaky already >= 0
