--- conflicted
+++ resolved
@@ -1,8 +1,4 @@
-<<<<<<< HEAD
-from typing import Any, override
-=======
-from typing import Any, ClassVar, Literal, override
->>>>>>> 73509db9
+from typing import Any, ClassVar, override
 
 import torch
 from jaxtyping import Float, Int
@@ -119,13 +115,8 @@
             n_mask_samples=self.n_mask_samples,
             batch=batch,
             pre_weight_acts=pre_weight_acts,
-<<<<<<< HEAD
-            ci=ci,
+            ci=ci.lower_leaky,
             weight_deltas=weight_deltas if self.use_delta_component else None,
-=======
-            ci=ci.lower_leaky,
-            weight_deltas=weight_deltas,
->>>>>>> 73509db9
         )
         self.sum_mse += sum_mse
         self.n_examples += n_examples
