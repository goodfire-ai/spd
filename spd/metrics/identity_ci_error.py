from typing import Any, ClassVar, override

from torch import Tensor

from spd.configs import SamplingType
from spd.metrics.base import Metric
from spd.models.component_model import ComponentModel
from spd.plotting import get_single_feature_causal_importances
from spd.utils.target_ci_solutions import compute_target_metrics, make_target_ci_solution


class IdentityCIError(Metric):
    """Error between the CI values and an Identity or Dense CI pattern."""

    slow: ClassVar[bool] = True
    input_magnitude: ClassVar[float] = 0.75

    metric_section: ClassVar[str] = "target_solution_error"

    def __init__(
        self,
        model: ComponentModel,
<<<<<<< HEAD
        sampling: SamplingType,
        sigmoid_type: SigmoidTypes,
=======
        sampling: Literal["continuous", "binomial"],
>>>>>>> 73509db9
        identity_ci: list[dict[str, str | int]] | None = None,
        dense_ci: list[dict[str, str | int]] | None = None,
    ) -> None:
        self.model = model
<<<<<<< HEAD
        self.sampling: SamplingType = sampling
        self.sigmoid_type: SigmoidTypes = sigmoid_type
=======
        self.sampling: Literal["continuous", "binomial"] = sampling
>>>>>>> 73509db9
        self.identity_ci = identity_ci
        self.dense_ci = dense_ci

        self.batch_shape: tuple[int, ...] | None = None

    @override
    def update(self, *, batch: Tensor, **_: Any) -> None:
        if self.batch_shape is None:
            self.batch_shape = tuple(batch.shape)

    @override
    def compute(self) -> dict[str, float]:
        assert self.batch_shape is not None, "haven't seen any inputs yet"

        target_solution = make_target_ci_solution(
            identity_ci=self.identity_ci, dense_ci=self.dense_ci
        )
        if target_solution is None:
            return {}

        ci = get_single_feature_causal_importances(
            model=self.model,
            batch_shape=self.batch_shape,
            input_magnitude=self.input_magnitude,
            sampling=self.sampling,
        )

        target_metrics = compute_target_metrics(
            causal_importances=ci.lower_leaky, target_solution=target_solution
        )
        return target_metrics<|MERGE_RESOLUTION|>--- conflicted
+++ resolved
@@ -20,22 +20,12 @@
     def __init__(
         self,
         model: ComponentModel,
-<<<<<<< HEAD
         sampling: SamplingType,
-        sigmoid_type: SigmoidTypes,
-=======
-        sampling: Literal["continuous", "binomial"],
->>>>>>> 73509db9
         identity_ci: list[dict[str, str | int]] | None = None,
         dense_ci: list[dict[str, str | int]] | None = None,
     ) -> None:
         self.model = model
-<<<<<<< HEAD
         self.sampling: SamplingType = sampling
-        self.sigmoid_type: SigmoidTypes = sigmoid_type
-=======
-        self.sampling: Literal["continuous", "binomial"] = sampling
->>>>>>> 73509db9
         self.identity_ci = identity_ci
         self.dense_ci = dense_ci
 
