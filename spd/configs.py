"""Config classes of various types"""

<<<<<<< HEAD
from typing import Any, ClassVar, Literal, Self, TypeAlias
=======
import importlib
import inspect
from abc import ABC, abstractmethod
from collections.abc import Callable
from typing import Any, ClassVar, Literal, Self, override
>>>>>>> b862acdb

from pydantic import (
    BaseModel,
    ConfigDict,
    Field,
    NonNegativeFloat,
    NonNegativeInt,
    PositiveFloat,
    PositiveInt,
    model_validator,
)

from spd.log import logger
from spd.models.components import GateType
from spd.spd_types import ModelPath, Probability


<<<<<<< HEAD
class IHTaskConfig(BaseModel):
    task_name: Literal["induction_head"]
    prefix_window: PositiveInt = Field(
        default=10,
        description="Number of tokens to use as a prefix window for the induction head",
=======
class _FnConfig(BaseModel, ABC):  # pyright: ignore[reportUnsafeMultipleInheritance]
    model_config: ClassVar[ConfigDict] = ConfigDict(extra="forbid", frozen=True)
    name: str = Field(
        ...,
        description="Name of the function to call",
    )
    extra_kwargs: dict[str, Any] = Field(
        default={},
        description="Extra keyword arguments to pass to the function besides the default `inputs`",
    )

    @abstractmethod
    def get_real_func(self) -> Callable[..., Any]: ...

    @model_validator(mode="after")
    def validate_fn_kwargs(self) -> Self:
        real_fn = self.get_real_func()

        # get its signature and drop the first 'inputs' parameter
        sig = inspect.signature(real_fn)
        params_after_inputs = list(sig.parameters.values())[1:]
        sig_extra_only = inspect.Signature(params_after_inputs)

        # see if our kwargs are valid
        try:
            sig_extra_only.bind(**self.extra_kwargs)
        except TypeError as e:
            # replace the error as e will include something like
            # "unexpected parameter 'foo'" or "missing a required argument: 'bar'"
            raise ValueError(f"Invalid kwargs for {self.name!r}: {e}") from None

        return self


class FiguresFnConfig(_FnConfig):
    @override
    def get_real_func(self) -> Callable[..., Any]:
        available_funcs = importlib.import_module("spd.figures").FIGURES_FNS
        real_fn = available_funcs.get(self.name)
        if real_fn is None:
            raise ValueError(
                f"Figure function {self.name!r} not found. Available functions: {available_funcs.keys()}"
            )
        return real_fn


class MetricsFnConfig(_FnConfig):
    @override
    def get_real_func(self) -> Callable[..., Any]:
        available_funcs = importlib.import_module("spd.metrics").METRICS_FNS
        real_fn = available_funcs.get(self.name)
        if real_fn is None:
            raise ValueError(
                f"Metric function {self.name!r} not found. Available functions: {available_funcs.keys()}"
            )
        return real_fn


class TMSTaskConfig(BaseModel):
    model_config: ClassVar[ConfigDict] = ConfigDict(extra="forbid", frozen=True)
    task_name: Literal["tms"] = Field(
        default="tms",
        description="Task identifier for TMS",
>>>>>>> b862acdb
    )


class TMSTaskConfig(BaseModel):
    task_name: Literal["tms"]
    feature_probability: Probability = Field(
        ...,
        description="Probability that a given feature is active in generated data",
    )
    data_generation_type: Literal["exactly_one_active", "at_least_zero_active"] = Field(
        default="at_least_zero_active",
        description="Strategy for generating synthetic data for TMS training",
    )


class ResidualMLPTaskConfig(BaseModel):
    task_name: Literal["residual_mlp"]
    feature_probability: Probability = Field(
        ...,
        description="Probability that a given feature is active in generated data",
    )
    data_generation_type: Literal[
        "exactly_one_active", "exactly_two_active", "at_least_zero_active"
    ] = Field(
        default="at_least_zero_active",
        description="Strategy for generating synthetic data for residual-MLP training",
    )


class LMTaskConfig(BaseModel):
    task_name: Literal["lm"]
    max_seq_len: PositiveInt = Field(
        default=512,
        description="Maximum sequence length to truncate or pad inputs to",
    )
    buffer_size: PositiveInt = Field(
        default=1000,
        description="Buffered sample count for streaming dataset shuffling",
    )
    dataset_name: str = Field(
        default="lennart-finke/SimpleStories",
        description="HuggingFace dataset identifier to use for the LM task",
    )
    column_name: str = Field(
        default="story",
        description="Dataset column that contains the text to train on",
    )
    train_data_split: str = Field(
        default="train",
        description="Name of the dataset split used for training",
    )
    eval_data_split: str = Field(
        default="test",
        description="Name of the dataset split used for evaluation",
    )


TaskConfig: TypeAlias = TMSTaskConfig | ResidualMLPTaskConfig | LMTaskConfig | IHTaskConfig


class Config(BaseModel):
    model_config: ClassVar[ConfigDict] = ConfigDict(extra="forbid", frozen=True)
    # --- WandB
    wandb_project: str | None = Field(
        default=None,
        description="Weights & Biases project name (set to None to disable WandB logging)",
    )
    wandb_run_name: str | None = Field(
        default=None,
        description="Explicit name for the WandB run (None generates an automatic name)",
    )
    wandb_run_name_prefix: str = Field(
        default="",
        description="Prefix prepended to an auto-generated WandB run name",
    )

    # --- General ---
    seed: int = Field(default=0, description="Random seed for reproducibility")
    C: PositiveInt = Field(
        ...,
        description="The number of subcomponents per layer",
    )
    n_mask_samples: PositiveInt = Field(
        ...,
        description="Number of stochastic masks to sample when using stochastic recon losses",
    )
    gate_type: GateType = Field(
        default="vector_mlp",
        description="Type of gate used to calculate the causal importance.",
    )
    gate_hidden_dims: list[NonNegativeInt] = Field(
        default=[8],
        description="Hidden dimensions for the gate used to calculate the causal importance",
    )
    sigmoid_type: Literal["normal", "hard", "leaky_hard", "upper_leaky_hard", "swish_hard"] = Field(
        default="leaky_hard",
        description="Type of sigmoid to use for causal importance calculation",
    )
    target_module_patterns: list[str] = Field(
        ...,
        description="List of fnmatch-style patterns that select modules to decompose",
    )

    # --- Loss Coefficients
    faithfulness_coeff: NonNegativeFloat | None = Field(
        default=1.0,
        description="Coefficient for matching parameters between components and target weights",
    )
    recon_coeff: NonNegativeFloat | None = Field(
        default=None,
        description="Coefficient for recon loss with a causal importance mask",
    )
    stochastic_recon_coeff: NonNegativeFloat | None = Field(
        default=None,
        description="Coefficient for recon loss with stochastically sampled masks",
    )
    recon_layerwise_coeff: NonNegativeFloat | None = Field(
        default=None,
        description="Coefficient for per-layer recon loss with a causal importance mask",
    )
    stochastic_recon_layerwise_coeff: NonNegativeFloat | None = Field(
        default=None,
        description="Coefficient for per-layer recon loss with stochastically sampled masks",
    )
    importance_minimality_coeff: NonNegativeFloat = Field(
        ...,
        description="Coefficient for importance minimality loss",
    )
    schatten_coeff: NonNegativeFloat | None = Field(
        default=None,
        description="Coefficient for Schatten-norm regularisation (LM only)",
    )
    out_recon_coeff: NonNegativeFloat | None = Field(
        default=None,
        description="Coefficient for output recon loss",
    )
    embedding_recon_coeff: float | None = Field(
        default=None,
        description="Coefficient for additional embedding recon loss (LM only)",
    )
    is_embed_unembed_recon: bool = Field(
        default=False,
        description="If True, apply embedding recon jointly to embed & unembed matrices",
    )
    pnorm: PositiveFloat = Field(
        ...,
        description="The p-value used for the importance minimality loss",
    )
    output_loss_type: Literal["mse", "kl"] = Field(
        ...,
        description="Metric used to measure recon error between model outputs and targets",
    )

    # --- Training ---
    lr: PositiveFloat = Field(..., description="Learning rate for optimiser")
    steps: PositiveInt = Field(..., description="Total number of optimisation steps")
    batch_size: PositiveInt = Field(
        ...,
        description=(
            "Mini-batch size used for optimisation. This is the EFFECTIVE batch size: Dependent "
            "on gradient accumulation steps it may be processed as multiple micro-batches."
        ),
    )
    gradient_accumulation_steps: PositiveInt = Field(
        default=1,
        description="Number of steps to accumulate gradients over before updating parameters",
    )

    @property
    def microbatch_size(self) -> PositiveInt:
        return self.batch_size // self.gradient_accumulation_steps

    lr_schedule: Literal["linear", "constant", "cosine", "exponential"] = Field(
        default="constant",
        description="Type of learning-rate schedule to apply",
    )
    lr_exponential_halflife: PositiveFloat | None = Field(
        default=None,
        description="Half-life parameter when using an exponential LR schedule",
    )
    lr_warmup_pct: Probability = Field(
        default=0.0,
        description="Fraction of total steps to linearly warm up the learning rate",
    )
    n_eval_steps: PositiveInt = Field(
        ...,
        description="Frequency (in optimisation steps) at which to run evaluation",
    )

    # --- Logging & Saving ---
    image_freq: PositiveInt | None = Field(
        default=None,
        description="Interval (in steps) at which to log diagnostic images to WandB",
    )
    image_on_first_step: bool = Field(
        default=True,
        description="Whether to log images at optimisation step 0",
    )
    print_freq: PositiveInt = Field(
        ...,
        description="Interval (in steps) at which to print training metrics to stdout",
    )
    save_freq: PositiveInt | None = Field(
        default=None,
        description="Interval (in steps) at which to save model checkpoints (None disables saving "
        "until the end of training).",
    )
    metrics_fns: list[MetricsFnConfig] = Field(
        default=[],
        description="List of function configs to use for computing metrics. These configs refer to functions in the `spd.metrics` module.",
    )
    figures_fns: list[FiguresFnConfig] = Field(
        default=[],
        description="List of function configs to use for creating figures. These configs refer to functions in the `spd.figures` module.",
    )

    # --- Component Tracking ---
    ci_alive_threshold: Probability = Field(
        default=0.1,
        description="Causal importance threshold above which a component is considered 'firing'",
    )
    n_examples_until_dead: PositiveInt = Field(
        ...,
        description="Number of examples without firing before a component is considered dead. Note that in LMs, an example is a token, not a sequence.",
    )

    # --- Pretrained model info ---
    pretrained_model_class: str = Field(
        ...,
        description="Fully-qualified class name of the pretrained model to load. Can be defined "
        "locally or an in external package (e.g. 'transformers.LlamaForCausalLM' or "
        "'spd.experiments.resid_mlp.models.ResidualMLP').",
    )
    pretrained_model_path: ModelPath | None = Field(
        default=None,
        description="Model identifier. Local path or wandb reference "
        "(e.g. 'wandb:spd/runs/otxwx80v' or 'mnt/my_model/checkpoint.pth')",
    )
    pretrained_model_name_hf: str | None = Field(
        default=None,
        description="hf model identifier. E.g. 'SimpleStories/SimpleStories-1.25M'",
    )
    pretrained_model_output_attr: str | None = Field(
        default=None,
        description="Name of the attribute on the forward output that contains logits or activations",
    )
    tokenizer_name: str | None = Field(
        default=None,
        description="Name or path of the tokenizer to use when loading an LM",
    )

    # --- Task Specific ---
    task_config: TaskConfig = Field(
        ...,
        discriminator="task_name",
        description="Nested task-specific configuration selected by the `task_name` discriminator",
    )

    DEPRECATED_CONFIG_KEYS: ClassVar[list[str]] = []
    RENAMED_CONFIG_KEYS: ClassVar[dict[str, str]] = {}

    @model_validator(mode="before")
    def handle_deprecated_config_keys(cls, config_dict: dict[str, Any]) -> dict[str, Any]:
        """Remove deprecated config keys and change names of any keys that have been renamed."""
        for key in list(config_dict.keys()):
            val = config_dict[key]
            if key in cls.DEPRECATED_CONFIG_KEYS:
                logger.warning(f"{key} is deprecated, but has value: {val}. Removing from config.")
                del config_dict[key]
            elif key in cls.RENAMED_CONFIG_KEYS:
                logger.info(f"Renaming {key} to {cls.RENAMED_CONFIG_KEYS[key]}")
                config_dict[cls.RENAMED_CONFIG_KEYS[key]] = val
                del config_dict[key]
        return config_dict

    @model_validator(mode="after")
    def validate_model(self) -> Self:
        # If any of the coeffs are 0, raise a warning
        msg = "is 0, you may wish to instead set it to null to avoid calculating the loss"
        if self.recon_coeff == 0:
            logger.warning(f"recon_coeff {msg}")
        if self.importance_minimality_coeff == 0:
            logger.warning(f"importance_minimality_coeff {msg}")
        if self.faithfulness_coeff == 0:
            logger.warning(f"faithfulness_coeff {msg}")

        # Check that lr_exponential_halflife is not None if lr_schedule is "exponential"
        if self.lr_schedule == "exponential":
            assert self.lr_exponential_halflife is not None, (
                "lr_exponential_halflife must be set if lr_schedule is exponential"
            )

        assert self.batch_size % self.gradient_accumulation_steps == 0, (
            "batch_size must be divisible by gradient_accumulation_steps"
        )

        return self<|MERGE_RESOLUTION|>--- conflicted
+++ resolved
@@ -1,14 +1,10 @@
 """Config classes of various types"""
 
-<<<<<<< HEAD
-from typing import Any, ClassVar, Literal, Self, TypeAlias
-=======
 import importlib
 import inspect
 from abc import ABC, abstractmethod
 from collections.abc import Callable
-from typing import Any, ClassVar, Literal, Self, override
->>>>>>> b862acdb
+from typing import Any, ClassVar, Literal, Self, TypeAlias, override
 
 from pydantic import (
     BaseModel,
@@ -26,13 +22,6 @@
 from spd.spd_types import ModelPath, Probability
 
 
-<<<<<<< HEAD
-class IHTaskConfig(BaseModel):
-    task_name: Literal["induction_head"]
-    prefix_window: PositiveInt = Field(
-        default=10,
-        description="Number of tokens to use as a prefix window for the induction head",
-=======
 class _FnConfig(BaseModel, ABC):  # pyright: ignore[reportUnsafeMultipleInheritance]
     model_config: ClassVar[ConfigDict] = ConfigDict(extra="forbid", frozen=True)
     name: str = Field(
@@ -96,12 +85,7 @@
     task_name: Literal["tms"] = Field(
         default="tms",
         description="Task identifier for TMS",
->>>>>>> b862acdb
-    )
-
-
-class TMSTaskConfig(BaseModel):
-    task_name: Literal["tms"]
+    )
     feature_probability: Probability = Field(
         ...,
         description="Probability that a given feature is active in generated data",
@@ -113,7 +97,11 @@
 
 
 class ResidualMLPTaskConfig(BaseModel):
-    task_name: Literal["residual_mlp"]
+    model_config: ClassVar[ConfigDict] = ConfigDict(extra="forbid", frozen=True)
+    task_name: Literal["residual_mlp"] = Field(
+        default="residual_mlp",
+        description="Identifier for the residual-MLP decomposition task",
+    )
     feature_probability: Probability = Field(
         ...,
         description="Probability that a given feature is active in generated data",
@@ -127,7 +115,11 @@
 
 
 class LMTaskConfig(BaseModel):
-    task_name: Literal["lm"]
+    model_config: ClassVar[ConfigDict] = ConfigDict(extra="forbid", frozen=True)
+    task_name: Literal["lm"] = Field(
+        default="lm",
+        description="Identifier for the language-model decomposition task",
+    )
     max_seq_len: PositiveInt = Field(
         default=512,
         description="Maximum sequence length to truncate or pad inputs to",
@@ -153,6 +145,13 @@
         description="Name of the dataset split used for evaluation",
     )
 
+class IHTaskConfig(BaseModel):
+    model_config: ClassVar[ConfigDict] = ConfigDict(extra="forbid", frozen=True)
+    task_name: Literal["induction_head"]
+    prefix_window: PositiveInt = Field(
+        default=10,
+        description="Number of tokens to use as a prefix window for the induction head",
+    )
 
 TaskConfig: TypeAlias = TMSTaskConfig | ResidualMLPTaskConfig | LMTaskConfig | IHTaskConfig
 
