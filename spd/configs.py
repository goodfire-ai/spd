"""Config classes of various types"""

import importlib
import inspect
from pathlib import Path
from typing import Any, ClassVar, Literal, Self

from pydantic import (
    BaseModel,
    ConfigDict,
    Field,
    NonNegativeFloat,
    NonNegativeInt,
    PositiveFloat,
    PositiveInt,
    model_validator,
)

from spd.experiments.ih.configs import IHTaskConfig
from spd.experiments.lm.configs import LMTaskConfig
from spd.experiments.resid_mlp.configs import ResidMLPTaskConfig
from spd.experiments.tms.configs import TMSTaskConfig
from spd.log import logger
from spd.models.components import GateType
from spd.spd_types import ModelPath, Probability


class EvalMetricConfig(BaseModel):
    model_config: ClassVar[ConfigDict] = ConfigDict(extra="forbid", frozen=True)
    classname: str = Field(
        ...,
        description="Name of the class to instantiate",
    )
    extra_init_kwargs: dict[str, Any] = Field(
        default={},
        description="Extra keyword arguments to pass to the class constructor besides `model: ComponentModel` and `config: Config`",
    )

    def _get_metric_class(self) -> type | None:
        available_classes = importlib.import_module("spd.eval").EVAL_CLASSES
        cls = available_classes.get(self.classname)
        if cls is None:
            logger.warning(
                f"Metric class {self.classname!r} not found. Available classes: {available_classes.keys()}"
            )
        return cls

    @model_validator(mode="after")
    def validate_class_kwargs(self) -> Self:
        """Check that the classname and kwargs are valid.

        If the classname is not found, we warn instead of raising an error. This allows us to
        load checkpoints from a run where a user might have added custom metrics.
        """
        cls = self._get_metric_class()
        if cls is None:
            return self
        sig = inspect.signature(cls.__init__)
        # Skip 'self' plus the first two actual parameters (model: ComponentModel, config: Config)
        params_after_required = list(sig.parameters.values())[3:]
        sig_extra_only = inspect.Signature(params_after_required)

        # Check that kwargs are valid
        try:
            sig_extra_only.bind(**self.extra_init_kwargs)
        except TypeError as e:
            # Raise a warning instead of an error
            # e.g. "unexpected parameter 'foo'" or "missing a required argument: 'bar'"
            logger.warning(f"Invalid kwargs for {self.classname!r}: {e}")

        return self


TaskConfig = TMSTaskConfig | ResidMLPTaskConfig | LMTaskConfig | IHTaskConfig


class Config(BaseModel):
    model_config: ClassVar[ConfigDict] = ConfigDict(extra="forbid", frozen=True)
    # --- WandB
    wandb_project: str | None = Field(
        default=None,
        description="Weights & Biases project name (set to None to disable WandB logging)",
    )
    wandb_run_name: str | None = Field(
        default=None,
        description="Explicit name for the WandB run (None generates an automatic name)",
    )
    wandb_run_name_prefix: str = Field(
        default="",
        description="Prefix prepended to an auto-generated WandB run name",
    )

    # --- General ---
    seed: int = Field(default=0, description="Random seed for reproducibility")
    C: PositiveInt = Field(
        ...,
        description="The number of subcomponents per layer",
    )
    n_mask_samples: PositiveInt = Field(
        ...,
        description="Number of stochastic masks to sample when using stochastic recon losses",
    )
    gate_type: GateType = Field(
        default="vector_mlp",
        description="Type of gate used to calculate the causal importance.",
    )
    gate_hidden_dims: list[NonNegativeInt] = Field(
        default=[8],
        description="Hidden dimensions for the gate used to calculate the causal importance",
    )
    sampling: Literal["continuous", "binomial"] = Field(
        default="continuous",
        description="Sampling mode for stochastic elements: 'continuous' (default) or 'binomial'",
    )
    sigmoid_type: Literal["normal", "hard", "leaky_hard", "upper_leaky_hard", "swish_hard"] = Field(
        default="leaky_hard",
        description="Type of sigmoid to use for causal importance calculation",
    )
    target_module_patterns: list[str] = Field(
        ...,
        description="List of fnmatch-style patterns that select modules to decompose",
    )
    identity_module_patterns: list[str] | None = Field(
        default=None,
        description="List of fnmatch-style patterns that select modules in which an identity "
        "matrix should be inserted and decomposed beforehand",
    )
    use_delta_component: bool = Field(
        default=True,
        description="If True, use an extra component containing the difference between the target "
        "model and component weights. This allows for removing the faithfulness loss.",
    )

    # --- Loss Coefficients
    faithfulness_coeff: NonNegativeFloat | None = Field(
        default=1.0,
        description="Coefficient for matching parameters between components and target weights",
    )
    ci_recon_coeff: NonNegativeFloat | None = Field(
        default=None,
        description="Coefficient for recon loss with a causal importance mask",
    )
    stochastic_recon_coeff: NonNegativeFloat | None = Field(
        default=None,
        description="Coefficient for recon loss with stochastically sampled masks",
    )
    ci_recon_layerwise_coeff: NonNegativeFloat | None = Field(
        default=None,
        description="Coefficient for recon loss with causal importance mask on one layer at a time",
    )
    stochastic_recon_layerwise_coeff: NonNegativeFloat | None = Field(
        default=None,
        description="Coefficient for recon loss with stochastically sampled masks on one layer at "
        "a time",
    )
    importance_minimality_coeff: NonNegativeFloat = Field(
        ...,
        description="Coefficient for importance minimality loss",
    )
    pnorm: PositiveFloat = Field(
        ...,
        description="The p-value used for the importance minimality loss",
    )
    p_anneal_start_frac: Probability = Field(
        default=1.0,
        description="Fraction of training after which to start annealing p (1.0 = no annealing)",
    )
    p_anneal_final_p: PositiveFloat | None = Field(
        default=None,
        description="Final p value to anneal to (None = no annealing)",
    )
    p_anneal_end_frac: Probability = Field(
        default=1.0,
        description="Fraction of training when annealing ends. We stay at the final p value from "
        "this point onward (default 1.0 = anneal until end)",
    )
    output_recon_loss_type: Literal["mse", "kl"] = Field(
        ...,
        description="Metric used to measure recon error between model outputs and targets",
    )
    hidden_act_recon_coeff: NonNegativeFloat | None = Field(
        default=None,
        description="Coefficient for hidden activation reconstruction loss",
    )

    # --- Training ---
    lr: PositiveFloat = Field(..., description="Learning rate for optimiser")
    steps: NonNegativeInt = Field(..., description="Total number of optimisation steps")
    batch_size: PositiveInt = Field(
        ...,
        description=(
            "The effective batch size used for optimisation. Depending on gradient accumulation "
            "steps, it may be processed as multiple micro-batches."
        ),
    )
    gradient_accumulation_steps: PositiveInt = Field(
        default=1,
        description="Number of steps to accumulate gradients over before updating parameters",
    )

    @property
    def microbatch_size(self) -> PositiveInt:
        return self.batch_size // self.gradient_accumulation_steps

    lr_schedule: Literal["linear", "constant", "cosine", "exponential"] = Field(
        default="constant",
        description="Type of learning-rate schedule to apply",
    )
    lr_exponential_halflife: PositiveFloat | None = Field(
        default=None,
        description="Half-life parameter when using an exponential LR schedule",
    )
    lr_warmup_pct: Probability = Field(
        default=0.0,
        description="Fraction of total steps to linearly warm up the learning rate",
    )

    # --- Logging & Saving ---
    out_dir: Path | None = Field(
        default=None,
        description="Directory to save output to. If None, creates a dir using the wandb run id or "
        "randomly generates one",
    )
    train_log_freq: PositiveInt = Field(
        ...,
        description="Interval (in steps) at which to log training metrics",
    )
    eval_freq: PositiveInt = Field(
        ...,
        description="Interval (in steps) at which to log evaluation metrics",
    )
    eval_batch_size: PositiveInt = Field(
        ...,
        description="Batch size used for evaluation",
    )
    slow_eval_freq: PositiveInt = Field(
        ...,
        description="Interval (in steps) at which to run slow evaluation metrics. Must be a multiple of `eval_freq`.",
    )
    n_eval_steps: PositiveInt = Field(
        ...,
        description="Number of steps to run evaluation for",
    )
    slow_eval_on_first_step: bool = Field(
        default=True,
        description="Whether to run slow evaluation on the first step",
    )
    save_freq: PositiveInt | None = Field(
        default=None,
        description="Interval (in steps) at which to save model checkpoints (None disables saving "
        "until the end of training).",
    )
    eval_metrics: list[EvalMetricConfig] = Field(
        default=[],
        description="List of metrics to use for evaluation",
    )

    # --- Component Tracking ---
    ci_alive_threshold: Probability = Field(
        default=0.0,
        description="Causal importance threshold above which a component is considered 'firing'",
    )
    n_examples_until_dead: PositiveInt = Field(
        ...,
        description="Number of examples without firing before a component is considered dead. "
        "Note that in LMs, an example is a token, not a sequence.",
    )

    # --- Pretrained model info ---
    pretrained_model_class: str = Field(
        ...,
        description="Fully-qualified class name of the pretrained model to load. Can be defined "
        "locally or an in external package (e.g. 'transformers.LlamaForCausalLM' or "
        "'spd.experiments.resid_mlp.models.ResidMLP').",
    )
    pretrained_model_path: ModelPath | None = Field(
        default=None,
        description="Model identifier. Local path or wandb reference "
        "(e.g. 'wandb:goodfire/spd/runs/otxwx80v' or 'mnt/my_model/checkpoint.pth')",
    )
    pretrained_model_name: str | None = Field(
        default=None,
        description="hf model identifier. E.g. 'SimpleStories/SimpleStories-1.25M'",
    )
    pretrained_model_output_attr: str | None = Field(
        default=None,
        description="Name of the attribute on the forward output that contains logits or activations",
    )
    tokenizer_name: str | None = Field(
        default=None,
        description="Name or path of the tokenizer to use when loading an LM",
    )

    # --- Task Specific ---
    task_config: TaskConfig = Field(
        ...,
        discriminator="task_name",
        description="Nested task-specific configuration selected by the `task_name` discriminator",
    )

    # --- Distributed ---
    dist_backend: Literal["nccl", "gloo"] | None = Field(
        default=None,
        description="Backend for distributed training (nccl for GPU, gloo for CPU). If None, "
        "uses the default backend for the current device.",
    )

    DEPRECATED_CONFIG_KEYS: ClassVar[list[str]] = [
        "image_on_first_step",
        "image_freq",
        "metrics_fns",
        "figures_fns",
        "schatten_coeff",
        "embedding_recon_coeff",
        "is_embed_unembed_recon",
        "out_recon_coeff",
    ]
    RENAMED_CONFIG_KEYS: ClassVar[dict[str, str]] = {
        "print_freq": "eval_freq",
        "pretrained_model_name_hf": "pretrained_model_name",
<<<<<<< HEAD
        "output_loss_type": "output_recon_loss_type",
=======
        "recon_coeff": "ci_recon_coeff",
        "recon_layerwise_coeff": "ci_recon_layerwise_coeff",
>>>>>>> eaddaf22
    }

    @model_validator(mode="before")
    def handle_deprecated_config_keys(cls, config_dict: dict[str, Any]) -> dict[str, Any]:
        """Remove deprecated config keys and change names of any keys that have been renamed."""
        for key in list(config_dict.keys()):
            val = config_dict[key]
            if key in cls.DEPRECATED_CONFIG_KEYS:
                logger.warning(f"{key} is deprecated, but has value: {val}. Removing from config.")
                del config_dict[key]
            elif key in cls.RENAMED_CONFIG_KEYS:
                logger.info(f"Renaming {key} to {cls.RENAMED_CONFIG_KEYS[key]}")
                config_dict[cls.RENAMED_CONFIG_KEYS[key]] = val
                del config_dict[key]

        if "eval_batch_size" not in config_dict:
            config_dict["eval_batch_size"] = config_dict["batch_size"]
        if "train_log_freq" not in config_dict:
            config_dict["train_log_freq"] = 50
        if "slow_eval_freq" not in config_dict:
            config_dict["slow_eval_freq"] = config_dict["eval_freq"]
        return config_dict

    @model_validator(mode="after")
    def validate_model(self) -> Self:
        # If any of the coeffs are 0, raise a warning
        msg = "is 0, you may wish to instead set it to null to avoid calculating the loss"
        if self.ci_recon_coeff == 0:
            logger.warning(f"recon_coeff {msg}")
        if self.importance_minimality_coeff == 0:
            logger.warning(f"importance_minimality_coeff {msg}")
        if self.faithfulness_coeff == 0:
            logger.warning(f"faithfulness_coeff {msg}")

        # Check that lr_exponential_halflife is not None if lr_schedule is "exponential"
        if self.lr_schedule == "exponential":
            assert self.lr_exponential_halflife is not None, (
                "lr_exponential_halflife must be set if lr_schedule is exponential"
            )

        assert self.batch_size % self.gradient_accumulation_steps == 0, (
            "batch_size must be divisible by gradient_accumulation_steps"
        )

        assert self.slow_eval_freq % self.eval_freq == 0, (
            "slow_eval_freq must be a multiple of eval_freq"
        )
        assert self.slow_eval_freq // self.eval_freq >= 1, (
            "slow_eval_freq must be at least eval_freq"
        )

        return self<|MERGE_RESOLUTION|>--- conflicted
+++ resolved
@@ -318,12 +318,9 @@
     RENAMED_CONFIG_KEYS: ClassVar[dict[str, str]] = {
         "print_freq": "eval_freq",
         "pretrained_model_name_hf": "pretrained_model_name",
-<<<<<<< HEAD
         "output_loss_type": "output_recon_loss_type",
-=======
         "recon_coeff": "ci_recon_coeff",
         "recon_layerwise_coeff": "ci_recon_layerwise_coeff",
->>>>>>> eaddaf22
     }
 
     @model_validator(mode="before")
