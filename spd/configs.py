--- conflicted
+++ resolved
@@ -328,14 +328,10 @@
         "image_freq",
         "metrics_fns",
         "figures_fns",
-<<<<<<< HEAD
-        "include_loss_metrics_in_eval",
-=======
         "schatten_coeff",
         "embedding_recon_coeff",
         "is_embed_unembed_recon",
         "out_recon_coeff",
->>>>>>> e46da337
     ]
     RENAMED_CONFIG_KEYS: ClassVar[dict[str, str]] = {
         "print_freq": "eval_freq",
