"""Config classes of various types"""

import importlib
import inspect
from pathlib import Path
from typing import Any, ClassVar, Literal, Self

from pydantic import (
    BaseModel,
    ConfigDict,
    Field,
    NonNegativeFloat,
    NonNegativeInt,
    PositiveFloat,
    PositiveInt,
    model_validator,
)

from spd.experiments.ih.configs import IHTaskConfig
from spd.experiments.lm.configs import LMTaskConfig
from spd.experiments.resid_mlp.configs import ResidMLPTaskConfig
from spd.experiments.tms.configs import TMSTaskConfig
from spd.log import logger
from spd.models.components import GateType
from spd.spd_types import ModelPath, Probability


class EvalMetricConfig(BaseModel):
    model_config: ClassVar[ConfigDict] = ConfigDict(extra="forbid", frozen=True)
    classname: str = Field(
        ...,
        description="Name of the class to instantiate",
    )
    extra_init_kwargs: dict[str, Any] = Field(
        default={},
        description="Extra keyword arguments to pass to the class constructor besides `model: ComponentModel` and `config: Config`",
    )

    def _get_metric_class(self) -> type | None:
        available_classes = importlib.import_module("spd.eval").EVAL_CLASSES
        cls = available_classes.get(self.classname)
        if cls is None:
            logger.warning(
                f"Metric class {self.classname!r} not found. Available classes: {available_classes.keys()}"
            )
        return cls

    @model_validator(mode="after")
    def validate_class_kwargs(self) -> Self:
        """Check that the classname and kwargs are valid.

        If the classname is not found, we warn instead of raising an error. This allows us to
        load checkpoints from a run where a user might have added custom metrics.
        """
        cls = self._get_metric_class()
        if cls is None:
            return self
        sig = inspect.signature(cls.__init__)
        # Skip 'self' plus the first two actual parameters (model: ComponentModel, config: Config)
        params_after_required = list(sig.parameters.values())[3:]
        sig_extra_only = inspect.Signature(params_after_required)

        # Check that kwargs are valid
        try:
            sig_extra_only.bind(**self.extra_init_kwargs)
        except TypeError as e:
            # Raise a warning instead of an error
            # e.g. "unexpected parameter 'foo'" or "missing a required argument: 'bar'"
            logger.warning(f"Invalid kwargs for {self.classname!r}: {e}")

        return self


TaskConfig = TMSTaskConfig | ResidMLPTaskConfig | LMTaskConfig | IHTaskConfig


class Config(BaseModel):
    model_config: ClassVar[ConfigDict] = ConfigDict(extra="forbid", frozen=True)
    # --- WandB
    wandb_project: str | None = Field(
        default=None,
        description="Weights & Biases project name (set to None to disable WandB logging)",
    )
    wandb_run_name: str | None = Field(
        default=None,
        description="Explicit name for the WandB run (None generates an automatic name)",
    )
    wandb_run_name_prefix: str = Field(
        default="",
        description="Prefix prepended to an auto-generated WandB run name",
    )

    # --- General ---
    seed: int = Field(default=0, description="Random seed for reproducibility")
    C: PositiveInt = Field(
        ...,
        description="The number of subcomponents per layer",
    )
    n_mask_samples: PositiveInt = Field(
        ...,
        description="Number of stochastic masks to sample when using stochastic recon losses",
    )
    gate_type: GateType = Field(
        default="vector_mlp",
        description="Type of gate used to calculate the causal importance.",
    )
    gate_hidden_dims: list[NonNegativeInt] = Field(
        default=[8],
        description="Hidden dimensions for the gate used to calculate the causal importance",
    )
    sampling: Literal["continuous", "binomial"] = Field(
        default="continuous",
        description="Sampling mode for stochastic elements: 'continuous' (default) or 'binomial'",
    )
    sigmoid_type: Literal["normal", "hard", "leaky_hard", "upper_leaky_hard", "swish_hard"] = Field(
        default="leaky_hard",
        description="Type of sigmoid to use for causal importance calculation",
    )
    target_module_patterns: list[str] = Field(
        ...,
        description="List of fnmatch-style patterns that select modules to decompose",
    )
    identity_module_patterns: list[str] | None = Field(
        default=None,
        description="List of fnmatch-style patterns that select modules in which an identity "
        "matrix should be inserted and decomposed beforehand",
    )
    use_delta_component: bool = Field(
        default=True,
        description="If True, use an extra component containing the difference between the target "
        "model and component weights. This allows for removing the faithfulness loss.",
    )

    # --- Loss Coefficients
    faithfulness_coeff: NonNegativeFloat | None = Field(
        default=1.0,
        description="Coefficient for matching parameters between components and target weights",
    )
    ci_recon_coeff: NonNegativeFloat | None = Field(
        default=None,
        description="Coefficient for recon loss with a causal importance mask",
    )
    stochastic_recon_coeff: NonNegativeFloat | None = Field(
        default=None,
        description="Coefficient for recon loss with stochastically sampled masks",
    )
    ci_recon_layerwise_coeff: NonNegativeFloat | None = Field(
        default=None,
        description="Coefficient for recon loss with causal importance mask on one layer at a time",
    )
    stochastic_recon_layerwise_coeff: NonNegativeFloat | None = Field(
        default=None,
        description="Coefficient for recon loss with stochastically sampled masks on one layer at "
        "a time",
    )
    importance_minimality_coeff: NonNegativeFloat = Field(
        ...,
        description="Coefficient for importance minimality loss",
    )
    pnorm: PositiveFloat = Field(
        ...,
        description="The p-value used for the importance minimality loss",
    )
    p_anneal_start_frac: Probability = Field(
        default=1.0,
        description="Fraction of training after which to start annealing p (1.0 = no annealing)",
    )
    p_anneal_final_p: PositiveFloat | None = Field(
        default=None,
        description="Final p value to anneal to (None = no annealing)",
    )
    p_anneal_end_frac: Probability = Field(
        default=1.0,
        description="Fraction of training when annealing ends. We stay at the final p value from "
        "this point onward (default 1.0 = anneal until end)",
    )
    output_loss_type: Literal["mse", "kl"] = Field(
        ...,
        description="Metric used to measure recon error between model outputs and targets",
    )

    # --- Training ---
    lr: PositiveFloat = Field(..., description="Learning rate for optimiser")
    steps: NonNegativeInt = Field(..., description="Total number of optimisation steps")
    batch_size: PositiveInt = Field(
        ...,
        description=(
            "The effective batch size used for optimisation. Depending on gradient accumulation "
            "steps, it may be processed as multiple micro-batches."
        ),
    )
    gradient_accumulation_steps: PositiveInt = Field(
        default=1,
        description="Number of steps to accumulate gradients over before updating parameters",
    )

    @property
    def microbatch_size(self) -> PositiveInt:
        return self.batch_size // self.gradient_accumulation_steps

    lr_schedule: Literal["linear", "constant", "cosine", "exponential"] = Field(
        default="constant",
        description="Type of learning-rate schedule to apply",
    )
    lr_exponential_halflife: PositiveFloat | None = Field(
        default=None,
        description="Half-life parameter when using an exponential LR schedule",
    )
    lr_warmup_pct: Probability = Field(
        default=0.0,
        description="Fraction of total steps to linearly warm up the learning rate",
    )

    # --- Logging & Saving ---
    out_dir: Path | None = Field(
        default=None,
        description="Directory to save output to. If None, creates a dir using the wandb run id or "
        "randomly generates one",
    )
    train_log_freq: PositiveInt = Field(
        ...,
        description="Interval (in steps) at which to log training metrics",
    )
    eval_freq: PositiveInt = Field(
        ...,
        description="Interval (in steps) at which to log evaluation metrics",
    )
    eval_batch_size: PositiveInt = Field(
        ...,
        description="Batch size used for evaluation",
    )
    slow_eval_freq: PositiveInt = Field(
        ...,
        description="Interval (in steps) at which to run slow evaluation metrics. Must be a multiple of `eval_freq`.",
    )
    n_eval_steps: PositiveInt = Field(
        ...,
        description="Number of steps to run evaluation for",
    )
    slow_eval_on_first_step: bool = Field(
        default=True,
        description="Whether to run slow evaluation on the first step",
    )
    save_freq: PositiveInt | None = Field(
        default=None,
        description="Interval (in steps) at which to save model checkpoints (None disables saving "
        "until the end of training).",
    )
    eval_metrics: list[EvalMetricConfig] = Field(
        default=[],
        description="List of metrics to use for evaluation",
    )

    # --- Component Tracking ---
    ci_alive_threshold: Probability = Field(
        default=0.0,
        description="Causal importance threshold above which a component is considered 'firing'",
    )
    n_examples_until_dead: PositiveInt = Field(
        ...,
        description="Number of examples without firing before a component is considered dead. "
        "Note that in LMs, an example is a token, not a sequence.",
    )

    # --- Pretrained model info ---
    pretrained_model_class: str = Field(
        ...,
        description="Fully-qualified class name of the pretrained model to load. Can be defined "
        "locally or an in external package (e.g. 'transformers.LlamaForCausalLM' or "
        "'spd.experiments.resid_mlp.models.ResidMLP').",
    )
    pretrained_model_path: ModelPath | None = Field(
        default=None,
        description="Model identifier. Local path or wandb reference "
        "(e.g. 'wandb:goodfire/spd/runs/otxwx80v' or 'mnt/my_model/checkpoint.pth')",
    )
    pretrained_model_name: str | None = Field(
        default=None,
        description="hf model identifier. E.g. 'SimpleStories/SimpleStories-1.25M'",
    )
    pretrained_model_output_attr: str | None = Field(
        default=None,
        description="Name of the attribute on the forward output that contains logits or activations",
    )
    tokenizer_name: str | None = Field(
        default=None,
        description="Name or path of the tokenizer to use when loading an LM",
    )

    # --- Task Specific ---
    task_config: TaskConfig = Field(
        ...,
        discriminator="task_name",
        description="Nested task-specific configuration selected by the `task_name` discriminator",
    )

    # --- Distributed ---
    dist_backend: Literal["nccl", "gloo"] | None = Field(
        default=None,
        description="Backend for distributed training (nccl for GPU, gloo for CPU). If None, "
        "uses the default backend for the current device.",
    )

    DEPRECATED_CONFIG_KEYS: ClassVar[list[str]] = [
        "image_on_first_step",
        "image_freq",
        "metrics_fns",
        "figures_fns",
        "schatten_coeff",
        "embedding_recon_coeff",
        "is_embed_unembed_recon",
        "out_recon_coeff",
    ]
    RENAMED_CONFIG_KEYS: ClassVar[dict[str, str]] = {
        "print_freq": "eval_freq",
        "pretrained_model_name_hf": "pretrained_model_name",
<<<<<<< HEAD
=======
        "recon_coeff": "ci_recon_coeff",
        "recon_layerwise_coeff": "ci_recon_layerwise_coeff",
>>>>>>> acc04f1c
    }

    @model_validator(mode="before")
    def handle_deprecated_config_keys(cls, config_dict: dict[str, Any]) -> dict[str, Any]:
        """Remove deprecated config keys and change names of any keys that have been renamed."""
        for key in list(config_dict.keys()):
            val = config_dict[key]
            if key in cls.DEPRECATED_CONFIG_KEYS:
                logger.warning(f"{key} is deprecated, but has value: {val}. Removing from config.")
                del config_dict[key]
            elif key in cls.RENAMED_CONFIG_KEYS:
                logger.info(f"Renaming {key} to {cls.RENAMED_CONFIG_KEYS[key]}")
                config_dict[cls.RENAMED_CONFIG_KEYS[key]] = val
                del config_dict[key]

        if "eval_batch_size" not in config_dict:
            config_dict["eval_batch_size"] = config_dict["batch_size"]
        if "train_log_freq" not in config_dict:
            config_dict["train_log_freq"] = 50
        if "slow_eval_freq" not in config_dict:
            config_dict["slow_eval_freq"] = config_dict["eval_freq"]

        return config_dict

    @model_validator(mode="after")
    def validate_model(self) -> Self:
        # If any of the coeffs are 0, raise a warning
        msg = "is 0, you may wish to instead set it to null to avoid calculating the loss"
        if self.ci_recon_coeff == 0:
            logger.warning(f"recon_coeff {msg}")
        if self.importance_minimality_coeff == 0:
            logger.warning(f"importance_minimality_coeff {msg}")
        if self.faithfulness_coeff == 0:
            logger.warning(f"faithfulness_coeff {msg}")

        # Check that lr_exponential_halflife is not None if lr_schedule is "exponential"
        if self.lr_schedule == "exponential":
            assert self.lr_exponential_halflife is not None, (
                "lr_exponential_halflife must be set if lr_schedule is exponential"
            )

        assert self.batch_size % self.gradient_accumulation_steps == 0, (
            "batch_size must be divisible by gradient_accumulation_steps"
        )

        assert self.slow_eval_freq % self.eval_freq == 0, (
            "slow_eval_freq must be a multiple of eval_freq"
        )
        assert self.slow_eval_freq // self.eval_freq >= 1, (
            "slow_eval_freq must be at least eval_freq"
        )

        return self<|MERGE_RESOLUTION|>--- conflicted
+++ resolved
@@ -314,11 +314,8 @@
     RENAMED_CONFIG_KEYS: ClassVar[dict[str, str]] = {
         "print_freq": "eval_freq",
         "pretrained_model_name_hf": "pretrained_model_name",
-<<<<<<< HEAD
-=======
         "recon_coeff": "ci_recon_coeff",
         "recon_layerwise_coeff": "ci_recon_layerwise_coeff",
->>>>>>> acc04f1c
     }
 
     @model_validator(mode="before")
