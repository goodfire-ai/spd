--- conflicted
+++ resolved
@@ -314,12 +314,8 @@
     RENAMED_CONFIG_KEYS: ClassVar[dict[str, str]] = {
         "print_freq": "eval_freq",
         "pretrained_model_name_hf": "pretrained_model_name",
-<<<<<<< HEAD
-        "output_recon_loss_type": "output_loss_type",
-=======
         "recon_coeff": "ci_recon_coeff",
         "recon_layerwise_coeff": "ci_recon_layerwise_coeff",
->>>>>>> e46da337
     }
 
     @model_validator(mode="before")
