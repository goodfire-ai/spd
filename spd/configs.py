--- conflicted
+++ resolved
@@ -122,17 +122,10 @@
     exclude_patterns: dict[str, list[str]] | None
 
 
-<<<<<<< HEAD
-class StochasticHiddenActsReconLossConfig(TrainMetricConfig):
-    classname: Literal["StochasticHiddenActsReconLoss"] = "StochasticHiddenActsReconLoss"
-
-
 class StochasticHiddenActsReconLossEvalConfig(BaseModel):
     classname: Literal["StochasticHiddenActsReconLoss"] = "StochasticHiddenActsReconLoss"
 
 
-=======
->>>>>>> 22e328d7
 class UVPlotsConfig(BaseModel):
     classname: Literal["UVPlots"] = "UVPlots"
     identity_patterns: list[str] | None
@@ -161,10 +154,7 @@
     | MultiMagnitudeCIPlotsConfig
     | UVPlotsConfig
     | StochasticReconSubsetCEAndKLConfig
-<<<<<<< HEAD
     | StochasticHiddenActsReconLossEvalConfig
-=======
->>>>>>> 22e328d7
 )
 MetricConfigType = TrainMetricConfigType | EvalOnlyMetricConfigType
 
