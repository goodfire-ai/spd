--- conflicted
+++ resolved
@@ -8,11 +8,7 @@
 
 ## Design / Architecture
 
-<<<<<<< HEAD
-We want to decouple metrics and analysis from the core codebase as much as possible, so that users can easily define their own and we don't need to make PRs to the codebase. See `spd/metrics.py` and `spd/figs.py`.
-=======
 We want to decouple metrics and analysis from the core codebase as much as possible. Metric- and figure-generation code should be encapsulated in `spd/metrics.py` and `spd/figures.py`.
->>>>>>> 248d25b8
 
 ### Fail Fast (Negative Space Programming)
 Code should fail immediately when assumptions are violated, preventing bugs from propagating.
