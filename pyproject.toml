[project]
name = "spd"
version = "0.0.1"
description = "Sparse Parameter Decomposition"
requires-python = ">=3.12"
urls = { "Homepage" = "https://github.com/goodfire-ai/spd" }
license = { text = "MIT" }
readme = "README.md"
dependencies = [
    "torch>=2.6",
    "torchvision",
    "pydantic",
    "wandb>=0.20.1", # Avoid wandb.sdk.wandb_manager.ManagerConnectionRefusedError
    "fire",
    "tqdm",
    "ipykernel",
    "transformers",
    "jaxtyping",
    "einops",
    "matplotlib==3.9.1", # Avoid frequent pyright errors with new matplotlib versions
    "numpy",
    "python-dotenv",
    "wandb-workspaces==0.1.12", # See https://github.com/wandb/wandb-workspaces/issues/65
    "sympy",
    "streamlit",
    "streamlit-antd-components",
    "datasets",
<<<<<<< HEAD
]   
=======
    "simple_stories_train @ git+https://github.com/goodfire-ai/simple_stories_train.git@dev",
]
>>>>>>> 47a92743

[dependency-groups]
dev = [
    "pytest",
    "pytest-cov", # for coverage reports
    "pytest-xdist", # for parallel test execution
    "ruff",
    "basedpyright",
    "pre-commit",
    # wip deps for grouping. some of these can probably be removed later.
    "scipy>=1.14.1",
    "scikit-learn",
    "nbconvert",
    "seaborn",
    "muutils", # custom (by mivanit) utils, using it for debugging
    "zanj", # custom (by mivanit), with `muutils` it makes it easier to save/load merge histories
    "js-embedding-vis", # custom (by mivanit) embedding vis
    "plotly",  # wandb.errors.errors.Error: plotly is required to log interactive plots, install with: `pip install plotly` or convert the plot to an image with `wandb.Image(plt)`
    # broken for python >=3.10 ?
    # "umap-learn>=0.5.7",
    # RuntimeError: Cannot install on Python version 3.12.10; only versions >=3.6,<3.10 are supported.
    # help: `llvmlite` (v0.36.0) was included because `spd:dev-grouping` (v0.0.1) depends on `umap-learn` (v0.5.9.post2) which depends on `pynndescent` (v0.5.13) which depends on `llvmlite`
]

[tool.uv.sources]
js_embedding_vis = { git = "https://github.com/mivanit/js-embedding-vis/"}

[project.scripts]
spd-run = "spd.scripts.run:cli"
spd-cluster = "spd.clustering.scripts.main:cli"

[build-system]
requires = ["setuptools", "wheel"]
build-backend = "setuptools.build_meta"

[tool.setuptools.packages.find]
where = ["."]
include = ["spd*"]

[tool.ruff]
line-length = 100
fix = true

[tool.ruff.lint]
ignore = [
    "F722", # Incompatible with jaxtyping
    "E731", # I think lambda functions are fine in several places
    "E501", # there are a lot of long lines in the codebase
]
select = [
    # pycodestyle
    "E",
    # Pyflakes
    "F",
    # pyupgrade
    "UP",
    # flake8-bugbear
    "B",
    # flake8-simplify
    "SIM",
    # isort
    "I",
]

[tool.ruff.format]
# Enable reformatting of code snippets in docstrings.
docstring-code-format = true

[tool.ruff.lint.isort]
known-third-party = ["wandb"]


# TODO: remove this when actually cleaned up
[tool.ruff.lint.per-file-ignores]
"spd/clustering/experiments/*" = [
    "E703", # semicolons fine for notebooks
]

[tool.pyright]
include = ["spd", "tests"]
exclude = ["**/wandb/**", "spd/utils/linear_sum_assignment.py"]
stubPath = "typings" # Having type stubs for transformers shaves 10 seconds off basedpyright calls

strictListInference = true
strictDictionaryInference = true
strictSetInference = true
reportFunctionMemberAccess = true
reportUnknownParameterType = true
reportIncompatibleMethodOverride = true
reportIncompatibleVariableOverride = true
reportOverlappingOverload = true
reportConstantRedefinition = true
reportImportCycles = true
reportPropertyTypeMismatch = true
reportMissingTypeArgument = true
reportUnnecessaryCast = true
reportUnnecessaryComparison = true
reportUnnecessaryContains = true
reportUnusedExpression = true
reportMatchNotExhaustive = true
reportShadowedImports = true
reportPrivateImportUsage = false
# basedpyright
reportCallIssue = true
reportAny = false
reportUnusedCallResult = false
reportUnknownMemberType = false
reportUnknownVariableType = false
reportUnknownArgumentType = false
reportExplicitAny = false
reportMissingTypeStubs = false
reportImplicitStringConcatenation = false
reportPrivateUsage = false
reportUnannotatedClassAttribute = false
reportUnknownLambdaType = false



[tool.pytest.ini_options]
filterwarnings = [
    # https://github.com/google/python-fire/pull/447
    "ignore::DeprecationWarning:fire:59",
    # Ignore Pydantic V1 deprecation warnings from wandb_workspaces
    "ignore:Pydantic V1 style.*:DeprecationWarning:wandb_workspaces",
]<|MERGE_RESOLUTION|>--- conflicted
+++ resolved
@@ -25,12 +25,8 @@
     "streamlit",
     "streamlit-antd-components",
     "datasets",
-<<<<<<< HEAD
-]   
-=======
     "simple_stories_train @ git+https://github.com/goodfire-ai/simple_stories_train.git@dev",
 ]
->>>>>>> 47a92743
 
 [dependency-groups]
 dev = [
