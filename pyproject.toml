[project]
name = "spd"
version = "0.0.1"
description = "Sparse Parameter Decomposition"
requires-python = "==3.13.*"
urls = { "Homepage" = "https://github.com/goodfire-ai/spd" }
license = { text = "MIT" }
readme = "README.md"
dependencies = [
    "torch>=2.6",
    "torchvision>=0.23,<0.24",
    "pydantic<2.12", # https://github.com/goodfire-ai/spd/pull/232 , https://github.com/goodfire-ai/spd/issues/221
    "wandb>=0.20.1", # Avoid wandb.sdk.wandb_manager.ManagerConnectionRefusedError
    "fire",
    "tqdm",
    "ipykernel",
    "transformers",
    "jaxtyping",
    "einops",
    "matplotlib",
    "numpy",
    "python-dotenv",
    "wandb-workspaces==0.1.12", # See https://github.com/wandb/wandb-workspaces/issues/65
    "sympy",
    "streamlit",
    "streamlit-antd-components",
    # `datasets` less than 2.21.0 causes issues due to incompatibility with numpy>=2.0
    # see:  https://github.com/huggingface/datasets/issues/6980  https://github.com/huggingface/datasets/pull/6991  (fixed in https://github.com/huggingface/datasets/releases/tag/2.21.0 )
    "datasets>=2.21.0",
    "simple_stories_train @ git+https://github.com/goodfire-ai/simple_stories_train.git@dev",
    "scipy>=1.14.1",
    "muutils",
<<<<<<< HEAD
    "zanj", # for dashboard data saving/loading
=======
    "fastapi",
    "uvicorn",
>>>>>>> 06deb8c7
]

[dependency-groups]
dev = [
    "pytest",
    "pytest-cov", # for coverage reports
    "pytest-xdist", # parallel test execution
    "ruff",
    "basedpyright<1.32.0", # pyright and wandb issues, see https://github.com/goodfire-ai/spd/pull/232
    "pre-commit",
    "playwright", # for browser-based integration tests
]

[project.scripts]
spd-run = "spd.scripts.run:cli"
spd-cluster = "spd.clustering.scripts.run_pipeline:cli"

[build-system]
requires = ["setuptools", "wheel"]
build-backend = "setuptools.build_meta"

[tool.setuptools.packages.find]
where = ["."]
include = ["spd*", "app*"]

[tool.ruff]
line-length = 100
fix = true
extend-exclude = ["app/frontend"]

[tool.ruff.lint]
ignore = [
    "F722", # Incompatible with jaxtyping
    "E731", # I think lambda functions are fine in several places
    "E501", # there are a lot of long lines in the codebase
]
select = [
    # pycodestyle
    "E",
    # Pyflakes
    "F",
    # pyupgrade
    "UP",
    # flake8-bugbear
    "B",
    # flake8-simplify
    "SIM",
    # isort
    "I",
]

[tool.ruff.format]
# Enable reformatting of code snippets in docstrings.
docstring-code-format = true

[tool.ruff.lint.isort]
known-third-party = ["wandb"]

[tool.pyright]
include = ["spd", "app", "tests"]
exclude = ["**/wandb/**", "spd/utils/linear_sum_assignment.py", "app/frontend"]
stubPath = "typings" # Having type stubs for transformers shaves 10 seconds off basedpyright calls

strictListInference = true
strictDictionaryInference = true
strictSetInference = true
reportFunctionMemberAccess = true
reportUnknownParameterType = true
reportIncompatibleMethodOverride = true
reportIncompatibleVariableOverride = true
reportOverlappingOverload = true
reportConstantRedefinition = true
reportImportCycles = true
reportPropertyTypeMismatch = true
reportMissingTypeArgument = true
reportUnnecessaryCast = true
reportUnnecessaryComparison = true
reportUnnecessaryContains = true
reportUnusedExpression = true
reportMatchNotExhaustive = true
reportPrivateImportUsage = false
# basedpyright
reportCallIssue = true
reportAny = false
reportUnusedCallResult = false
reportUnknownMemberType = false
reportUnknownVariableType = false
reportUnknownArgumentType = false
reportExplicitAny = false
reportMissingTypeStubs = false
reportImplicitStringConcatenation = false
reportPrivateUsage = false
reportUnannotatedClassAttribute = false
reportUnknownLambdaType = false



[tool.pytest.ini_options]
filterwarnings = [
    # https://github.com/google/python-fire/pull/447
    "ignore::DeprecationWarning:fire:59",
    # Ignore Pydantic V1 deprecation warnings from wandb_workspaces
    "ignore:Pydantic V1 style.*:DeprecationWarning:wandb_workspaces",
]<|MERGE_RESOLUTION|>--- conflicted
+++ resolved
@@ -30,12 +30,9 @@
     "simple_stories_train @ git+https://github.com/goodfire-ai/simple_stories_train.git@dev",
     "scipy>=1.14.1",
     "muutils",
-<<<<<<< HEAD
     "zanj", # for dashboard data saving/loading
-=======
     "fastapi",
     "uvicorn",
->>>>>>> 06deb8c7
 ]
 
 [dependency-groups]
