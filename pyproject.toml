--- conflicted
+++ resolved
@@ -7,11 +7,7 @@
 license = { text = "MIT" }
 readme = "README.md"
 dependencies = [
-<<<<<<< HEAD
-    "torch>=2.5",
-=======
     "torch>=2.6",
->>>>>>> b828fb44
     "torchvision",
     "pydantic",
     "wandb>=0.20.1", # Avoid wandb.sdk.wandb_manager.ManagerConnectionRefusedError
