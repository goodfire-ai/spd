[project]
name = "spd"
version = "0.0.1"
description = "Sparse Parameter Decomposition"
requires-python = "==3.13.*"
urls = { "Homepage" = "https://github.com/goodfire-ai/spd" }
license = { text = "MIT" }
readme = "README.md"
dependencies = [
    "torch>=2.6",
    "torchvision>=0.23,<0.24",
    "pydantic<2.12", # https://github.com/goodfire-ai/spd/pull/232 , https://github.com/goodfire-ai/spd/issues/221
    "wandb>=0.20.1", # Avoid wandb.sdk.wandb_manager.ManagerConnectionRefusedError
    "fire",
    "tqdm",
    "ipykernel",
    "transformers",
    "jaxtyping",
    "einops",
    "matplotlib",
    "numpy",
    "python-dotenv",
    "wandb-workspaces==0.1.12", # See https://github.com/wandb/wandb-workspaces/issues/65
    "sympy",
    "streamlit",
    "streamlit-antd-components",
    # `datasets` less than 2.21.0 causes issues due to incompatibility with numpy>=2.0
    # see:  https://github.com/huggingface/datasets/issues/6980  https://github.com/huggingface/datasets/pull/6991  (fixed in https://github.com/huggingface/datasets/releases/tag/2.21.0 )
    "datasets>=2.21.0",
    "simple_stories_train @ git+https://github.com/goodfire-ai/simple_stories_train.git@dev",
    "scipy>=1.14.1",
    "muutils",
<<<<<<< HEAD
    "scikit-learn",
=======
    "fastapi",
    "uvicorn",
>>>>>>> 315e953e
]

[dependency-groups]
dev = [
    "pytest",
    "pytest-cov", # for coverage reports
    "pytest-xdist", # parallel test execution
    "ruff",
    "basedpyright<1.32.0", # pyright and wandb issues, see https://github.com/goodfire-ai/spd/pull/232
    "pre-commit",
    "nbconvert",
]

[project.scripts]
spd-run = "spd.scripts.run:cli"
spd-cluster = "spd.clustering.scripts.run_pipeline:cli"

[build-system]
requires = ["setuptools", "wheel"]
build-backend = "setuptools.build_meta"

[tool.setuptools.packages.find]
where = ["."]
include = ["spd*", "app*"]

[tool.ruff]
line-length = 100
fix = true
extend-exclude = ["app/frontend"]

[tool.ruff.lint]
ignore = [
    "F722", # Incompatible with jaxtyping
    "E731", # I think lambda functions are fine in several places
    "E501", # there are a lot of long lines in the codebase
]
select = [
    # pycodestyle
    "E",
    # Pyflakes
    "F",
    # pyupgrade
    "UP",
    # flake8-bugbear
    "B",
    # flake8-simplify
    "SIM",
    # isort
    "I",
]

[tool.ruff.format]
# Enable reformatting of code snippets in docstrings.
docstring-code-format = true

[tool.ruff.lint.isort]
known-third-party = ["wandb"]

[tool.pyright]
include = ["spd", "app", "tests"]
exclude = ["**/wandb/**", "spd/utils/linear_sum_assignment.py", "app/frontend"]
stubPath = "typings" # Having type stubs for transformers shaves 10 seconds off basedpyright calls

strictListInference = true
strictDictionaryInference = true
strictSetInference = true
reportFunctionMemberAccess = true
reportUnknownParameterType = true
reportIncompatibleMethodOverride = true
reportIncompatibleVariableOverride = true
reportOverlappingOverload = true
reportConstantRedefinition = true
reportImportCycles = true
reportPropertyTypeMismatch = true
reportMissingTypeArgument = true
reportUnnecessaryCast = true
reportUnnecessaryComparison = true
reportUnnecessaryContains = true
reportUnusedExpression = true
reportMatchNotExhaustive = true
reportPrivateImportUsage = false
# basedpyright
reportCallIssue = true
reportAny = false
reportUnusedCallResult = false
reportUnknownMemberType = false
reportUnknownVariableType = false
reportUnknownArgumentType = false
reportExplicitAny = false
reportMissingTypeStubs = false
reportImplicitStringConcatenation = false
reportPrivateUsage = false
reportUnannotatedClassAttribute = false
reportUnknownLambdaType = false



[tool.pytest.ini_options]
filterwarnings = [
    # https://github.com/google/python-fire/pull/447
    "ignore::DeprecationWarning:fire:59",
    # Ignore Pydantic V1 deprecation warnings from wandb_workspaces
    "ignore:Pydantic V1 style.*:DeprecationWarning:wandb_workspaces",
]<|MERGE_RESOLUTION|>--- conflicted
+++ resolved
@@ -30,12 +30,9 @@
     "simple_stories_train @ git+https://github.com/goodfire-ai/simple_stories_train.git@dev",
     "scipy>=1.14.1",
     "muutils",
-<<<<<<< HEAD
     "scikit-learn",
-=======
     "fastapi",
     "uvicorn",
->>>>>>> 315e953e
 ]
 
 [dependency-groups]
