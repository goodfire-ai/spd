[project]
name = "spd"
version = "0.0.1"
description = "Sparse Parameter Decomposition"
requires-python = "==3.13.*"
urls = { "Homepage" = "https://github.com/goodfire-ai/spd" }
license = { text = "MIT" }
readme = "README.md"
dependencies = [
    "torch>=2.6",
    "torchvision>=0.23,<0.24",
    "pydantic<2.12", # https://github.com/goodfire-ai/spd/pull/232 , https://github.com/goodfire-ai/spd/issues/221
    "wandb>=0.20.1", # Avoid wandb.sdk.wandb_manager.ManagerConnectionRefusedError
    "fire",
    "tqdm",
    "ipykernel",
    "transformers",
    "jaxtyping",
    "einops",
    "matplotlib",
    "numpy",
    "python-dotenv",
    "wandb-workspaces==0.1.12", # See https://github.com/wandb/wandb-workspaces/issues/65
    "sympy",
    "streamlit",
    "streamlit-antd-components",
    # `datasets` less than 2.21.0 causes issues due to incompatibility with numpy>=2.0
    # see:  https://github.com/huggingface/datasets/issues/6980  https://github.com/huggingface/datasets/pull/6991  (fixed in https://github.com/huggingface/datasets/releases/tag/2.21.0 )
    "datasets>=2.21.0",
    "simple_stories_train @ git+https://github.com/goodfire-ai/simple_stories_train.git@dev",
    "scipy>=1.14.1",
    "muutils",
    "zanj", # for dashboard data saving/loading
]

[dependency-groups]
dev = [
    "pytest",
    "pytest-cov", # for coverage reports
    "pytest-xdist", # parallel test execution
    "ruff",
<<<<<<< HEAD
    "basedpyright<1.32.0",
=======
    "basedpyright<1.32.0", # pyright and wandb issues, see https://github.com/goodfire-ai/spd/pull/232
>>>>>>> 6c703275
    "pre-commit",
    "playwright", # for browser-based integration tests
]

[project.scripts]
spd-run = "spd.scripts.run:cli"
spd-cluster = "spd.clustering.scripts.run_pipeline:cli"

[build-system]
requires = ["setuptools", "wheel"]
build-backend = "setuptools.build_meta"

[tool.setuptools.packages.find]
where = ["."]
include = ["spd*"]

[tool.ruff]
line-length = 100
fix = true

[tool.ruff.lint]
ignore = [
    "F722", # Incompatible with jaxtyping
    "E731", # I think lambda functions are fine in several places
    "E501", # there are a lot of long lines in the codebase
]
select = [
    # pycodestyle
    "E",
    # Pyflakes
    "F",
    # pyupgrade
    "UP",
    # flake8-bugbear
    "B",
    # flake8-simplify
    "SIM",
    # isort
    "I",
]

[tool.ruff.format]
# Enable reformatting of code snippets in docstrings.
docstring-code-format = true

[tool.ruff.lint.isort]
known-third-party = ["wandb"]

[tool.pyright]
include = ["spd", "tests"]
exclude = ["**/wandb/**", "spd/utils/linear_sum_assignment.py"]
stubPath = "typings" # Having type stubs for transformers shaves 10 seconds off basedpyright calls

strictListInference = true
strictDictionaryInference = true
strictSetInference = true
reportFunctionMemberAccess = true
reportUnknownParameterType = true
reportIncompatibleMethodOverride = true
reportIncompatibleVariableOverride = true
reportOverlappingOverload = true
reportConstantRedefinition = true
reportImportCycles = true
reportPropertyTypeMismatch = true
reportMissingTypeArgument = true
reportUnnecessaryCast = true
reportUnnecessaryComparison = true
reportUnnecessaryContains = true
reportUnusedExpression = true
reportMatchNotExhaustive = true
reportPrivateImportUsage = false
# basedpyright
reportCallIssue = true
reportAny = false
reportUnusedCallResult = false
reportUnknownMemberType = false
reportUnknownVariableType = false
reportUnknownArgumentType = false
reportExplicitAny = false
reportMissingTypeStubs = false
reportImplicitStringConcatenation = false
reportPrivateUsage = false
reportUnannotatedClassAttribute = false
reportUnknownLambdaType = false



[tool.pytest.ini_options]
filterwarnings = [
    # https://github.com/google/python-fire/pull/447
    "ignore::DeprecationWarning:fire:59",
    # Ignore Pydantic V1 deprecation warnings from wandb_workspaces
    "ignore:Pydantic V1 style.*:DeprecationWarning:wandb_workspaces",
]<|MERGE_RESOLUTION|>--- conflicted
+++ resolved
@@ -39,11 +39,7 @@
     "pytest-cov", # for coverage reports
     "pytest-xdist", # parallel test execution
     "ruff",
-<<<<<<< HEAD
-    "basedpyright<1.32.0",
-=======
     "basedpyright<1.32.0", # pyright and wandb issues, see https://github.com/goodfire-ai/spd/pull/232
->>>>>>> 6c703275
     "pre-commit",
     "playwright", # for browser-based integration tests
 ]
