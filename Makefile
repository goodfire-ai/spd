--- conflicted
+++ resolved
@@ -67,11 +67,7 @@
 
 .PHONY: test-all
 test-all:
-<<<<<<< HEAD
 	pytest tests/ --runslow --durations 10 --numprocesses $(NUM_PROCESSES) --dist worksteal
-=======
-	pytest tests/ --runslow -v --durations 10 --numprocesses $(NUM_PROCESSES) --dist worksteal
->>>>>>> 6fbb729c
 
 COVERAGE_DIR=docs/coverage
 
