--- conflicted
+++ resolved
@@ -222,13 +222,6 @@
 
         cmd = [
             "mpirun",
-<<<<<<< HEAD
-            "--bind-to",
-            "none",
-            "--map-by",
-            "slot",
-=======
->>>>>>> d378a0f2
             "-np",
             "2",
             sys.executable,
