--- conflicted
+++ resolved
@@ -6,10 +6,7 @@
 import torch
 from jaxtyping import Float, Int
 from torch import Tensor, nn
-<<<<<<< HEAD
-=======
 from transformers.pytorch_utils import Conv1D as RadfordConv1D
->>>>>>> b472f5d5
 
 from spd.configs import Config, ImportanceMinimalityLossTrainConfig
 from spd.experiments.tms.configs import TMSTaskConfig
@@ -30,7 +27,6 @@
     make_mask_infos,
 )
 from spd.spd_types import ModelPath
-from spd.utils.conv1d import RadfordConv1D
 from spd.utils.run_utils import save_file
 
 
