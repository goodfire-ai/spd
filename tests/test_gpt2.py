--- conflicted
+++ resolved
@@ -32,9 +32,8 @@
         seed=0,
         C=10,  # Smaller C for faster testing
         n_mask_samples=1,
-<<<<<<< HEAD
-        gate_type="vector_mlp",
-        gate_hidden_dims=[128],
+        ci_fn_type="vector_mlp",
+        ci_fn_hidden_dims=[128],
         target_module_patterns=["transformer.h.2.attn.c_attn", "transformer.h.3.mlp.c_fc"],
         identity_module_patterns=["transformer.h.1.attn.c_attn"],
         loss_metric_configs=[
@@ -47,19 +46,6 @@
             StochasticReconLossTrainConfig(coeff=1.0),
             FaithfulnessLossTrainConfig(coeff=200),
         ],
-=======
-        ci_fn_type="vector_mlp",
-        ci_fn_hidden_dims=[128],
-        target_module_patterns=["transformer.h.*.attn.c_attn", "transformer.h.*.attn.c_proj"],
-        identity_module_patterns=["transformer.h.*.attn.c_attn"],
-        # Loss Coefficients
-        faithfulness_coeff=200,
-        stochastic_recon_coeff=1.0,
-        ci_recon_layerwise_coeff=None,
-        stochastic_recon_layerwise_coeff=1.0,
-        importance_minimality_coeff=1e-2,
-        pnorm=0.9,
->>>>>>> 761bf0fb
         output_loss_type="kl",
         # Training
         lr=1e-3,
