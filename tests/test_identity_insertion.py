--- conflicted
+++ resolved
@@ -147,8 +147,4 @@
     model = SimpleModel(d_model=32).to("cpu")
 
     with pytest.raises(ValueError, match="did not match any modules"):
-<<<<<<< HEAD
-        insert_identity_operations_(target_model=model, identity_patterns=["does.not.exist*"])
-=======
-        insert_identity_operations_(target_model=model, identity_patterns=["does.not.exist*"])
->>>>>>> d1fc3393
+        insert_identity_operations_(target_model=model, identity_patterns=["does.not.exist*"])