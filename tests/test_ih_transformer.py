--- conflicted
+++ resolved
@@ -5,11 +5,7 @@
     Config,
     FaithfulnessLossTrainConfig,
     ImportanceMinimalityLossTrainConfig,
-<<<<<<< HEAD
-    StochasticHiddenActsReconConfig,
-=======
     StochasticHiddenActsReconLossConfig,
->>>>>>> ade13772
     StochasticReconLayerwiseLossTrainConfig,
     StochasticReconLossTrainConfig,
 )
@@ -85,11 +81,7 @@
         n_examples_until_dead=200,  # print_freq * batch_size = 50 * 4
         eval_metric_configs=[
             CI_L0Config(groups=None),
-<<<<<<< HEAD
-            StochasticHiddenActsReconConfig(),
-=======
             StochasticHiddenActsReconLossConfig(),
->>>>>>> ade13772
         ],
         # Pretrained model info
         pretrained_model_class="spd.experiments.ih.model.InductionTransformer",
