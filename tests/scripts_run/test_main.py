--- conflicted
+++ resolved
@@ -16,152 +16,6 @@
 class TestSPDRun:
     """Test spd-run command execution."""
 
-<<<<<<< HEAD
-    _DEFAULT_MAIN_KWARGS: dict[str, str | bool] = dict(
-        create_snapshot=False,
-        use_wandb=False,
-        create_report=False,
-    )
-
-    @pytest.mark.parametrize(
-        "experiments,sweep,n_agents,expected_command_count",
-        [
-            # Single experiment, no sweep
-            ("tms_5-2", False, None, 1),
-            # Multiple experiments, no sweep
-            ("tms_5-2,resid_mlp1", False, None, 2),
-            # Single experiment with sweep (assuming default sweep params with 2-3 combinations)
-            ("tms_5-2", True, 4, None),  # Command count depends on sweep params
-        ],
-    )
-    @patch("spd.scripts.run.submit_slurm_script")
-    @patch("spd.scripts.run.create_slurm_array_script")
-    @patch("spd.scripts.run.load_sweep_params")
-    def test_spd_run_not_local_no_sweep(
-        self,
-        mock_load_sweep_params,
-        mock_create_script,
-        mock_submit,
-        experiments,
-        sweep,
-        n_agents,
-        expected_command_count,
-    ):
-        """Test that spd-run correctly calls create_slurm_array_script for SLURM submission."""
-        # Setup mocks
-        mock_submit.return_value = "12345"
-        if sweep:
-            # Mock sweep params to generate predictable number of commands
-            mock_load_sweep_params.return_value = {"C": {"values": [5, 10]}}
-
-        # Call main with standard arguments
-        main(
-            experiments=experiments,
-            sweep=sweep,
-            local=False,
-            n_agents=n_agents,
-            **self._DEFAULT_MAIN_KWARGS,  # pyright: ignore[reportArgumentType]
-        )
-
-        # Assert create_slurm_array_script was called
-        assert mock_create_script.call_count == 1
-
-        # Verify the arguments passed to create_slurm_array_script
-        call_kwargs = mock_create_script.call_args[1]
-
-        # Check script_path is a temporary file
-        assert isinstance(call_kwargs["script_path"], Path)
-        assert "run_array_" in str(call_kwargs["script_path"])
-
-        # Check job_name
-        assert call_kwargs["job_name"].startswith("spd")
-
-        # Check commands list
-        commands = call_kwargs["commands"]
-        if expected_command_count is not None:
-            assert len(commands) == expected_command_count
-        else:
-            # For sweep tests, just verify we have multiple commands
-            assert len(commands) > 1
-
-        # Verify command structure
-        for cmd in commands:
-            assert isinstance(cmd, str)
-            assert "python" in cmd
-            assert "_decomposition.py" in cmd
-            assert "json:" in cmd
-            assert "--sweep_id" in cmd
-            assert "--evals_id" in cmd
-
-        # Check other parameters
-        assert call_kwargs["snapshot_branch"] == repo_current_branch()
-        assert call_kwargs["max_concurrent_tasks"] == (n_agents or len(experiments.split(",")))
-
-    @pytest.mark.parametrize(
-        "experiments,sweep",
-        [
-            # Single experiment, no sweep
-            ("tms_5-2", False),
-            # Multiple experiments, no sweep
-            ("tms_5-2,resid_mlp1", False),
-            # Single experiment with sweep
-            ("tms_5-2", True),
-        ],
-    )
-    @patch("spd.scripts.run.subprocess.run")
-    @patch("spd.scripts.run.load_sweep_params")
-    def test_spd_run_local_no_sweep(
-        self,
-        mock_load_sweep_params,
-        mock_subprocess,
-        experiments,
-        sweep,
-    ):
-        """Test that spd-run correctly calls subprocess.run for local execution."""
-        # Setup mocks
-        mock_subprocess.return_value = Mock(returncode=0)
-        if sweep:
-            # Mock sweep params to generate predictable number of commands
-            mock_load_sweep_params.return_value = {"C": {"values": [5, 10]}}
-
-        # Call main with standard arguments
-        main(
-            experiments=experiments,
-            sweep=sweep,
-            local=True,
-            **self._DEFAULT_MAIN_KWARGS,  # pyright: ignore[reportArgumentType]
-        )
-
-        # Calculate expected number of subprocess calls
-        num_experiments = len(experiments.split(","))
-        expected_calls = num_experiments * 2 if sweep else num_experiments
-
-        # Assert subprocess.run was called the expected number of times
-        assert mock_subprocess.call_count == expected_calls
-
-        # Verify each subprocess call
-        for call in mock_subprocess.call_args_list:
-            args = call[0][0]  # Get the command list
-
-            # Should be a list of arguments
-            assert isinstance(args, list)
-            assert args[0] == "NCCL_DEBUG=WARN"
-            assert args[1] == "python"
-            assert "_decomposition.py" in args[2]
-
-            # Check for required arguments in the command
-            cmd_str = " ".join(args)
-            assert "json:" in cmd_str
-            assert "--sweep_id" in cmd_str
-            assert "--evals_id" in cmd_str
-
-            if sweep:
-                assert "--sweep_params_json" in cmd_str
-
-        # No wandb functions should be called since use_wandb=False
-
-=======
->>>>>>> 1a517f93
     def test_invalid_experiment_name(self):
         """Test that invalid experiment names raise an error."""
         fake_exp_name = "nonexistent_experiment_please_dont_name_your_experiment_this"
@@ -169,23 +23,6 @@
             _get_experiments(fake_exp_name)
 
         with pytest.raises(ValueError, match=f"Invalid experiments.*{fake_exp_name}"):
-<<<<<<< HEAD
-            main(
-                experiments=f"{fake_exp_name},tms_5-2",
-                local=True,
-                **self._DEFAULT_MAIN_KWARGS,  # pyright: ignore[reportArgumentType]
-            )
-
-    @patch("spd.scripts.run.run_script_array_local")
-    def test_sweep_params_integration(self, mock_subprocess):
-        """Test that sweep parameters are correctly integrated into commands.
-
-        This test verifies the integration between sweep parameter loading and
-        command generation, which is important functionality not covered by
-        the unit tests in other files.
-        """
-        mock_subprocess.return_value = Mock(returncode=0)
-=======
             _get_experiments(f"{fake_exp_name},tms_5-2")
 
     @patch("spd.scripts.run.submit_slurm_array")
@@ -205,7 +42,6 @@
         mock_create_git_snapshot.return_value = ("test-branch", "12345678")
         mock_create_slurm_array_script.return_value = "#!/bin/bash\necho test"
         mock_submit_slurm_array.return_value = "12345"
->>>>>>> 1a517f93
 
         main(
             experiments="tms_5-2",
@@ -213,22 +49,6 @@
             n_agents=2,
         )
 
-<<<<<<< HEAD
-        # Assert run_script_array_local was called exactly once
-        assert mock_subprocess.call_count == 1
-
-        # Get the commands list
-        commands = mock_subprocess.call_args[0][0]
-
-        # Verify multiple commands were generated (sweep should create multiple runs)
-        assert len(commands) > 1
-
-        # Check that sweep parameters are in the commands
-        for cmd in commands:
-            assert isinstance(cmd, str)
-            assert "--sweep_params_json" in cmd
-            assert "json:" in cmd
-=======
         # Verify SLURM array script was created
         mock_create_slurm_array_script.assert_called_once()
 
@@ -335,5 +155,4 @@
 
         assert there_is_one_with(c=10)
         assert there_is_one_with(steps=100)
-        assert there_is_one_with(steps=200)
->>>>>>> 1a517f93
+        assert there_is_one_with(steps=200)