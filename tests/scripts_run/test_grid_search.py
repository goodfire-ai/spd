"""Tests for sweep functionality with discriminated lists and nested parameters.

All tests use realistic sweep parameters with discriminated lists (loss_metric_configs).
"""

import json

from spd.configs import Config, ImportanceMinimalityLossTrainConfig
from spd.experiments.lm.configs import LMTaskConfig
from spd.experiments.tms.configs import TMSTaskConfig
from spd.utils.run_utils import apply_nested_updates, generate_grid_combinations


class TestGenerateGridCombinations:
    """Test generate_grid_combinations with realistic discriminated lists."""

    def test_simple_sweep_single_loss(self):
        """Test sweeping a single parameter in one loss config."""
        parameters = {
            "seed": {"values": [0, 1]},
            "loss_metric_configs": [
                {
                    "classname": "ImportanceMinimalityLoss",
                    "coeff": {"values": [0.1, 0.2]},
                }
            ],
        }

        combinations = generate_grid_combinations(parameters)

        assert len(combinations) == 4  # 2 seeds × 2 coeffs
        assert {
            "seed": 0,
            "loss_metric_configs.ImportanceMinimalityLoss.coeff": 0.1,
        } in combinations
        assert {
            "seed": 1,
            "loss_metric_configs.ImportanceMinimalityLoss.coeff": 0.2,
        } in combinations

    def test_sweep_multiple_losses(self):
        """Test sweeping parameters across multiple loss configs."""
        parameters = {
            "seed": {"values": [0]},
            "loss_metric_configs": [
                {
                    "classname": "ImportanceMinimalityLoss",
                    "coeff": {"values": [0.1, 0.2]},
                },
                {
                    "classname": "FaithfulnessLoss",
                    "coeff": {"values": [0.5]},
                },
            ],
        }

        combinations = generate_grid_combinations(parameters)

        assert len(combinations) == 2  # 2 × 1
        assert combinations[0] == {
            "seed": 0,
            "loss_metric_configs.ImportanceMinimalityLoss.coeff": 0.1,
            "loss_metric_configs.FaithfulnessLoss.coeff": 0.5,
        }
        assert combinations[1] == {
            "seed": 0,
            "loss_metric_configs.ImportanceMinimalityLoss.coeff": 0.2,
            "loss_metric_configs.FaithfulnessLoss.coeff": 0.5,
        }

    def test_sweep_multiple_params_per_loss(self):
        """Test sweeping multiple parameters within same loss config."""
        parameters = {
            "seed": {"values": [0]},
            "loss_metric_configs": [
                {
                    "classname": "ImportanceMinimalityLoss",
                    "coeff": {"values": [0.1, 0.2]},
                    "pnorm": {"values": [1.0, 2.0]},
                }
            ],
        }

        combinations = generate_grid_combinations(parameters)

        assert len(combinations) == 4  # 2 × 2
        expected = [
            {
                "seed": 0,
                "loss_metric_configs.ImportanceMinimalityLoss.coeff": 0.1,
                "loss_metric_configs.ImportanceMinimalityLoss.pnorm": 1.0,
            },
            {
                "seed": 0,
                "loss_metric_configs.ImportanceMinimalityLoss.coeff": 0.1,
                "loss_metric_configs.ImportanceMinimalityLoss.pnorm": 2.0,
            },
            {
                "seed": 0,
                "loss_metric_configs.ImportanceMinimalityLoss.coeff": 0.2,
                "loss_metric_configs.ImportanceMinimalityLoss.pnorm": 1.0,
            },
            {
                "seed": 0,
                "loss_metric_configs.ImportanceMinimalityLoss.coeff": 0.2,
                "loss_metric_configs.ImportanceMinimalityLoss.pnorm": 2.0,
            },
        ]
        for exp in expected:
            assert exp in combinations

    def test_mixed_regular_and_discriminated_sweeps(self):
        """Test combining regular params with discriminated list sweeps."""
        parameters = {
            "seed": {"values": [0, 1]},
            "lr": {"values": [0.001, 0.01]},
            "task_config": {"feature_probability": {"values": [0.05, 0.1]}},
            "loss_metric_configs": [
                {
                    "classname": "ImportanceMinimalityLoss",
                    "coeff": {"values": [0.1, 0.2]},
                }
            ],
        }

        combinations = generate_grid_combinations(parameters)

        # 2 seeds × 2 lrs × 2 feature_probs × 2 coeffs = 16
        assert len(combinations) == 16
        assert {
            "seed": 0,
            "lr": 0.001,
            "task_config.feature_probability": 0.05,
            "loss_metric_configs.ImportanceMinimalityLoss.coeff": 0.1,
        } in combinations
        assert {
            "seed": 1,
            "lr": 0.01,
            "task_config.feature_probability": 0.1,
            "loss_metric_configs.ImportanceMinimalityLoss.coeff": 0.2,
        } in combinations

    def test_sweep_over_list_and_discriminated_list(self):
        """Test sweeping over a list and a discriminated list."""
        parameters = {
            "ci_fn_hidden_dims": {"values": [[8], [4, 3]]},
            "loss_metric_configs": [
                {
                    "classname": "ImportanceMinimalityLoss",
                    "coeff": {"values": [0.1, 0.2]},
                }
            ],
        }
        combinations = generate_grid_combinations(parameters)
        assert len(combinations) == 4  # 2 × 2
        assert {
            "ci_fn_hidden_dims": [8],
            "loss_metric_configs.ImportanceMinimalityLoss.coeff": 0.1,
        } in combinations
        assert {
            "ci_fn_hidden_dims": [4, 3],
            "loss_metric_configs.ImportanceMinimalityLoss.coeff": 0.2,
        } in combinations


class TestApplyNestedUpdates:
    """Test apply_nested_updates with realistic discriminated lists."""

    def test_update_existing_loss_config(self):
        """Test updating an existing loss config preserves other fields."""
        base = {
            "seed": 0,
            "lr": 0.001,
            "loss_metric_configs": [
                {
                    "classname": "ImportanceMinimalityLoss",
                    "coeff": 0.5,
                    "pnorm": 1.0,
                    "eps": 1e-12,
                },
                {
                    "classname": "FaithfulnessLoss",
                    "coeff": 1.0,
                },
            ],
        }

        updates = {
            "seed": 42,
            "loss_metric_configs.ImportanceMinimalityLoss.coeff": 0.1,
            "loss_metric_configs.ImportanceMinimalityLoss.pnorm": 2.0,
        }

        result = apply_nested_updates(base, updates)

        assert result == {
            "seed": 42,
            "lr": 0.001,
            "loss_metric_configs": [
                {
                    "classname": "ImportanceMinimalityLoss",
                    "coeff": 0.1,  # Updated
                    "pnorm": 2.0,  # Updated
                    "eps": 1e-12,  # Preserved
                },
                {
                    "classname": "FaithfulnessLoss",
                    "coeff": 1.0,  # Preserved
                },
            ],
        }

    def test_add_new_loss_config(self):
        """Test adding a new loss config not in base."""
        base = {
            "seed": 0,
            "loss_metric_configs": [
                {"classname": "FaithfulnessLoss", "coeff": 1.0},
            ],
        }

        updates = {
            "loss_metric_configs.ImportanceMinimalityLoss.coeff": 0.1,
            "loss_metric_configs.ImportanceMinimalityLoss.pnorm": 1.0,
        }

        result = apply_nested_updates(base, updates)

        assert result == {
            "seed": 0,
            "loss_metric_configs": [
                {"classname": "FaithfulnessLoss", "coeff": 1.0},  # Preserved
                {
                    "classname": "ImportanceMinimalityLoss",
                    "coeff": 0.1,
                    "pnorm": 1.0,
                },  # Added
            ],
        }

    def test_multiple_losses_overlap(self):
        """Test complex scenario with overlapping losses."""
        base = {
            "seed": 0,
            "loss_metric_configs": [
                {"classname": "ImportanceMinimalityLoss", "coeff": 0.5, "pnorm": 1.0, "eps": 1e-12},
                {"classname": "FaithfulnessLoss", "coeff": 1.0},
                {"classname": "StochasticReconLoss", "coeff": 0.2},
            ],
        }

        updates = {
            "seed": 42,
            "loss_metric_configs.ImportanceMinimalityLoss.coeff": 0.1,
            "loss_metric_configs.ImportanceMinimalityLoss.pnorm": 2.0,
            "loss_metric_configs.CIMaskedReconLoss.coeff": 0.3,
        }

        result = apply_nested_updates(base, updates)

        assert result == {
            "seed": 42,
            "loss_metric_configs": [
                {
                    "classname": "ImportanceMinimalityLoss",
                    "coeff": 0.1,
                    "pnorm": 2.0,
                    "eps": 1e-12,
                },
                {"classname": "FaithfulnessLoss", "coeff": 1.0},
                {"classname": "StochasticReconLoss", "coeff": 0.2},
                {"classname": "CIMaskedReconLoss", "coeff": 0.3},
            ],
        }

    def test_regular_nested_updates(self):
        """Test regular nested updates (non-discriminated)."""
        base = {"config": {"param1": 1, "param2": 2}, "other": 3}
        updates = {"config.param1": 10, "config.param3": 30}

        result = apply_nested_updates(base, updates)

        assert result == {"config": {"param1": 10, "param2": 2, "param3": 30}, "other": 3}

    def test_create_nested_structures(self):
        """Test creating new nested structures."""
        base = {"existing": 1}
        updates = {"new.nested.value": 42}

        result = apply_nested_updates(base, updates)

        assert result == {"existing": 1, "new": {"nested": {"value": 42}}}

    def test_apply_over_discriminated_list_and_list(self):
        """Test applying updates over a discriminated list and a list."""
        base = {
            "ci_fn_hidden_dims": [8],
            "loss_metric_configs": [
                {"classname": "ImportanceMinimalityLoss", "coeff": 0.1},
                {"classname": "FaithfulnessLoss", "coeff": 0.2},
            ],
        }
        updates = {
            "ci_fn_hidden_dims": [[4, 3], [3]],
            "loss_metric_configs.ImportanceMinimalityLoss.coeff": 0.2,
        }

        result = apply_nested_updates(base, updates)

        assert result == {
            "ci_fn_hidden_dims": [[4, 3], [3]],
            "loss_metric_configs": [
                {"classname": "ImportanceMinimalityLoss", "coeff": 0.2},
                {"classname": "FaithfulnessLoss", "coeff": 0.2},
            ],
        }


class TestConfigIntegration:
    """Test end-to-end Config creation with realistic discriminated lists."""

    def test_tms_config_with_loss_sweep(self):
        """Test TMS config with loss_metric_configs sweep."""
        base_config = {
            "C": 10,
            "n_mask_samples": 1,
            "target_module_patterns": ["linear1"],
            "loss_metric_configs": [
                {
                    "classname": "ImportanceMinimalityLoss",
                    "coeff": 0.001,
                    "pnorm": 1.0,
                    "eps": 1e-12,
                },
                {
                    "classname": "FaithfulnessLoss",
                    "coeff": 1.0,
                },
            ],
            "output_loss_type": "mse",
            "lr": 0.001,
            "steps": 1000,
            "batch_size": 32,
            "train_log_freq": 100,
            "n_eval_steps": 100,
            "eval_batch_size": 32,
            "eval_freq": 100,
            "slow_eval_freq": 100,
            "ci_alive_threshold": 0.1,
            "n_examples_until_dead": 3200,
            "pretrained_model_class": "spd.experiments.tms.models.TMSModel",
            "task_config": {
                "task_name": "tms",
                "feature_probability": 0.05,
                "data_generation_type": "at_least_zero_active",
            },
        }

        updates = {
            "seed": 42,
            "task_config.feature_probability": 0.1,
            "loss_metric_configs.ImportanceMinimalityLoss.coeff": 0.01,
        }

        updated_dict = apply_nested_updates(base_config, updates)
        config = Config(**updated_dict)

        assert config.seed == 42
        assert isinstance(config.task_config, TMSTaskConfig)
        assert config.task_config.feature_probability == 0.1
        assert config.loss_metric_configs[0].coeff == 0.01
        assert isinstance(config.loss_metric_configs[0], ImportanceMinimalityLossTrainConfig)
        assert config.loss_metric_configs[0].eps == 1e-12  # Preserved
        assert config.loss_metric_configs[1].coeff == 1.0  # Preserved

    def test_lm_config_with_loss_sweep(self):
        """Test LM config with loss_metric_configs sweep."""
        base_config = {
            "C": 10,
            "n_mask_samples": 1,
            "target_module_patterns": ["transformer"],
            "loss_metric_configs": [
                {
                    "classname": "ImportanceMinimalityLoss",
                    "coeff": 0.001,
                    "pnorm": 1.0,
                    "eps": 1e-12,
                }
            ],
            "output_loss_type": "kl",
            "lr": 0.001,
            "steps": 1000,
            "batch_size": 32,
            "train_log_freq": 100,
            "n_eval_steps": 100,
            "eval_batch_size": 32,
            "eval_freq": 100,
            "slow_eval_freq": 100,
            "ci_alive_threshold": 0.1,
            "n_examples_until_dead": 1638400,
            "pretrained_model_class": "transformers.LlamaForCausalLM",
            "task_config": {
                "task_name": "lm",
                "max_seq_len": 512,
                "buffer_size": 1000,
                "dataset_name": "test-dataset",
                "column_name": "text",
                "train_data_split": "train",
                "eval_data_split": "test",
            },
        }

        updates = {
            "task_config.max_seq_len": 256,
            "loss_metric_configs.ImportanceMinimalityLoss.coeff": 0.01,
            "loss_metric_configs.ImportanceMinimalityLoss.pnorm": 2.0,
        }

        updated_dict = apply_nested_updates(base_config, updates)
        config = Config(**updated_dict)

        assert isinstance(config.task_config, LMTaskConfig)
        assert config.task_config.max_seq_len == 256
        assert config.loss_metric_configs[0].coeff == 0.01
        assert isinstance(config.loss_metric_configs[0], ImportanceMinimalityLossTrainConfig)
        assert config.loss_metric_configs[0].pnorm == 2.0
        assert config.loss_metric_configs[0].eps == 1e-12  # Preserved

    def test_full_sweep_workflow(self):
        """Test complete sweep workflow: generate combinations → apply → create config."""
        parameters = {
            "seed": {"values": [0, 1]},
            "lr": {"values": [0.001]},
            "task_config": {"feature_probability": {"values": [0.05, 0.1]}},
            "loss_metric_configs": [
                {
                    "classname": "ImportanceMinimalityLoss",
                    "coeff": {"values": [0.001, 0.01]},
                }
            ],
        }

        base_config_dict = {
            "C": 10,
            "n_mask_samples": 1,
            "target_module_patterns": ["linear1"],
            "loss_metric_configs": [
                {
                    "classname": "ImportanceMinimalityLoss",
                    "coeff": 0.5,  # Will be overridden
                    "pnorm": 1.0,
                    "eps": 1e-12,
                }
            ],
            "output_loss_type": "mse",
            "lr": 0.01,  # Will be overridden
            "steps": 1000,
            "batch_size": 32,
            "train_log_freq": 100,
            "n_eval_steps": 100,
            "eval_batch_size": 32,
            "eval_freq": 100,
            "slow_eval_freq": 100,
            "ci_alive_threshold": 0.1,
            "n_examples_until_dead": 3200,
            "pretrained_model_class": "spd.experiments.tms.models.TMSModel",
            "task_config": {
                "task_name": "tms",
                "feature_probability": 0.2,  # Will be overridden
                "data_generation_type": "at_least_zero_active",
            },
        }

        combinations = generate_grid_combinations(parameters)
        assert len(combinations) == 8  # 2 × 1 × 2 × 2

        # Test each combination creates valid config
        for combo in combinations:
            updated_dict = apply_nested_updates(base_config_dict, combo)
            config = Config(**updated_dict)

            # Check overrides applied
            assert config.seed == combo["seed"]
            assert config.lr == combo["lr"]
            assert isinstance(config.task_config, TMSTaskConfig)
            assert (
                config.task_config.feature_probability == combo["task_config.feature_probability"]
            )
            assert (
                config.loss_metric_configs[0].coeff
                == combo["loss_metric_configs.ImportanceMinimalityLoss.coeff"]
            )

            # Check preserved values
            assert config.task_config.data_generation_type == "at_least_zero_active"
            assert isinstance(config.loss_metric_configs[0], ImportanceMinimalityLossTrainConfig)
            assert config.loss_metric_configs[0].pnorm == 1.0
            assert config.loss_metric_configs[0].eps == 1e-12

            # Verify JSON serialization round-trip
            json_str = f"json:{json.dumps(config.model_dump(mode='json'))}"
<<<<<<< HEAD
            reloaded_config = Config.load(json_str)
=======
            reloaded_config = Config(**json.loads(json_str.removeprefix("json:")))
>>>>>>> fd2718cc
            assert reloaded_config.seed == config.seed
            assert (
                reloaded_config.loss_metric_configs[0].coeff == config.loss_metric_configs[0].coeff
            )


class TestInvalidConfigurations:
    """Test error handling for various invalid sweep parameter configurations."""

    def test_list_without_discriminator(self):
        """Test that non-discriminated lists raise an error."""
        parameters = {
            "seed": {"values": [0, 1]},
            "some_regular_list": [{"value": 1}, {"value": 2}],
        }

        try:
            generate_grid_combinations(parameters)
            raise AssertionError("Expected ValueError for non-discriminated list")
        except ValueError as e:
            assert "not in _DISCRIMINATED_LIST_FIELDS" in str(e)

    def test_duplicate_discriminator_values(self):
        """Test that duplicate discriminator values raise an error."""
        parameters = {
            "seed": {"values": [0]},
            "loss_metric_configs": [
                {
                    "classname": "ImportanceMinimalityLoss",
                    "coeff": {"values": [0.1]},
                },
                {
                    "classname": "ImportanceMinimalityLoss",  # Duplicate
                    "pnorm": {"values": [1.0]},
                },
            ],
        }

        try:
            generate_grid_combinations(parameters)
            raise AssertionError("Expected ValueError for duplicate discriminator")
        except ValueError as e:
            assert "Duplicate discriminator value" in str(e)

    def test_discriminated_list_non_dict_item(self):
        """Test that discriminated list items must be dicts."""
        parameters = {
            "seed": {"values": [0]},
            "loss_metric_configs": [
                "ImportanceMinimalityLoss",  # Should be dict
            ],
        }

        try:
            generate_grid_combinations(parameters)
            raise AssertionError("Expected ValueError for non-dict item")
        except ValueError as e:
            assert "must be dicts" in str(e)

    def test_leaf_without_values_dict(self):
        """Test that leaf values without {"values": [...]} raise an error."""
        parameters = {
            "seed": {"values": [0, 1]},
            "lr": 0.001,  # Should be {"values": [0.001]}
        }

        try:
            generate_grid_combinations(parameters)
            raise AssertionError("Expected ValueError for leaf without values dict")
        except ValueError as e:
            assert 'must be {"values": [...]}' in str(e)

    def test_nested_leaf_without_values_dict(self):
        """Test that nested leaf values without {"values": [...]} raise an error."""
        parameters = {
            "seed": {"values": [0]},
            "task_config": {
                "feature_probability": 0.05,  # Should be {"values": [0.05]}
            },
        }

        try:
            generate_grid_combinations(parameters)
            raise AssertionError("Expected ValueError for nested leaf without values dict")
        except ValueError as e:
            assert 'must be {"values": [...]}' in str(e)

    def test_discriminated_list_field_without_values_dict(self):
        """Test that fields in discriminated lists need {"values": [...]}."""
        parameters = {
            "seed": {"values": [0]},
            "loss_metric_configs": [
                {
                    "classname": "ImportanceMinimalityLoss",
                    "coeff": 0.1,  # Should be {"values": [0.1]}
                }
            ],
        }

        try:
            generate_grid_combinations(parameters)
            raise AssertionError("Expected ValueError for field without values dict")
        except ValueError as e:
            assert 'must be {"values": [...]}' in str(e)

    def test_apply_updates_to_non_list_field(self):
        """Test that applying discriminated list updates to non-list field raises error."""
        base = {
            "seed": 0,
            "loss_metric_configs": "not_a_list",  # Should be a list
        }

        updates = {
            "loss_metric_configs.ImportanceMinimalityLoss.coeff": 0.1,
        }

        try:
            apply_nested_updates(base, updates)
            raise AssertionError("Expected ValueError for non-list field")
        except ValueError as e:
            assert "Expected 'loss_metric_configs' to be a list" in str(e)

    def test_empty_values_list(self):
        """Test that empty values lists are handled correctly."""
        parameters = {
            "seed": {"values": []},
        }

        combinations = generate_grid_combinations(parameters)
        assert len(combinations) == 0

    def test_empty_parameters_dict(self):
        """Test that empty parameters dict returns single empty combination."""
        parameters = {}

        combinations = generate_grid_combinations(parameters)
        assert len(combinations) == 1
        assert combinations[0] == {}

    def test_values_dict_with_extra_keys(self):
        """Test that {"values": [...]} with extra keys is not treated as value spec."""
        parameters = {
            "seed": {"values": [0, 1], "extra_key": "ignored"},
        }

        # This should NOT be treated as a value spec since it has extra keys
        # The "values" field is then treated as a list, which triggers discriminated list error
        try:
            generate_grid_combinations(parameters)
            raise AssertionError("Expected ValueError for values dict with extra keys")
        except ValueError as e:
            assert "not in _DISCRIMINATED_LIST_FIELDS" in str(e)<|MERGE_RESOLUTION|>--- conflicted
+++ resolved
@@ -499,11 +499,7 @@
 
             # Verify JSON serialization round-trip
             json_str = f"json:{json.dumps(config.model_dump(mode='json'))}"
-<<<<<<< HEAD
-            reloaded_config = Config.load(json_str)
-=======
             reloaded_config = Config(**json.loads(json_str.removeprefix("json:")))
->>>>>>> fd2718cc
             assert reloaded_config.seed == config.seed
             assert (
                 reloaded_config.loss_metric_configs[0].coeff == config.loss_metric_configs[0].coeff
