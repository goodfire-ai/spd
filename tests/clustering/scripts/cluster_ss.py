# %%
import os

# Suppress tokenizer parallelism warning when forking
os.environ["TOKENIZERS_PARALLELISM"] = "false"

from pathlib import Path

import torch
from jaxtyping import Int
from muutils.dbg import dbg_auto
from torch import Tensor

from spd.clustering.activations import (
    ProcessedActivations,
    component_activations,
    process_activations,
)
from spd.clustering.dataset import load_dataset
from spd.clustering.merge import merge_iteration
from spd.clustering.merge_config import MergeConfig
from spd.clustering.merge_history import MergeHistory, MergeHistoryEnsemble
from spd.clustering.merge_run_config import ClusteringRunConfig
from spd.clustering.plotting.activations import plot_activations
from spd.clustering.plotting.merge import plot_dists_distribution
from spd.models.component_model import ComponentModel, SPDRunInfo

DEVICE: str = "cuda" if torch.cuda.is_available() else "cpu"
TEMP_DIR: Path = Path(
    "tests/.temp"
)  # save to an actual dir that is gitignored, so users can view plots
TEMP_DIR.mkdir(parents=True, exist_ok=True)

# magic autoreload
# %load_ext autoreload
# %autoreload 2

# %%
# Load model and dataset
# ============================================================
MODEL_PATH: str = "wandb:goodfire/spd-pre-Sep-2025/runs/ioprgffh"

SPD_RUN: SPDRunInfo = SPDRunInfo.from_path(MODEL_PATH)
MODEL: ComponentModel = ComponentModel.from_pretrained(SPD_RUN.checkpoint_path)
MODEL.to(DEVICE)
SPD_CONFIG = SPD_RUN.config

# Use load_dataset with RunConfig to get real data
CONFIG: ClusteringRunConfig = ClusteringRunConfig(
    merge_config=MergeConfig(),
    model_path=MODEL_PATH,
    batch_size=2,
<<<<<<< HEAD
    dataset_seed=42,
    idx_in_ensemble=0,
=======
    dataset_streaming=True,  # no effect since we do this manually
>>>>>>> d18470b9
)

DATA_BATCH: Int[Tensor, "batch_size n_ctx"] = load_dataset(
    model_path=MODEL_PATH,
    task_name="lm",
    batch_size=CONFIG.batch_size,
    seed=CONFIG.dataset_seed,
    # config=CONFIG,
    config_kwargs=dict(streaming=True),  # see https://github.com/goodfire-ai/spd/pull/199
)


# %%
# Get component activations
# ============================================================
COMPONENT_ACTS: dict[str, Tensor] = component_activations(
    model=MODEL,
    batch=DATA_BATCH,
    device=DEVICE,
)

_ = dbg_auto(COMPONENT_ACTS)
# %%
# Process activations
# ============================================================
FILTER_DEAD_THRESHOLD: float = 0.001
FILTER_MODULES: str = "model.layers.0"

PROCESSED_ACTIVATIONS: ProcessedActivations = process_activations(
    activations=COMPONENT_ACTS,
    filter_dead_threshold=FILTER_DEAD_THRESHOLD,
    filter_modules=lambda x: x.startswith(FILTER_MODULES),
    seq_mode="concat",
)

plot_activations(
    processed_activations=PROCESSED_ACTIVATIONS,
    save_dir=TEMP_DIR,
    n_samples_max=256,
    wandb_run=None,
)

# %%
# Compute ensemble merge iterations
# ============================================================
MERGE_CFG: MergeConfig = MergeConfig(
    activation_threshold=0.01,
    alpha=0.01,
    iters=2,
    merge_pair_sampling_method="range",
    merge_pair_sampling_kwargs={"threshold": 0.1},
    pop_component_prob=0,
    module_name_filter=FILTER_MODULES,
    filter_dead_threshold=FILTER_DEAD_THRESHOLD,
)

# Modern approach: run merge_iteration multiple times to create ensemble
ENSEMBLE_SIZE: int = 2
HISTORIES: list[MergeHistory] = []
for _i in range(ENSEMBLE_SIZE):
    HISTORY: MergeHistory = merge_iteration(
        merge_config=MERGE_CFG,
        activations=PROCESSED_ACTIVATIONS.activations,
        component_labels=PROCESSED_ACTIVATIONS.labels,
        log_callback=None,
    )
    HISTORIES.append(HISTORY)

ENSEMBLE: MergeHistoryEnsemble = MergeHistoryEnsemble(data=HISTORIES)


# %%
# Compute and plot distances
# ============================================================
DISTANCES = ENSEMBLE.get_distances()

plot_dists_distribution(
    distances=DISTANCES,
    mode="points",
)<|MERGE_RESOLUTION|>--- conflicted
+++ resolved
@@ -50,12 +50,9 @@
     merge_config=MergeConfig(),
     model_path=MODEL_PATH,
     batch_size=2,
-<<<<<<< HEAD
     dataset_seed=42,
     idx_in_ensemble=0,
-=======
     dataset_streaming=True,  # no effect since we do this manually
->>>>>>> d18470b9
 )
 
 DATA_BATCH: Int[Tensor, "batch_size n_ctx"] = load_dataset(
