--- conflicted
+++ resolved
@@ -16,11 +16,7 @@
     component_activations,
     process_activations,
 )
-<<<<<<< HEAD
-from spd.clustering.dataset import get_clustering_dataloader
-=======
 from spd.clustering.dataset import load_dataset
->>>>>>> 8dfea5ee
 from spd.clustering.merge import merge_iteration
 from spd.clustering.merge_config import MergeConfig
 from spd.clustering.merge_history import MergeHistory, MergeHistoryEnsemble
@@ -53,15 +49,6 @@
 CONFIG: ClusteringRunConfig = ClusteringRunConfig(
     merge_config=MergeConfig(batch_size=2),
     model_path=MODEL_PATH,
-<<<<<<< HEAD
-    task_name="lm",
-    n_batches=1,
-    dataset_streaming=True,  # no effect since we do this manually
-)
-
-BATCHES, _ = get_clustering_dataloader(
-    config=CONFIG,
-=======
     batch_size=2,
     dataset_seed=42,
     idx_in_ensemble=0,
@@ -74,7 +61,6 @@
     batch_size=CONFIG.batch_size,
     seed=CONFIG.dataset_seed,
     # config=CONFIG,
->>>>>>> 8dfea5ee
     config_kwargs=dict(streaming=True),  # see https://github.com/goodfire-ai/spd/pull/199
 )
 
