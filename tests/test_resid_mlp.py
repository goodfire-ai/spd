--- conflicted
+++ resolved
@@ -39,9 +39,8 @@
         seed=0,
         C=10,  # Smaller C for faster testing
         n_mask_samples=1,
-<<<<<<< HEAD
-        gate_type="mlp",
-        gate_hidden_dims=[8],
+        ci_fn_type="mlp",
+        ci_fn_hidden_dims=[8],
         loss_metric_configs=[
             ImportanceMinimalityLossTrainConfig(
                 coeff=3e-3,
@@ -51,10 +50,6 @@
             StochasticReconLossTrainConfig(coeff=1.0),
             FaithfulnessLossTrainConfig(coeff=1.0),
         ],
-=======
-        ci_fn_type="mlp",
-        ci_fn_hidden_dims=[8],
->>>>>>> 761bf0fb
         target_module_patterns=["layers.*.mlp_in", "layers.*.mlp_out"],
         identity_module_patterns=["layers.*.mlp_in"],
         output_loss_type="mse",
