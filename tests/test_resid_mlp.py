--- conflicted
+++ resolved
@@ -36,12 +36,6 @@
         n_mask_samples=1,
         gate_type="mlp",
         gate_hidden_dims=[8],
-<<<<<<< HEAD
-        target_module_patterns=[
-            "layers.*.mlp_in",
-            "layers.*.mlp_out",
-        ],
-        # Loss config (metrics-style)
         loss_metric_configs=[
             MetricConfig(
                 classname="ImportanceMinimalityLoss",
@@ -51,18 +45,8 @@
             MetricConfig(classname="StochasticReconLoss", coeff=1.0),
             MetricConfig(classname="FaithfulnessLoss", coeff=1.0),
         ],
-=======
         target_module_patterns=["layers.*.mlp_in", "layers.*.mlp_out"],
         identity_module_patterns=["layers.*.mlp_in"],
-        # Loss Coefficients
-        faithfulness_coeff=1.0,
-        ci_recon_coeff=2.0,
-        stochastic_recon_coeff=1.0,
-        ci_recon_layerwise_coeff=None,
-        stochastic_recon_layerwise_coeff=None,
-        importance_minimality_coeff=3e-3,
-        pnorm=0.9,
->>>>>>> 49108628
         output_loss_type="mse",
         # Training
         lr=1e-3,
