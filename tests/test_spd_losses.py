--- conflicted
+++ resolved
@@ -3,10 +3,6 @@
 from jaxtyping import Float
 from torch import Tensor
 
-<<<<<<< HEAD
-=======
-from spd.losses import calc_faithfulness_loss
->>>>>>> 49108628
 from spd.models.component_model import ComponentModel
 
 
@@ -57,28 +53,6 @@
         expected_fc = fc_weight
         assert torch.allclose(deltas["fc"], expected_fc)
 
-<<<<<<< HEAD
-        # identity components were zeroed, so delta equals I - 0 = I
-        d_in = fc_weight.shape[1]
-        expected_I = torch.eye(d_in, dtype=fc_weight.dtype)
-        assert torch.allclose(deltas["identity_fc"], expected_I)
-
-    def test_identity_only(self: object) -> None:
-        fc_weight = torch.tensor([[0.5, -1.5], [2.5, 3.5]], dtype=torch.float32)
-        model = _make_component_model(
-            weight=fc_weight, include_components=False, include_identity=True
-        )
-        _zero_components_for_test(model, zero_components=False, zero_identity=True)
-
-        deltas = model.calc_weight_deltas()
-
-        assert set(deltas.keys()) == {"identity_fc"}
-        d_in = fc_weight.shape[1]
-        expected_I = torch.eye(d_in, dtype=fc_weight.dtype)
-        assert torch.allclose(deltas["identity_fc"], expected_I)
-
-=======
->>>>>>> 49108628
     def test_components_nonzero(self: object) -> None:
         # TODO WRITE DESCRIPTION
         fc_weight = torch.tensor([[1.0, -2.0, 0.5], [0.0, 3.0, -1.0]], dtype=torch.float32)
@@ -93,56 +67,26 @@
         assert torch.allclose(deltas["fc"], expected_fc)
 
 
-<<<<<<< HEAD
 # TODO: Write tests when we have functional version of faithfulness loss
 # class TestCalcFaithfulnessLoss:
-#     def test_manual_weight_deltas_normalization(self: object) -> None:
-#         weight_deltas = {
-#             "a": torch.tensor([[1.0, -1.0], [2.0, 0.0]], dtype=torch.float32),  # sum sq = 6
-#             "b": torch.tensor([[2.0, -2.0, 1.0]], dtype=torch.float32),  # sum sq = 9
-#         }
-#         # total sum sq = 15, total params = 4 + 3 = 7
-#         expected = torch.tensor(15.0 / 7.0)
-#         result = calc_faithfulness_loss(weight_deltas=weight_deltas, device="cpu")
-#         assert torch.allclose(result, expected)
+# def test_manual_weight_deltas_normalization(self: object) -> None:
+#     weight_deltas = {
+#         "a": torch.tensor([[1.0, -1.0], [2.0, 0.0]], dtype=torch.float32),  # sum sq = 6
+#         "b": torch.tensor([[2.0, -2.0, 1.0]], dtype=torch.float32),  # sum sq = 9
+#     }
+#     # total sum sq = 15, total params = 4 + 3 = 7
+#     expected = torch.tensor(15.0 / 7.0)
+#     result = calc_faithfulness_loss(weight_deltas=weight_deltas, device="cpu")
+#     assert torch.allclose(result, expected)
 
-#     def test_with_model_weight_deltas(self: object) -> None:
-#         fc_weight = torch.tensor([[1.0, 0.0, -1.0], [2.0, 3.0, -4.0]], dtype=torch.float32)
-#         model = _make_component_model(
-#             weight=fc_weight, include_components=True, include_identity=True
-#         )
-#         _zero_components_for_test(model, zero_components=True, zero_identity=True)
-#         deltas = model.calc_weight_deltas()
+# def test_with_model_weight_deltas(self: object) -> None:
+#     fc_weight = torch.tensor([[1.0, 0.0, -1.0], [2.0, 3.0, -4.0]], dtype=torch.float32)
+#     model = _make_component_model(weight=fc_weight)
+#     _zero_components_for_test(model)
+#     deltas = model.calc_weight_deltas()
 
-#         # Expected: mean of squared entries across both matrices
-#         d_in = fc_weight.shape[1]
-#         total_sq = fc_weight.square().sum() + torch.eye(d_in, dtype=fc_weight.dtype).square().sum()
-#         total_params = fc_weight.numel() + d_in * d_in
-#         expected = total_sq / total_params
+#     # Expected: mean of squared entries across both matrices
+#     expected = fc_weight.square().sum() / fc_weight.numel()
 
-#         result = calc_faithfulness_loss(weight_deltas=deltas, device="cpu")
-#         assert torch.allclose(result, expected)
-=======
-class TestCalcFaithfulnessLoss:
-    def test_manual_weight_deltas_normalization(self: object) -> None:
-        weight_deltas = {
-            "a": torch.tensor([[1.0, -1.0], [2.0, 0.0]], dtype=torch.float32),  # sum sq = 6
-            "b": torch.tensor([[2.0, -2.0, 1.0]], dtype=torch.float32),  # sum sq = 9
-        }
-        # total sum sq = 15, total params = 4 + 3 = 7
-        expected = torch.tensor(15.0 / 7.0)
-        result = calc_faithfulness_loss(weight_deltas=weight_deltas, device="cpu")
-        assert torch.allclose(result, expected)
-
-    def test_with_model_weight_deltas(self: object) -> None:
-        fc_weight = torch.tensor([[1.0, 0.0, -1.0], [2.0, 3.0, -4.0]], dtype=torch.float32)
-        model = _make_component_model(weight=fc_weight)
-        _zero_components_for_test(model)
-        deltas = model.calc_weight_deltas()
-
-        # Expected: mean of squared entries across both matrices
-        expected = fc_weight.square().sum() / fc_weight.numel()
-
-        result = calc_faithfulness_loss(weight_deltas=deltas, device="cpu")
-        assert torch.allclose(result, expected)
->>>>>>> 49108628
+#     result = calc_faithfulness_loss(weight_deltas=deltas, device="cpu")
+#     assert torch.allclose(result, expected)