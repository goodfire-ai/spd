"""Distributed tests for AliveComponentsTracker metric.

Run with: mpirun -np 2 python tests/metrics/test_alive_components_distributed.py
Or via pytest (slower): pytest tests/metrics/test_alive_components_distributed.py --runslow
"""

import os
import subprocess
import sys
from pathlib import Path

import pytest
import torch

from spd.metrics.alive_components import AliveComponentsTracker
from spd.utils.distributed_utils import (
    cleanup_distributed,
    get_rank,
    get_world_size,
    init_distributed,
    sync_across_processes,
    with_distributed_cleanup,
)


def _test_min_reduction():
    """Test that compute() uses min reduction correctly."""
    rank = get_rank()

    metric = AliveComponentsTracker(
        module_paths=["layer1"],
        C=3,
        device="cpu",
        n_examples_until_dead=100,
        ci_alive_threshold=0.1,
        global_n_examples_per_batch=2,
    )

    # Initialize n_batches_until_dead by calling update once
    # CI shape (3,) = 1 example per rank * 2 ranks = 2 global examples
    # n_batches_until_dead = 100 // 2 = 50
    metric.update(ci={"layer1": torch.tensor([0.0, 0.0, 0.0])})

    # Set different counter values on each rank
    if rank == 0:
        metric.n_batches_since_fired["layer1"] = torch.tensor([5, 2, 8])
    else:
        metric.n_batches_since_fired["layer1"] = torch.tensor([3, 4, 1])

    # compute() will sync and apply min reduction
    # After min reduction: min(5,3)=3 < 50, min(2,4)=2 < 50, min(8,1)=1 < 50
    # All components should be alive
    result = metric.compute()
    assert result["n_alive/layer1"] == 3

    if rank == 0:
        print("✓ Min reduction test passed")


def _test_different_firing_patterns():
    """Test that components firing on any rank are considered alive globally."""
    rank = get_rank()

    metric = AliveComponentsTracker(
        module_paths=["layer1"],
        C=3,
        device="cpu",
        n_examples_until_dead=50,
        ci_alive_threshold=0.1,
        global_n_examples_per_batch=2,
    )

    # Run 3 batches with different firing on each rank
    for _ in range(3):
        if rank == 0:
            # Rank 0: only component 0 fires
            ci = {"layer1": torch.tensor([0.2, 0.0, 0.0])}
        else:
            # Rank 1: only component 1 fires
            ci = {"layer1": torch.tensor([0.0, 0.2, 0.0])}
        metric.update(ci=ci)

    # Before compute: each rank has different local state
    if rank == 0:
        assert metric.n_batches_since_fired["layer1"][0] == 0  # fired locally
        assert metric.n_batches_since_fired["layer1"][1] == 3  # didn't fire locally
        assert metric.n_batches_since_fired["layer1"][2] == 3  # didn't fire locally
    else:
        assert metric.n_batches_since_fired["layer1"][0] == 3  # didn't fire locally
        assert metric.n_batches_since_fired["layer1"][1] == 0  # fired locally
        assert metric.n_batches_since_fired["layer1"][2] == 3  # didn't fire locally

    # compute() will sync with min reduction:
    # Component 0: min(0, 3) = 0 (fired on rank 0)
    # Component 1: min(3, 0) = 0 (fired on rank 1)
    # Component 2: min(3, 3) = 3 (didn't fire on either)
    # n_batches_until_dead = 50 // (1 * 2) = 25
    # All < 25, so all alive
    result = metric.compute()
    assert result["n_alive/layer1"] == 3  # all components alive

    if rank == 0:
        print(f"✓ Different firing patterns test passed (n_alive={result['n_alive/layer1']})")


def _test_dead_components():
    """Test that components are correctly marked as dead after threshold."""
    rank = get_rank()

    metric = AliveComponentsTracker(
        module_paths=["layer1"],
        C=3,
        device="cpu",
        n_examples_until_dead=5,
        ci_alive_threshold=0.1,
        global_n_examples_per_batch=2,
    )

    # Run batches where component 2 never fires
    # CI shape is (3,) which is [C], so 1 local example * 2 ranks = 2 global examples per batch
    # n_batches_until_dead = 5 // 2 = 2
    for _ in range(3):  # Need 3 batches to exceed threshold (3*2=6 > 5)
        if rank == 0:
            ci = {"layer1": torch.tensor([0.2, 0.0, 0.0])}
        else:
            ci = {"layer1": torch.tensor([0.0, 0.2, 0.0])}
        metric.update(ci=ci)

    # compute() will sync with min reduction:
    # Component 0: min(0, 3) = 0 (alive)
    # Component 1: min(3, 0) = 0 (alive)
    # Component 2: min(3, 3) = 3 (dead, >= 2)
    print(f"Rank {rank} n_batches_since_fired: {metric.n_batches_since_fired['layer1']}")
    result = metric.compute()
    # only components 0 and 1 alive
    assert result["n_alive/layer1"] == 2, (
        f"Expected 2 alive components, got {result['n_alive/layer1']}"
    )

    if rank == 0:
        print(f"✓ Dead components test passed (n_alive={result['n_alive/layer1']})")


def _test_multiple_modules():
    """Test tracking across multiple modules in distributed setting."""
    rank = get_rank()

    metric = AliveComponentsTracker(
        module_paths=["layer1", "layer2"],
        C=2,
        device="cpu",
        n_examples_until_dead=50,
        ci_alive_threshold=0.1,
        global_n_examples_per_batch=2,
    )

    # Each rank fires different components in different modules
    if rank == 0:
        ci = {
            "layer1": torch.tensor([0.2, 0.0]),
            "layer2": torch.tensor([0.0, 0.0]),
        }
    else:
        ci = {
            "layer1": torch.tensor([0.0, 0.0]),
            "layer2": torch.tensor([0.0, 0.2]),
        }

    metric.update(ci=ci)

    # compute() will sync with min reduction:
    # layer1: min(0, 1) = 0, min(1, 1) = 1
    # layer2: min(1, 1) = 1, min(1, 0) = 0
    # n_batches_until_dead = 50 // (1 * 2) = 25
    # All < 25, so all alive
    result = metric.compute()
    assert result["n_alive/layer1"] == 2
    assert result["n_alive/layer2"] == 2

    if rank == 0:
        print(
            f"✓ Multiple modules test passed "
            f"(layer1={result['n_alive/layer1']}, layer2={result['n_alive/layer2']})"
        )


@with_distributed_cleanup
def run_all_tests():
    """Run all distributed tests when called directly with mpirun."""
    init_distributed(backend="gloo")
    rank = get_rank()
    world_size = get_world_size()

    if world_size != 2:
        if rank == 0:
            print(f"✗ Tests require exactly 2 ranks, got {world_size}")
        cleanup_distributed()
        sys.exit(1)

    tests = [
        ("Min reduction", _test_min_reduction),
        ("Different firing patterns", _test_different_firing_patterns),
        ("Dead components", _test_dead_components),
        ("Multiple modules", _test_multiple_modules),
    ]

    if rank == 0:
        print(f"\nRunning {len(tests)} distributed AliveComponentsTracker tests...\n")

    for test_name, test_func in tests:
        try:
            test_func()
        except Exception as e:
            if rank == 0:
                print(f"✗ {test_name} failed: {e}")
            raise
        # Barrier to ensure clean test separation
        sync_across_processes()

    if rank == 0:
        print(f"\n✓ All {len(tests)} distributed tests passed!\n")


# ===== Pytest wrapper =====
@pytest.mark.slow
@pytest.mark.distributed
@pytest.mark.xdist_group("serial")
class TestDistributedAliveComponentsTracker:
    """Pytest wrapper for distributed AliveComponentsTracker tests."""

    def test_distributed_alive_components(self):
        """Run distributed tests via mpirun in subprocess."""
        script_path = Path(__file__).resolve()

        # ports should be globally unique in tests to allow test parallelization
        env = {
            "MASTER_PORT": "29503",
            "OMP_NUM_THREADS": "1",
        }

        cmd = ["mpirun", "-np", "2", sys.executable, str(script_path)]

        result = subprocess.run(
            # TODO: is this timeout enough?
            cmd,
            env={**os.environ, **env},
            capture_output=True,
            text=True,
<<<<<<< HEAD
            timeout=60,
=======
            timeout=120,
>>>>>>> 0d5137c4
        )

        if result.returncode != 0:
            print(f"STDOUT:\n{result.stdout}")
            print(f"STDERR:\n{result.stderr}")
            raise RuntimeError(f"Distributed test failed with code {result.returncode}")

        print(result.stdout)


if __name__ == "__main__":
    run_all_tests()<|MERGE_RESOLUTION|>--- conflicted
+++ resolved
@@ -246,11 +246,7 @@
             env={**os.environ, **env},
             capture_output=True,
             text=True,
-<<<<<<< HEAD
-            timeout=60,
-=======
             timeout=120,
->>>>>>> 0d5137c4
         )
 
         if result.returncode != 0:
