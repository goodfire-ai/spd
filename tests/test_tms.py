from typing import cast

import torch
from torch import nn

from spd.configs import Config, MetricConfig
from spd.experiments.tms.configs import TMSModelConfig, TMSTaskConfig, TMSTrainConfig
from spd.experiments.tms.models import TMSModel
from spd.experiments.tms.train_tms import get_model_and_dataloader, train
from spd.identity_insertion import insert_identity_operations_
from spd.run_spd import optimize
from spd.utils.data_utils import DatasetGeneratedDataLoader, SparseFeatureDataset
from spd.utils.general_utils import set_seed


def test_tms_decomposition_happy_path() -> None:
    """Test that SPD decomposition works on a TMS model."""
    set_seed(0)
    device = "cpu"

    # Create a TMS model config similar to the one in tms_config.yaml
    tms_model_config = TMSModelConfig(
        n_features=5,
        n_hidden=2,
        n_hidden_layers=1,
        tied_weights=True,
        init_bias_to_zero=False,
        device=device,
    )

    # Create config similar to tms_config.yaml
    config = Config(
        # WandB
        wandb_project=None,  # Disable wandb for testing
        wandb_run_name=None,
        wandb_run_name_prefix="",
        # General
        seed=0,
        C=10,  # Smaller C for faster testing
        n_mask_samples=1,
        gate_type="mlp",
        gate_hidden_dims=[8],
        target_module_patterns=["linear1", "linear2", "hidden_layers.0"],
<<<<<<< HEAD
        # Loss config (metrics-style)
        loss_metric_configs=[
            MetricConfig(
                classname="ImportanceMinimalityLoss",
                coeff=3e-3,
                extra_init_kwargs={"pnorm": 2.0, "eps": 1e-12},
            ),
            MetricConfig(classname="StochasticReconLayerwiseLoss", coeff=1.0),
            MetricConfig(classname="StochasticReconLoss", coeff=1.0),
            MetricConfig(classname="FaithfulnessLoss", coeff=1.0),
        ],
=======
        identity_module_patterns=["linear1"],
        # Loss Coefficients
        faithfulness_coeff=1.0,
        ci_recon_coeff=None,
        stochastic_recon_coeff=1.0,
        ci_recon_layerwise_coeff=1e-1,
        stochastic_recon_layerwise_coeff=1.0,
        importance_minimality_coeff=3e-3,
        pnorm=2.0,
>>>>>>> 49108628
        output_loss_type="mse",
        # Training
        lr=1e-3,
        batch_size=4,
        steps=3,  # Run only a few steps for the test
        lr_schedule="cosine",
        lr_exponential_halflife=None,
        lr_warmup_pct=0.0,
        n_eval_steps=1,
        # Logging & Saving
        train_log_freq=2,
        save_freq=None,
        ci_alive_threshold=0.1,
        n_examples_until_dead=8,  # print_freq * batch_size = 2 * 4
        eval_batch_size=4,
        eval_freq=10,
        slow_eval_freq=10,
        # Pretrained model info
        pretrained_model_class="spd.experiments.tms.models.TMSModel",
        pretrained_model_path=None,
        pretrained_model_name=None,
        pretrained_model_output_attr=None,
        tokenizer_name=None,
        # Task Specific
        task_config=TMSTaskConfig(
            task_name="tms",
            feature_probability=0.05,
            data_generation_type="at_least_zero_active",
        ),
    )

    # Create a pretrained model
    target_model = TMSModel(config=tms_model_config).to(device)
    target_model.eval()

    if config.identity_module_patterns is not None:
        insert_identity_operations_(target_model, identity_patterns=config.identity_module_patterns)

    assert isinstance(config.task_config, TMSTaskConfig)
    # Create dataset
    dataset = SparseFeatureDataset(
        n_features=target_model.config.n_features,
        feature_probability=config.task_config.feature_probability,
        device=device,
        data_generation_type=config.task_config.data_generation_type,
        value_range=(0.0, 1.0),
        synced_inputs=None,
    )

    train_loader = DatasetGeneratedDataLoader(
        dataset, batch_size=config.microbatch_size, shuffle=False
    )
    eval_loader = DatasetGeneratedDataLoader(
        dataset, batch_size=config.microbatch_size, shuffle=False
    )

    tied_weights = None
    if target_model.config.tied_weights:
        tied_weights = [("linear1", "linear2")]

    # Run optimize function
    optimize(
        target_model=target_model,
        config=config,
        device=device,
        train_loader=train_loader,
        eval_loader=eval_loader,
        n_eval_steps=config.n_eval_steps,
        out_dir=None,
        tied_weights=tied_weights,
    )

    # The test passes if optimize runs without errors
    print("TMS SPD optimization completed successfully")

    # Basic assertion to ensure the test ran
    assert True, "Test completed successfully"


def test_train_tms_happy_path():
    """Test training a TMS model from scratch."""
    device = "cpu"
    set_seed(0)
    # Set up a small configuration
    config = TMSTrainConfig(
        tms_model_config=TMSModelConfig(
            n_features=3,
            n_hidden=2,
            n_hidden_layers=0,
            tied_weights=False,
            init_bias_to_zero=False,
            device=device,
        ),
        feature_probability=0.1,
        batch_size=32,
        steps=5,
        lr=5e-3,
        data_generation_type="at_least_zero_active",
        fixed_identity_hidden_layers=False,
        fixed_random_hidden_layers=False,
    )

    model, dataloader = get_model_and_dataloader(config, device)

    # Run training
    train(
        model,
        dataloader,
        importance=1.0,
        lr=config.lr,
        lr_schedule=config.lr_schedule,
        steps=config.steps,
        print_freq=1000,
        log_wandb=False,
    )

    # The test passes if training runs without errors
    print("TMS training completed successfully")
    assert True, "Test completed successfully"


def test_tms_train_fixed_identity():
    """Check that hidden layer is identity before and after training."""
    device = "cpu"
    set_seed(0)
    config = TMSTrainConfig(
        tms_model_config=TMSModelConfig(
            n_features=3,
            n_hidden=2,
            n_hidden_layers=2,
            tied_weights=False,
            init_bias_to_zero=False,
            device=device,
        ),
        feature_probability=0.1,
        batch_size=32,
        steps=2,
        lr=5e-3,
        data_generation_type="at_least_zero_active",
        fixed_identity_hidden_layers=True,
        fixed_random_hidden_layers=False,
    )

    model, dataloader = get_model_and_dataloader(config, device)

    eye = torch.eye(config.tms_model_config.n_hidden, device=device)

    assert model.hidden_layers is not None
    # Assert that this is an identity matrix
    initial_hidden = cast(nn.Linear, model.hidden_layers[0]).weight.data.clone()
    assert torch.allclose(initial_hidden, eye), "Initial hidden layer is not identity"

    train(
        model,
        dataloader,
        importance=1.0,
        lr=config.lr,
        lr_schedule=config.lr_schedule,
        steps=config.steps,
        print_freq=1000,
        log_wandb=False,
    )

    # Assert that the hidden layers remains identity
    assert torch.allclose(cast(nn.Linear, model.hidden_layers[0]).weight.data, eye), (
        "Hidden layer changed"
    )


def test_tms_train_fixed_random():
    """Check that hidden layer is random before and after training."""
    device = "cpu"
    set_seed(0)
    config = TMSTrainConfig(
        tms_model_config=TMSModelConfig(
            n_features=3,
            n_hidden=2,
            n_hidden_layers=2,
            tied_weights=False,
            init_bias_to_zero=False,
            device=device,
        ),
        feature_probability=0.1,
        batch_size=32,
        steps=2,
        lr=5e-3,
        data_generation_type="at_least_zero_active",
        fixed_identity_hidden_layers=False,
        fixed_random_hidden_layers=True,
    )

    model, dataloader = get_model_and_dataloader(config, device)

    assert model.hidden_layers is not None
    initial_hidden = cast(nn.Linear, model.hidden_layers[0]).weight.data.clone()

    train(
        model,
        dataloader,
        importance=1.0,
        lr=config.lr,
        lr_schedule=config.lr_schedule,
        steps=config.steps,
        print_freq=1000,
        log_wandb=False,
    )

    # Assert that the hidden layers are unchanged
    assert torch.allclose(cast(nn.Linear, model.hidden_layers[0]).weight.data, initial_hidden), (
        "Hidden layer changed"
    )<|MERGE_RESOLUTION|>--- conflicted
+++ resolved
@@ -41,8 +41,7 @@
         gate_type="mlp",
         gate_hidden_dims=[8],
         target_module_patterns=["linear1", "linear2", "hidden_layers.0"],
-<<<<<<< HEAD
-        # Loss config (metrics-style)
+        identity_module_patterns=["linear1"],
         loss_metric_configs=[
             MetricConfig(
                 classname="ImportanceMinimalityLoss",
@@ -53,17 +52,6 @@
             MetricConfig(classname="StochasticReconLoss", coeff=1.0),
             MetricConfig(classname="FaithfulnessLoss", coeff=1.0),
         ],
-=======
-        identity_module_patterns=["linear1"],
-        # Loss Coefficients
-        faithfulness_coeff=1.0,
-        ci_recon_coeff=None,
-        stochastic_recon_coeff=1.0,
-        ci_recon_layerwise_coeff=1e-1,
-        stochastic_recon_layerwise_coeff=1.0,
-        importance_minimality_coeff=3e-3,
-        pnorm=2.0,
->>>>>>> 49108628
         output_loss_type="mse",
         # Training
         lr=1e-3,
